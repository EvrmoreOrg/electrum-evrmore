# Note: we deliberately use an old Ubuntu LTS as base image.
# from https://docs.appimage.org/introduction/concepts.html :
# "[AppImages] should be built on the oldest possible system, allowing them to run on newer system[s]"
FROM ubuntu:18.04@sha256:9bc830af2bef73276515a29aa896eedfa7bdf4bdbc5c1063b4c457a4bbb8cd79

ENV LC_ALL=C.UTF-8 LANG=C.UTF-8
ENV DEBIAN_FRONTEND=noninteractive

RUN apt-get update -q && \
    apt-get install -qy \
<<<<<<< HEAD
        # For kawpow
        cmake \
        g++ \
        # End for kawpow
=======
>>>>>>> 232e38e2
        git=1:2.17.1-1ubuntu0.11 \
        wget=1.19.4-1ubuntu2.2 \
        make=4.1-9.1ubuntu1 \
        autotools-dev=20180224.1 \
        autoconf=2.69-11 \
        libtool=2.4.6-2 \
        autopoint=0.19.8.1-6ubuntu0.3 \
        xz-utils=5.2.2-1.3 \
        libssl-dev=1.1.1-1ubuntu2.1~18.04.17 \
        libssl1.1=1.1.1-1ubuntu2.1~18.04.17 \
        openssl=1.1.1-1ubuntu2.1~18.04.17 \
        zlib1g-dev=1:1.2.11.dfsg-0ubuntu2 \
        libffi-dev=3.2.1-8 \
        libncurses5-dev=6.1-1ubuntu1.18.04 \
        libncurses5=6.1-1ubuntu1.18.04 \
        libtinfo-dev=6.1-1ubuntu1.18.04 \
        libtinfo5=6.1-1ubuntu1.18.04 \
        libsqlite3-dev=3.22.0-1ubuntu0.5 \
        libusb-1.0-0-dev=2:1.0.21-2 \
        libudev-dev=237-3ubuntu10.53 \
        libudev1=237-3ubuntu10.53 \
        gettext=0.19.8.1-6ubuntu0.3 \
        libzbar0=0.10+doc-10.1build2  \
        libdbus-1-3=1.12.2-1ubuntu1.3 \
        libxkbcommon0=0.8.0-1ubuntu0.1 \
        libxkbcommon-x11-0=0.8.0-1ubuntu0.1 \
        libxcb1=1.13-1 \
        libxcb-xinerama0=1.13-1 \
        libxcb-randr0=1.13-1 \
        libxcb-render0=1.13-1 \
        libxcb-shm0=1.13-1 \
        libxcb-shape0=1.13-1 \
        libxcb-sync1=1.13-1 \
        libxcb-xfixes0=1.13-1 \
        libxcb-xkb1=1.13-1 \
        libxcb-icccm4=0.4.1-1ubuntu1 \
        libxcb-image0=0.4.0-1build1 \
        libxcb-keysyms1=0.4.0-1 \
        libxcb-util1=0.4.0-0ubuntu3 \
        libxcb-render-util0=0.3.9-1 \
        libx11-xcb1=2:1.6.4-3ubuntu0.4 \
        libc6-dev=2.27-3ubuntu1.5 \
        libc6=2.27-3ubuntu1.5 \
        libc-dev-bin=2.27-3ubuntu1.5 \
        && \
    rm -rf /var/lib/apt/lists/* && \
    apt-get autoremove -y && \
    apt-get clean

# create new user to avoid using root; but with sudo access and no password for convenience.
ENV USER="user"
ENV HOME_DIR="/home/${USER}"
ENV WORK_DIR="${HOME_DIR}/wspace" \
    PATH="${HOME_DIR}/.local/bin:${PATH}"
RUN useradd --create-home --shell /bin/bash ${USER}
RUN usermod -append --groups sudo ${USER}
RUN echo "%sudo ALL=(ALL) NOPASSWD: ALL" >> /etc/sudoers
WORKDIR ${WORK_DIR}
RUN chown --recursive ${USER} ${WORK_DIR}
USER ${USER}<|MERGE_RESOLUTION|>--- conflicted
+++ resolved
@@ -8,13 +8,10 @@
 
 RUN apt-get update -q && \
     apt-get install -qy \
-<<<<<<< HEAD
         # For kawpow
         cmake \
         g++ \
         # End for kawpow
-=======
->>>>>>> 232e38e2
         git=1:2.17.1-1ubuntu0.11 \
         wget=1.19.4-1ubuntu2.2 \
         make=4.1-9.1ubuntu1 \
