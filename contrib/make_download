#!/usr/bin/python3
import re
import os
import sys
import importlib
from collections import defaultdict

# load version.py; needlessly complicated alternative to "imp.load_source":
version_spec = importlib.util.spec_from_file_location('version', 'electrum/version.py')
version_module = importlib.util.module_from_spec(version_spec)
version_spec.loader.exec_module(version_module)

ELECTRUM_VERSION = version_module.ELECTRUM_VERSION
APK_VERSION = version_module.APK_VERSION
print("version", ELECTRUM_VERSION)

dirname = sys.argv[1]

print("directory", dirname)

download_page = os.path.join(dirname, "panel-download.html")
download_template = download_page + ".template"

with open(download_template) as f:
    string = f.read()

version = version_win = version_mac = version_android = ELECTRUM_VERSION
string = string.replace("##VERSION##", version)
string = string.replace("##VERSION_WIN##", version_win)
string = string.replace("##VERSION_MAC##", version_mac)
string = string.replace("##VERSION_ANDROID##", version_android)
string = string.replace("##VERSION_APK##", APK_VERSION)

files = {
    'tgz': "Electrum-%s.tar.gz" % version,
    'appimage': "electrum-%s-x86_64.AppImage" % version,
    'mac': "electrum-%s.dmg" % version_mac,
    'win': "electrum-%s.exe" % version_win,
    'win_setup': "electrum-%s-setup.exe" % version_win,
    'win_portable': "electrum-%s-portable.exe" % version_win,
    'apk_arm64': "Electrum-%s-arm64-v8a-release.apk" % APK_VERSION,
    'apk_armeabi': "Electrum-%s-armeabi-v7a-release.apk" % APK_VERSION,
}

# default signers
signers = ['ThomasV', 'SomberNight']

# detect extra signers
list_dir = os.listdir('dist')
detected_sigs = defaultdict(set)
for f in list_dir:
    if f.endswith('.asc'):
        parts = f.split('.')
        signer = parts[-2]
        filename = '.'.join(parts[0:-2])
        detected_sigs[signer].add(filename)
for k, v in detected_sigs.items():
    if v == set(files.values()):
        if k not in signers:
            signers.append(k)

print("signers:", signers)

<<<<<<< HEAD
=======
gpg_name = lambda x: 'sombernight_releasekey' if x=='SomberNight' else x
signers_list = ', '.join("<a href=\"https://raw.githubusercontent.com/spesmilo/electrum/master/pubkeys/%s.asc\">%s</a>"%(gpg_name(x), x) for x in signers)
string = string.replace("##signers_list##", signers_list)

for k, filename in files.items():
    path = "dist/%s"%filename
    assert filename in list_dir
    link = "https://download.electrum.org/%s/%s"%(version, filename)
    string = string.replace("##link_%s##"%k, link)
    string = string.replace("##sigs_%s##"%k, link+'.asc')
>>>>>>> 5bd2524b

with open(download_page,'w') as f:
    f.write(string)<|MERGE_RESOLUTION|>--- conflicted
+++ resolved
@@ -61,8 +61,6 @@
 
 print("signers:", signers)
 
-<<<<<<< HEAD
-=======
 gpg_name = lambda x: 'sombernight_releasekey' if x=='SomberNight' else x
 signers_list = ', '.join("<a href=\"https://raw.githubusercontent.com/spesmilo/electrum/master/pubkeys/%s.asc\">%s</a>"%(gpg_name(x), x) for x in signers)
 string = string.replace("##signers_list##", signers_list)
@@ -73,7 +71,6 @@
     link = "https://download.electrum.org/%s/%s"%(version, filename)
     string = string.replace("##link_%s##"%k, link)
     string = string.replace("##sigs_%s##"%k, link+'.asc')
->>>>>>> 5bd2524b
 
 with open(download_page,'w') as f:
     f.write(string)