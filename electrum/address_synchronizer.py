--- conflicted
+++ resolved
@@ -36,12 +36,9 @@
 from .transaction import Transaction, TxOutput, TxInput, PartialTxInput, TxOutpoint, PartialTransaction, AssetMeta, RavenValue
 from .synchronizer import Synchronizer
 from .verifier import SPV
-<<<<<<< HEAD
-from .blockchain import hash_header
-=======
+
 from .blockchain import hash_header, Blockchain
 from .i18n import _
->>>>>>> cf7f66e9
 from .logging import Logger
 
 if TYPE_CHECKING:
