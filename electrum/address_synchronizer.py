# Electrum - lightweight Bitcoin client
# Copyright (C) 2018 The Electrum Developers
#
# Permission is hereby granted, free of charge, to any person
# obtaining a copy of this software and associated documentation files
# (the "Software"), to deal in the Software without restriction,
# including without limitation the rights to use, copy, modify, merge,
# publish, distribute, sublicense, and/or sell copies of the Software,
# and to permit persons to whom the Software is furnished to do so,
# subject to the following conditions:
#
# The above copyright notice and this permission notice shall be
# included in all copies or substantial portions of the Software.
#
# THE SOFTWARE IS PROVIDED "AS IS", WITHOUT WARRANTY OF ANY KIND,
# EXPRESS OR IMPLIED, INCLUDING BUT NOT LIMITED TO THE WARRANTIES OF
# MERCHANTABILITY, FITNESS FOR A PARTICULAR PURPOSE AND
# NONINFRINGEMENT. IN NO EVENT SHALL THE AUTHORS OR COPYRIGHT HOLDERS
# BE LIABLE FOR ANY CLAIM, DAMAGES OR OTHER LIABILITY, WHETHER IN AN
# ACTION OF CONTRACT, TORT OR OTHERWISE, ARISING FROM, OUT OF OR IN
# CONNECTION WITH THE SOFTWARE OR THE USE OR OTHER DEALINGS IN THE
# SOFTWARE.

import threading
import itertools
from collections import defaultdict
from typing import TYPE_CHECKING, Dict, Optional, Set, Tuple, NamedTuple, Sequence, List, Iterable, Union

import asyncio
from aiorpcx import TaskGroup

from .crypto import sha256
from . import ravencoin, util
from .assets import pull_meta_from_create_or_reissue_script
from .ravencoin import COINBASE_MATURITY
from .util import IPFSData, profiler, bfh, TxMinedInfo, UnrelatedTransactionException, with_lock, OldTaskGroup, RavenValue
from .transaction import Transaction, TxOutput, TxInput, PartialTxInput, TxOutpoint, PartialTransaction, AssetMeta, \
    is_output_script_p2pk, is_asset_output_script_malformed_or_non_standard
from .synchronizer import Synchronizer
from .verifier import SPV

from .blockchain import hash_header, Blockchain
from .i18n import _
from .logging import Logger
from .util import EventListener, event_listener

if TYPE_CHECKING:
    from .network import Network
    from .wallet_db import WalletDB


TX_HEIGHT_FUTURE = -3
TX_HEIGHT_LOCAL = -2
TX_HEIGHT_UNCONF_PARENT = -1
TX_HEIGHT_UNCONFIRMED = 0


class HistoryItem(NamedTuple):
    txid: str
    tx_mined_status: TxMinedInfo
    delta: RavenValue
    fee: Optional[int]
    balance: RavenValue


<<<<<<< HEAD
class TxWalletDelta(NamedTuple):
    is_relevant: bool  # "related to wallet?"
    is_any_input_ismine: bool
    is_all_input_ismine: bool
    delta: RavenValue
    fee: Optional[int]


class AddressSynchronizer(Logger):
    """
    inherited by wallet
    """
=======
class AddressSynchronizer(Logger, EventListener):
    """ address database """
>>>>>>> ed65f335

    network: Optional['Network']
    asyncio_loop: Optional['asyncio.AbstractEventLoop'] = None
    synchronizer: Optional['Synchronizer']
    verifier: Optional['SPV']

    def __init__(self, db: 'WalletDB', config):
        self.db = db
        self.config = config
        self.network = None
        Logger.__init__(self)
        # verifier (SPV) and synchronizer are started in start_network
        self.synchronizer = None
        self.verifier = None
        # locks: if you need to take multiple ones, acquire them in the order they are defined here!
        self.lock = threading.RLock()
        self.transaction_lock = threading.RLock()
        self.future_tx = {}  # type: Dict[str, int]  # txid -> wanted height
        # Txs the server claims are mined but still pending verification:
        self.unverified_tx = defaultdict(int)  # type: Dict[str, int]  # txid -> height. Access with self.lock.
        self.unverified_asset_meta: Dict[str, AssetMeta] = dict()
        # Txs the server claims are in the mempool:
        self.unconfirmed_tx = defaultdict(int)  # type: Dict[str, int]  # txid -> height. Access with self.lock.
        # true when synchronized
        self._up_to_date = False  # considers both Synchronizer and Verifier
        # thread local storage for caching stuff
        self.threadlocal_cache = threading.local()

        self._get_balance_cache = {}

        self.load_and_cleanup()

    def with_transaction_lock(func):
        def func_wrapper(self: 'AddressSynchronizer', *args, **kwargs):
            with self.transaction_lock:
                return func(self, *args, **kwargs)
        return func_wrapper

    def load_and_cleanup(self):
        self.load_local_history()
        self.check_history()
        self.load_unverified_transactions()
        self.remove_local_transactions_we_dont_have()

    def is_mine(self, address: Optional[str]) -> bool:
        """Returns whether an address is in our set
        Note: This class has a larget set of addresses than the wallet
        """
        if not address: return False
        return self.db.is_addr_in_history(address)

    def get_addresses(self):
        return sorted(self.db.get_history())

    def get_asset_meta(self, asset) -> AssetMeta:
        return self.db.get_asset_meta(asset)

    def get_assets(self) -> Iterable[str]:
        return self.db.get_assets()

    def get_messages(self) -> Dict:
        return self.db.get_messages()

    def add_message(self, height, message_data):
        self.db.add_message(height, message_data)

    def get_address_history(self, addr: str) -> Sequence[Tuple[str, int]]:
        """Returns the history for the address, in the format that would be returned by a server.

        Note: The difference between db.get_addr_history and this method is that
        db.get_addr_history stores the response from a server, so it only includes txns
        a server sees, i.e. that does not contain local and future txns.
        """
        h = []
        # we need self.transaction_lock but get_tx_height will take self.lock
        # so we need to take that too here, to enforce order of locks
        with self.lock, self.transaction_lock:
            related_txns = self._history_local.get(addr, set())
            for tx_hash in related_txns:
                tx_height = self.get_tx_height(tx_hash).height
                h.append((tx_hash, tx_height))
        return h

    def get_address_history_len(self, addr: str) -> int:
        """Return number of transactions where address is involved."""
        return len(self._history_local.get(addr, ()))

    def get_txin_address(self, txin: TxInput) -> Optional[str]:
        if isinstance(txin, PartialTxInput):
            if txin.address:
                return txin.address
        prevout_hash = txin.prevout.txid.hex()
        prevout_n = txin.prevout.out_idx
        for addr in self.db.get_txo_addresses(prevout_hash):
            d = self.db.get_txo_addr(prevout_hash, addr)
            if prevout_n in d:
                return addr
        tx = self.db.get_transaction(prevout_hash)
        if tx:
            return tx.outputs()[prevout_n].address
        return None

    def get_txin_value(self, txin: TxInput, *, address: str = None) -> Optional[RavenValue]:
        if txin.value_sats() is not None:
            return txin.value_sats()
        prevout_hash = txin.prevout.txid.hex()
        prevout_n = txin.prevout.out_idx
        if address is None:
            address = self.get_txin_address(txin)
        if address:
            d = self.db.get_txo_addr(prevout_hash, address)
            try:
                v, cb = d[prevout_n]
                return v
            except KeyError:
                pass
        tx = self.db.get_transaction(prevout_hash)
        if tx:
            txout = tx.outputs()[prevout_n]
            if txout.asset:
                return RavenValue(0, {txout.asset: txout.value})
            else:
                return RavenValue(txout.value)
        return None

    def load_unverified_transactions(self):
        # review transactions that are in the history
        for addr in self.db.get_history():
            hist = self.db.get_addr_history(addr)
            for tx_hash, tx_height in hist:
                # add it in case it was previously unconfirmed
                self.add_unverified_or_unconfirmed_tx(tx_hash, tx_height)

    def start_network(self, network: Optional['Network']) -> None:
        self.network = network
        if self.network is not None:
            self.synchronizer = Synchronizer(self)
            self.verifier = SPV(self.network, self)
            self.asyncio_loop = network.asyncio_loop
            self.register_callbacks()

    @event_listener
    def on_event_blockchain_updated(self, *args):
        self._get_balance_cache = {}  # invalidate cache

    async def stop(self):
        if self.network:
            try:
                async with OldTaskGroup() as group:
                    if self.synchronizer:
                        await group.spawn(self.synchronizer.stop())
                    if self.verifier:
                        await group.spawn(self.verifier.stop())
            finally:  # even if we get cancelled
                self.synchronizer = None
                self.verifier = None
                self.unregister_callbacks()
                self.db.put('stored_height', self.get_local_height())

    def add_address(self, address):
        if address not in self.db.history:
            self.db.history[address] = []
            self.set_up_to_date(False)
        if self.synchronizer:
            self.synchronizer.add(address)

    def add_asset(self, asset):
        if self.synchronizer:
            self.synchronizer.add_asset(asset)

    def get_conflicting_transactions(self, tx_hash, tx: Transaction, include_self=False):
        """Returns a set of transaction hashes from the wallet history that are
        directly conflicting with tx, i.e. they have common outpoints being
        spent with tx.

        include_self specifies whether the tx itself should be reported as a
        conflict (if already in wallet history)
        """
        conflicting_txns = set()
        with self.transaction_lock:
            for txin in tx.inputs():
                if txin.is_coinbase_input():
                    continue
                prevout_hash = txin.prevout.txid.hex()
                prevout_n = txin.prevout.out_idx
                spending_tx_hash = self.db.get_spent_outpoint(prevout_hash, prevout_n)
                if spending_tx_hash is None:
                    continue
                # this outpoint has already been spent, by spending_tx
                # annoying assert that has revealed several bugs over time:
                assert self.db.get_transaction(spending_tx_hash), "spending tx not in wallet db"
                conflicting_txns |= {spending_tx_hash}
            if tx_hash in conflicting_txns:
                # this tx is already in history, so it conflicts with itself
                if len(conflicting_txns) > 1:
                    raise Exception('Found conflicting transactions already in wallet history.')
                if not include_self:
                    conflicting_txns -= {tx_hash}
            return conflicting_txns

    def get_transaction(self, txid: str) -> Transaction:
        return self.db.get_transaction(txid)

    def add_transaction(self, tx: Transaction, *, allow_unrelated=False, notify_GUI=True) -> bool:
        """
        Returns whether the tx was successfully added to the wallet history.
        Note that a transaction may need to be added several times, if our
        list of addresses has increased. This will return True even if the
        transaction was already in self.db.
        """
        assert tx, tx
        # note: tx.is_complete() is not necessarily True; tx might be partial
        # but it *needs* to have a txid:
        tx_hash = tx.txid()
        if tx_hash is None:
            raise Exception("cannot add tx without txid to wallet history")
        # we need self.transaction_lock but get_tx_height will take self.lock
        # so we need to take that too here, to enforce order of locks
        with self.lock, self.transaction_lock:
            # NOTE: returning if tx in self.transactions might seem like a good idea
            # BUT we track is_mine inputs in a txn, and during subsequent calls
            # of add_transaction tx, we might learn of more-and-more inputs of
            # being is_mine, as we roll the gap_limit forward
            is_coinbase = tx.inputs()[0].is_coinbase_input()
            tx_height = self.get_tx_height(tx_hash).height
            if not allow_unrelated:
                # note that during sync, if the transactions are not properly sorted,
                # it could happen that we think tx is unrelated but actually one of the inputs is is_mine.
                # this is the main motivation for allow_unrelated
                is_mine = any([self.is_mine(self.get_txin_address(txin)) for txin in tx.inputs()])
                is_for_me = any([self.is_mine(txo.address) for txo in tx.outputs()])
                if not is_mine and not is_for_me:
                    raise UnrelatedTransactionException()
            # Find all conflicting transactions.
            # In case of a conflict,
            #     1. confirmed > mempool > local
            #     2. this new txn has priority over existing ones
            # When this method exits, there must NOT be any conflict, so
            # either keep this txn and remove all conflicting (along with dependencies)
            #     or drop this txn
            
            no_verify = self.verifier.blockchain.config.get('noverify')
            if no_verify:
                print(f'Skipping conflicting txs for tx {tx_hash}')
                conflicting_txns = {}
            else:
                conflicting_txns = self.get_conflicting_transactions(tx_hash, tx)
            if conflicting_txns:
                existing_mempool_txn = any(
                    self.get_tx_height(tx_hash2).height in (TX_HEIGHT_UNCONFIRMED, TX_HEIGHT_UNCONF_PARENT)
                    for tx_hash2 in conflicting_txns)
                existing_confirmed_txn = any(
                    self.get_tx_height(tx_hash2).height > 0
                    for tx_hash2 in conflicting_txns)
                if existing_confirmed_txn and tx_height <= 0:
                    # this is a non-confirmed tx that conflicts with confirmed txns; drop.
                    return False
                if existing_mempool_txn and tx_height == TX_HEIGHT_LOCAL:
                    # this is a local tx that conflicts with non-local txns; drop.
                    return False
                # keep this txn and remove all conflicting
                for tx_hash2 in conflicting_txns:
                    self.remove_transaction(tx_hash2)
            # add inputs
            def add_value_from_prev_output():
                # note: this takes linear time in num is_mine outputs of prev_tx
                addr = self.get_txin_address(txi)
                if addr and self.is_mine(addr):
                    outputs = self.db.get_txo_addr(prevout_hash, addr)
                    try:
                        v, is_cb = outputs[prevout_n]
                    except KeyError:
                        pass
                    else:
                        self.db.add_txi_addr(tx_hash, addr, ser, v)
                        self._get_balance_cache.clear()  # invalidate cache
            for txi in tx.inputs():
                if txi.is_coinbase_input():
                    continue
                prevout_hash = txi.prevout.txid.hex()
                prevout_n = txi.prevout.out_idx
                ser = txi.prevout.to_str()
                self.db.set_spent_outpoint(prevout_hash, prevout_n, tx_hash)
                add_value_from_prev_output()
            # add outputs
            for n, txo in enumerate(tx.outputs()):
                v = txo.value
                asset = txo.asset
                if asset:
                    v = RavenValue(0, {asset: v})
                else:
                    v = RavenValue(v)
                ser = tx_hash + ':%d'%n
                scripthash = ravencoin.script_to_scripthash(txo.scriptpubkey)
                self.db.add_prevout_by_scripthash(scripthash, prevout=TxOutpoint.from_str(ser), value=v)
                addr = txo.address
                if addr and self.is_mine(addr):
                    if txo.asset:
                        if asset not in self.get_assets():
                            self.add_asset(asset)
                        try:
                            d = pull_meta_from_create_or_reissue_script(txo.scriptpubkey)
                            if d['type'] in ('r', 'q'):
                                self.db.add_asset_reissue_point(asset, ser, txo.scriptpubkey.hex())
                        except:
                            pass
                        if is_asset_output_script_malformed_or_non_standard(txo.scriptpubkey):
                            self.db.add_nonstandard_outpoint(ser, txo.scriptpubkey.hex())

                    if is_output_script_p2pk(txo.scriptpubkey):
                        self.db.add_nonstandard_outpoint(ser, txo.scriptpubkey.hex())

                    self.db.add_txo_addr(tx_hash, addr, n, v, is_coinbase)
                    self._get_balance_cache.clear()  # invalidate cache
                    # give v to txi that spends me
                    next_tx = self.db.get_spent_outpoint(tx_hash, n)
                    if next_tx is not None:
                        self.db.add_txi_addr(next_tx, addr, ser, v)
                        self._add_tx_to_local_history(next_tx)

            # add to local history
            self._add_tx_to_local_history(tx_hash)
            # save
            self.db.add_transaction(tx_hash, tx)
            self.db.add_num_inputs_to_tx(tx_hash, len(tx.inputs()))
            util.trigger_callback('adb_added_tx', self, tx_hash, notify_GUI)
            return True

    def remove_transaction(self, tx_hash: str) -> None:
        """Removes a transaction AND all its dependents/children
        from the wallet history.
        """
        with self.lock, self.transaction_lock:
            to_remove = {tx_hash}
            to_remove |= self.get_depending_transactions(tx_hash)
            for txid in to_remove:
                self._remove_transaction(txid)

    def _remove_transaction(self, tx_hash: str) -> None:
        """Removes a single transaction from the wallet history, and attempts
         to undo all effects of the tx (spending inputs, creating outputs, etc).
        """
        def remove_from_spent_outpoints():
            # undo spends in spent_outpoints
            if tx is not None:
                # if we have the tx, this branch is faster
                for txin in tx.inputs():
                    if txin.is_coinbase_input():
                        continue
                    prevout_hash = txin.prevout.txid.hex()
                    prevout_n = txin.prevout.out_idx
                    self.db.remove_spent_outpoint(prevout_hash, prevout_n)
            else:
                # expensive but always works
                for prevout_hash, prevout_n in self.db.list_spent_outpoints():
                    spending_txid = self.db.get_spent_outpoint(prevout_hash, prevout_n)
                    if spending_txid == tx_hash:
                        self.db.remove_spent_outpoint(prevout_hash, prevout_n)

        with self.lock, self.transaction_lock:
            self.logger.info(f"removing tx from history {tx_hash}")
            tx = self.db.remove_transaction(tx_hash)
            remove_from_spent_outpoints()
            self._remove_tx_from_local_history(tx_hash)
            for addr in itertools.chain(self.db.get_txi_addresses(tx_hash), self.db.get_txo_addresses(tx_hash)):
                self._get_balance_cache.clear()  # invalidate cache
            self.db.remove_txi(tx_hash)
            self.db.remove_txo(tx_hash)
            self.db.remove_tx_fee(tx_hash)
            self.db.remove_verified_tx(tx_hash)
            self.unverified_tx.pop(tx_hash, None)
            self.unconfirmed_tx.pop(tx_hash, None)
            if tx:
                for idx, txo in enumerate(tx.outputs()):
                    scripthash = ravencoin.script_to_scripthash(txo.scriptpubkey)
                    prevout = TxOutpoint(bfh(tx_hash), idx)
                    self.db.remove_prevout_by_scripthash(scripthash, prevout=prevout, value=txo.value)

    def get_depending_transactions(self, tx_hash: str) -> Set[str]:
        """Returns all (grand-)children of tx_hash in this wallet."""
        with self.transaction_lock:
            children = set()
            for n in self.db.get_spent_outpoints(tx_hash):
                other_hash = self.db.get_spent_outpoint(tx_hash, n)
                children.add(other_hash)
                children |= self.get_depending_transactions(other_hash)
            return children

    def get_asset_reissue_outpoints(self, asset: str) -> Dict[str, str]:
        return self.db.get_asset_reissue_points(asset)

    def get_nonstandard_outpoints(self) -> Dict[str, str]:
        return self.db.get_nonstandard_outpoints()

    def recieve_asset_callback(self, asset: str, meta: Dict):
        with self.lock:
            self.unverified_asset_meta[asset] = AssetMeta(
                asset,
                meta['sats_in_circulation'],
                asset[-1] == '!',
                meta['reissuable'],
                meta['divisions'],
                meta['has_ipfs'],
                meta.get('ipfs', None),
                meta['source']['height'],
                meta.get('source_divisions', dict()).get('height', None),
                meta.get('source_ipfs', dict()).get('height', None),
                'dummy',
                TxOutpoint.from_str(f'{meta["source"]["tx_hash"]}:{meta["source"]["tx_pos"]}'),
                TxOutpoint.from_str(f'{meta["source_divisions"]["tx_hash"]}:{meta["source_divisions"]["tx_pos"]}') \
                    if meta.get('source_divisions', None) else None,
                TxOutpoint.from_str(f'{meta["source_ipfs"]["tx_hash"]}:{meta["source_ipfs"]["tx_pos"]}') \
                    if meta.get('source_ipfs', None) else None,
            )

    def receive_tx_callback(self, tx_hash: str, tx: Transaction, tx_height: int) -> None:
        self.add_unverified_or_unconfirmed_tx(tx_hash, tx_height)
        self.add_transaction(tx, allow_unrelated=True)

    def receive_history_callback(self, addr: str, hist, tx_fees: Dict[str, int]):
        with self.lock:
            old_hist = self.get_address_history(addr)
            for tx_hash, height in old_hist:
                if (tx_hash, height) not in hist:
                    # make tx local
                    self.unverified_tx.pop(tx_hash, None)
                    self.unconfirmed_tx.pop(tx_hash, None)
                    self.db.remove_verified_tx(tx_hash)
                    if self.verifier:
                        self.verifier.remove_spv_proof_for_tx(tx_hash)
            self.db.set_addr_history(addr, hist)

        for tx_hash, tx_height in hist:
            # add it in case it was previously unconfirmed
            self.add_unverified_or_unconfirmed_tx(tx_hash, tx_height)
            # if addr is new, we have to recompute txi and txo
            tx = self.db.get_transaction(tx_hash)
            if tx is None:
                continue
            self.add_transaction(tx, allow_unrelated=True, notify_GUI=False)

        # Store fees
        for tx_hash, fee_sat in tx_fees.items():
            self.db.add_tx_fee_from_server(tx_hash, fee_sat)

    @profiler
    def load_local_history(self):
        self._history_local = {}  # type: Dict[str, Set[str]]  # address -> set(txid)
        self._address_history_changed_events = defaultdict(asyncio.Event)  # address -> Event
        for txid in itertools.chain(self.db.list_txi(), self.db.list_txo()):
            self._add_tx_to_local_history(txid)

    @profiler
    def check_history(self):
        hist_addrs_mine = list(filter(lambda k: self.is_mine(k), self.db.get_history()))
        hist_addrs_not_mine = list(filter(lambda k: not self.is_mine(k), self.db.get_history()))
        for addr in hist_addrs_not_mine:
            self.db.remove_addr_history(addr)
        for addr in hist_addrs_mine:
            hist = self.db.get_addr_history(addr)
            for tx_hash, tx_height in hist:
                if self.db.get_txi_addresses(tx_hash) or self.db.get_txo_addresses(tx_hash):
                    continue
                tx = self.db.get_transaction(tx_hash)
                if tx is not None:
                    self.add_transaction(tx, allow_unrelated=True)

    def remove_local_transactions_we_dont_have(self):
        for txid in itertools.chain(self.db.list_txi(), self.db.list_txo()):
            tx_height = self.get_tx_height(txid).height
            if tx_height == TX_HEIGHT_LOCAL and not self.db.get_transaction(txid):
                self.remove_transaction(txid)

    def clear_history(self):
        with self.lock:
            with self.transaction_lock:
                self.db.clear_history()
                self._history_local.clear()
                self._get_balance_cache.clear()  # invalidate cache

    def get_txpos(self, tx_hash: str) -> Tuple[int, int]:
        """Returns (height, txpos) tuple, even if the tx is unverified."""
        with self.lock:
            verified_tx_mined_info = self.db.get_verified_tx(tx_hash)
            if verified_tx_mined_info:
                height = verified_tx_mined_info.height
                txpos = verified_tx_mined_info.txpos
                assert height > 0, height
                assert txpos is not None
                return height, txpos
            elif tx_hash in self.unverified_tx:
                height = self.unverified_tx[tx_hash]
                assert height > 0, height
                return height, -1
            elif tx_hash in self.unconfirmed_tx:
                height = self.unconfirmed_tx[tx_hash]
                assert height <= 0, height
                return (10**9 - height), -1
            else:
                return (10**9 + 1), -1

    def with_local_height_cached(func):
        # get local height only once, as it's relatively expensive.
        # take care that nested calls work as expected
        def f(self, *args, **kwargs):
            orig_val = getattr(self.threadlocal_cache, 'local_height', None)
            self.threadlocal_cache.local_height = orig_val or self.get_local_height()
            try:
                return func(self, *args, **kwargs)
            finally:
                self.threadlocal_cache.local_height = orig_val
        return f

    @with_lock
    @with_transaction_lock
    @with_local_height_cached
    def get_history(self, domain) -> Sequence[HistoryItem]:
        domain = set(domain)
        # 1. Get the history of each address in the domain, maintain the
        #    delta of a tx as the sum of its deltas on domain addresses
        tx_deltas = defaultdict(RavenValue)  # type: Dict[str, RavenValue]
        for addr in domain:
            h = self.get_address_history(addr)
            for tx_hash, height in h:
                tx_deltas[tx_hash] += self.get_tx_delta(tx_hash, addr)
        # 2. create sorted history
        history = []
        for tx_hash in tx_deltas:
            delta = tx_deltas[tx_hash]
            tx_mined_status = self.get_tx_height(tx_hash)
            fee = self.get_tx_fee(tx_hash)
            history.append((tx_hash, tx_mined_status, delta, fee))
        history.sort(key = lambda x: self.get_txpos(x[0]))
        # 3. add balance
        h2 = []
        balance = RavenValue()
        for tx_hash, tx_mined_status, delta, fee in history:
            balance += delta
            h2.append(HistoryItem(
                txid=tx_hash,
                tx_mined_status=tx_mined_status,
                delta=delta,
                fee=fee,
                balance=balance))
        # sanity check
        c, u, x = self.get_balance(domain)
        if balance != c + u + x:
            raise Exception("wallet.get_history() failed balance sanity-check")
        return h2

    def _add_tx_to_local_history(self, txid):
        with self.transaction_lock:
            for addr in itertools.chain(self.db.get_txi_addresses(txid), self.db.get_txo_addresses(txid)):
                cur_hist = self._history_local.get(addr, set())
                cur_hist.add(txid)
                self._history_local[addr] = cur_hist
                self._mark_address_history_changed(addr)

    def _remove_tx_from_local_history(self, txid):
        with self.transaction_lock:
            for addr in itertools.chain(self.db.get_txi_addresses(txid), self.db.get_txo_addresses(txid)):
                cur_hist = self._history_local.get(addr, set())
                try:
                    cur_hist.remove(txid)
                except KeyError:
                    pass
                else:
                    self._history_local[addr] = cur_hist
                    self._mark_address_history_changed(addr)

    def _mark_address_history_changed(self, addr: str) -> None:
        def set_and_clear():
            event = self._address_history_changed_events[addr]
            # history for this address changed, wake up coroutines:
            event.set()
            # clear event immediately so that coroutines can wait() for the next change:
            event.clear()
        if self.asyncio_loop:
            self.asyncio_loop.call_soon_threadsafe(set_and_clear)

    async def wait_for_address_history_to_change(self, addr: str) -> None:
        """Wait until the server tells us about a new transaction related to addr.

        Unconfirmed and confirmed transactions are not distinguished, and so e.g. SPV
        is not taken into account.
        """
        assert self.is_mine(addr), "address needs to be is_mine to be watched"
        await self._address_history_changed_events[addr].wait()

    def add_unverified_or_unconfirmed_tx(self, tx_hash, tx_height):
        if self.db.is_in_verified_tx(tx_hash):
            if tx_height <= 0:
                # tx was previously SPV-verified but now in mempool (probably reorg)
                with self.lock:
                    self.db.remove_verified_tx(tx_hash)
                    self.unconfirmed_tx[tx_hash] = tx_height
                if self.verifier:
                    self.verifier.remove_spv_proof_for_tx(tx_hash)
        else:
            with self.lock:
                if tx_height > 0:
                    self.unverified_tx[tx_hash] = tx_height
                else:
                    self.unconfirmed_tx[tx_hash] = tx_height

    def remove_unverified_tx(self, tx_hash, tx_height):
        with self.lock:
            new_height = self.unverified_tx.get(tx_hash)
            if new_height == tx_height:
                self.unverified_tx.pop(tx_hash, None)

    def add_verified_tx(self, tx_hash: str, info: TxMinedInfo):
        # Remove from the unverified map and add to the verified map
        with self.lock:
            self.unverified_tx.pop(tx_hash, None)
            self.db.add_verified_tx(tx_hash, info)
        util.trigger_callback('adb_added_verified_tx', self, tx_hash)

    def add_verified_asset_meta(self, asset: str, meta: AssetMeta):
        with self.lock:
            self.unverified_asset_meta.pop(asset)
            self.db.add_asset_meta(asset, meta)
        util.trigger_callback('asset_meta')

    def add_ipfs_information(self, data: IPFSData):
        self.db.add_ipfs_information(data)

    def get_ipfs_information(self, ipfs: str) -> Optional[IPFSData]:
        return self.db.get_ipfs_information(ipfs)

    def get_ipfs_informations(self) -> Iterable[IPFSData]:
        return self.db.get_ipfs_informations()

    def clear_ipfs_info(self):
        self.db.clear_ipfs_info()

    def get_unverified_txs(self) -> Dict[str, int]:
        '''Returns a map from tx hash to transaction height'''
        with self.lock:
            return dict(self.unverified_tx)  # copy

    def get_unverified_asset_metas(self) -> Dict[str, AssetMeta]:
        with self.lock:
            return dict(self.unverified_asset_meta)

    def get_unverified_asset_meta(self, asset: str) -> Optional[AssetMeta]:
        with self.lock:
            return self.unverified_asset_meta.get(asset, None)

    def undo_verifications(self, blockchain: Blockchain, above_height: int) -> Set[str]:
        '''Used by the verifier when a reorg has happened'''
        txs = set()
        with self.lock:
            for tx_hash in self.db.list_verified_tx():
                info = self.db.get_verified_tx(tx_hash)
                tx_height = info.height
                if tx_height > above_height:
                    header = blockchain.read_header(tx_height)
                    if not header or hash_header(header) != info.header_hash:
                        self.db.remove_verified_tx(tx_hash)
                        # NOTE: we should add these txns to self.unverified_tx,
                        # but with what height?
                        # If on the new fork after the reorg, the txn is at the
                        # same height, we will not get a status update for the
                        # address. If the txn is not mined or at a diff height,
                        # we should get a status update. Unless we put tx into
                        # unverified_tx, it will turn into local. So we put it
                        # into unverified_tx with the old height, and if we get
                        # a status update, that will overwrite it.
                        self.unverified_tx[tx_hash] = tx_height
                        txs.add(tx_hash)
<<<<<<< HEAD
            for asset_meta in self.db.list_asset_meta():
                if asset_meta.height > above_height or \
                    (asset_meta.div_height and asset_meta.div_height > above_height) or \
                    (asset_meta.ipfs_height and asset_meta.ipfs_height > above_height):

                    self.db.remove_asset_meta(asset_meta.name)
                    self.unverified_asset_meta[asset_meta.name] = asset_meta

=======

        for tx_hash in txs:
            util.trigger_callback('adb_removed_verified_tx', self, tx_hash)
>>>>>>> ed65f335
        return txs

    def get_local_height(self) -> int:
        """ return last known height if we are offline """
        cached_local_height = getattr(self.threadlocal_cache, 'local_height', None)
        if cached_local_height is not None:
            return cached_local_height
        return self.network.get_local_height() if self.network else self.db.get('stored_height', 0)

    def set_future_tx(self, txid:str, wanted_height: int):
        with self.lock:
            self.future_tx[txid] = wanted_height

    def get_tx_height(self, tx_hash: str) -> TxMinedInfo:
        if tx_hash is None:  # ugly backwards compat...
            return TxMinedInfo(height=TX_HEIGHT_LOCAL, conf=0)
        with self.lock:
            verified_tx_mined_info = self.db.get_verified_tx(tx_hash)
            if verified_tx_mined_info:
                conf = max(self.get_local_height() - verified_tx_mined_info.height + 1, 0)
                return verified_tx_mined_info._replace(conf=conf)
            elif tx_hash in self.unverified_tx:
                height = self.unverified_tx[tx_hash]
                return TxMinedInfo(height=height, conf=0)
            elif tx_hash in self.unconfirmed_tx:
                height = self.unconfirmed_tx[tx_hash]
                return TxMinedInfo(height=height, conf=0)
            elif tx_hash in self.future_tx:
                num_blocks_remainining = self.future_tx[tx_hash] - self.get_local_height()
                if num_blocks_remainining > 0:
                    return TxMinedInfo(height=TX_HEIGHT_FUTURE, conf=-num_blocks_remainining)
                else:
                    return TxMinedInfo(height=TX_HEIGHT_LOCAL, conf=0)
            else:
                # local transaction
                return TxMinedInfo(height=TX_HEIGHT_LOCAL, conf=0)

    def set_up_to_date(self, up_to_date):
        with self.lock:
            status_changed = self._up_to_date != up_to_date
            self._up_to_date = up_to_date
        # fire triggers
        util.trigger_callback('adb_set_up_to_date', self)
        if status_changed:
            self.logger.info(f'set_up_to_date: {up_to_date}')

    def is_up_to_date(self):
        return self._up_to_date

    def reset_netrequest_counters(self) -> None:
        if self.synchronizer:
            self.synchronizer.reset_request_counters()
        if self.verifier:
            self.verifier.reset_request_counters()

    def get_history_sync_state_details(self) -> Tuple[int, int]:
        nsent, nans = 0, 0
        if self.synchronizer:
            n1, n2 = self.synchronizer.num_requests_sent_and_answered()
            nsent += n1
            nans += n2
        if self.verifier:
            n1, n2 = self.verifier.num_requests_sent_and_answered()
            nsent += n1
            nans += n2
        return nsent, nans

    @with_transaction_lock
    def get_tx_delta(self, tx_hash: str, address: str) -> RavenValue:
        """effect of tx on address"""
        delta = RavenValue()
        # subtract the value of coins sent from address
        d = self.db.get_txi_addr(tx_hash, address)
        for n, v in d:
            delta -= v
        # add the value of the coins received at address
        d = self.db.get_txo_addr(tx_hash, address)
        for n, (v, cb) in d.items():
            delta += v
        return delta

<<<<<<< HEAD
    def get_wallet_delta(self, tx: Transaction) -> TxWalletDelta:
        """effect of tx on wallet"""
        is_relevant = False  # "related to wallet?"
        num_input_ismine = 0
        v_in = v_in_mine = v_out = v_out_mine = RavenValue()
        with self.lock, self.transaction_lock:
            for txin in tx.inputs():
                addr = self.get_txin_address(txin)
                value = self.get_txin_value(txin, address=addr)
                if self.is_mine(addr):
                    num_input_ismine += 1
                    is_relevant = True
                    assert value is not None
                    v_in_mine += value
                if value is None:
                    v_in = None
                elif v_in is not None:
                    v_in += value
            for txout in tx.outputs():
                if txout.asset:
                    txout_v = RavenValue(0, {txout.asset: txout.value})
                else:
                    txout_v = RavenValue(txout.value)
                v_out += txout_v
                if self.is_mine(txout.address):
                    v_out_mine += txout_v
                    is_relevant = True
        delta = v_out_mine - v_in_mine
        if v_in is not None:
            fee = (v_in - v_out).rvn_value.value
        else:
            fee = None
        if fee is None and isinstance(tx, PartialTransaction):
            fee = tx.get_fee()
        return TxWalletDelta(
            is_relevant=is_relevant,
            is_any_input_ismine=num_input_ismine > 0,
            is_all_input_ismine=num_input_ismine == len(tx.inputs()),
            delta=delta,
            fee=fee,
        )

=======
>>>>>>> ed65f335
    def get_tx_fee(self, txid: str) -> Optional[int]:
        """ Returns tx_fee or None. Use server fee only if tx is unconfirmed and not mine"""
        # check if stored fee is available
        fee = self.db.get_tx_fee(txid, trust_server=False)
        if fee is not None:
            return fee
        # delete server-sent fee for confirmed txns
        confirmed = self.get_tx_height(txid).conf > 0
        if confirmed:
            self.db.add_tx_fee_from_server(txid, None)
        # if all inputs are ismine, try to calc fee now;
        # otherwise, return stored value
        num_all_inputs = self.db.get_num_all_inputs_of_tx(txid)
        if num_all_inputs is not None:
            # check if tx is mine
            num_ismine_inputs = self.db.get_num_ismine_inputs_of_tx(txid)
            assert num_ismine_inputs <= num_all_inputs, (num_ismine_inputs, num_all_inputs)
            # trust server if tx is unconfirmed and not mine
            if num_ismine_inputs < num_all_inputs:
                return None if confirmed else self.db.get_tx_fee(txid, trust_server=True)
        # lookup tx and deserialize it.
        # note that deserializing is expensive, hence above hacks
        tx = self.db.get_transaction(txid)
        if not tx:
            return None
        # compute fee if possible
        v_in = v_out = 0
        with self.lock, self.transaction_lock:
            for txin in tx.inputs():
                addr = self.get_txin_address(txin)
                value = self.get_txin_value(txin, address=addr)
                if value is None:
                    v_in = None
                elif v_in is not None:
                    v_in += value
            for txout in tx.outputs():
                v_out += txout.value
        if v_in is not None:
            fee = v_in - v_out
        else:
            fee = None
        # save result
        self.db.add_tx_fee_we_calculated(txid, fee)
        self.db.add_num_inputs_to_tx(txid, len(tx.inputs()))
        return fee

    def get_addr_io(self, address):
        with self.lock, self.transaction_lock:
            h = self.get_address_history(address)
            received = {}
            sent = {}
            for tx_hash, height in h:
                d = self.db.get_txo_addr(tx_hash, address)
                for n, (v, is_cb) in d.items():
                    received[tx_hash + ':%d'%n] = (height, v, is_cb)
            for tx_hash, height in h:
                l = self.db.get_txi_addr(tx_hash, address)
                for txi, v in l:
                    sent[txi] = tx_hash, height
        return received, sent

    def get_addr_outputs(self, address: str) -> Dict[TxOutpoint, PartialTxInput]:
        coins, spent = self.get_addr_io(address)
        out = {}
        for prevout_str, v in coins.items():
            tx_height, value, is_cb = v
            prevout = TxOutpoint.from_str(prevout_str)
            utxo = PartialTxInput(prevout=prevout, is_coinbase_output=is_cb)
            utxo._trusted_address = address
            utxo._trusted_value_sats = value
            utxo.block_height = tx_height
            if prevout_str in spent:
                txid, height = spent[prevout_str]
                utxo.spent_txid = txid
                utxo.spent_height = height
            else:
                utxo.spent_txid = None
                utxo.spent_height = None
            out[prevout] = utxo
        return out

    def get_addr_utxo(self, address: str) -> Dict[TxOutpoint, PartialTxInput]:
        out = self.get_addr_outputs(address)
        for k, v in list(out.items()):
            if v.spent_height is not None:
                out.pop(k)
        return out

    # return the total amount ever received by an address
    def get_addr_received(self, address):
        received, sent = self.get_addr_io(address)
        return sum([v for height, v, is_cb in received.values()])

<<<<<<< HEAD
    def get_addr_balance(self, address):
        return self.get_balance([address])

    def get_assets_in_mempool(self) -> Set[str]:
        ret_val = set()
        for address in self.get_addresses():
            for utxo in self.get_addr_outputs(address).values():
                if utxo.block_height == 0:
                    ret_val.update(utxo.value_sats().assets.keys())
        return ret_val

=======
>>>>>>> ed65f335
    @with_local_height_cached
    def get_balance(self, domain, *, excluded_addresses: Set[str] = None,
                    excluded_coins: Set[str] = None) -> Tuple[int, int, int]:
        """Return the balance of a set of addresses:
        confirmed and matured, unconfirmed, unmatured
        """
        if excluded_addresses is None:
            excluded_addresses = set()
        assert isinstance(excluded_addresses, set), f"excluded_addresses should be set, not {type(excluded_addresses)}"
        domain = set(domain) - excluded_addresses
        if excluded_coins is None:
            excluded_coins = set()
        assert isinstance(excluded_coins, set), f"excluded_coins should be set, not {type(excluded_coins)}"

        cache_key = sha256(','.join(sorted(domain)) + ';'
                           + ','.join(sorted(excluded_coins)))
        cached_value = self._get_balance_cache.get(cache_key)
        if cached_value:
            return cached_value

        coins = {}
        for address in domain:
            coins.update(self.get_addr_outputs(address))

        c = u = x = RavenValue()
        mempool_height = self.get_local_height() + 1  # height of next block
        for utxo in coins.values():
            if utxo.spent_height is not None:
                continue
            if utxo.prevout.to_str() in excluded_coins:
                continue
            v = utxo.value_sats()
            tx_height = utxo.block_height
            is_cb = utxo._is_coinbase_output
            if is_cb and tx_height + COINBASE_MATURITY > mempool_height:
                x += v
            elif tx_height > 0:
                c += v
            else:
                txid = utxo.prevout.txid.hex()
                tx = self.db.get_transaction(txid)
                assert tx is not None # txid comes from get_addr_io
                # we look at the outputs that are spent by this transaction
                # if those outputs are ours and confirmed, we count this coin as confirmed
                confirmed_spent_amount = RavenValue()
                for txin in tx.inputs():
                    if txin.prevout in coins:
                        coin = coins[txin.prevout]
                        if coin.block_height > 0:
                            confirmed_spent_amount += coin.value_sats()
                # Compare amount, in case tx has confirmed and unconfirmed inputs, or is a coinjoin.
                # (fixme: tx may have multiple change outputs)
                # TODO: Only RVN
                if confirmed_spent_amount.rvn_value >= v.rvn_value:
                    c += v
                else:
                    c += confirmed_spent_amount
                    u += v - confirmed_spent_amount
        result = c, u, x
        # cache result.
        # Cache needs to be invalidated if a transaction is added to/
        # removed from history; or on new blocks (maturity...)
        self._get_balance_cache[cache_key] = result
        return result

    @with_local_height_cached
    def get_utxos(
            self,
            domain,
            *,
            excluded_addresses=None,
            mature_only: bool = False,
            confirmed_funding_only: bool = False,
            confirmed_spending_only: bool = False,
            nonlocal_only: bool = False,
            block_height: int = None,
    ) -> Sequence[PartialTxInput]:
        if block_height is not None:
            # caller wants the UTXOs we had at a given height; check other parameters
            assert confirmed_funding_only
            assert confirmed_spending_only
            assert nonlocal_only
        else:
            block_height = self.get_local_height()
        coins = []
        domain = set(domain)
        if excluded_addresses:
            domain = set(domain) - set(excluded_addresses)
        mempool_height = block_height + 1  # height of next block
        for addr in domain:
            txos = self.get_addr_outputs(addr)
            for txo in txos.values():
                if txo.spent_height is not None:
                    if not confirmed_spending_only:
                        continue
                    if confirmed_spending_only and 0 < txo.spent_height <= block_height:
                        continue
                if confirmed_funding_only and not (0 < txo.block_height <= block_height):
                    continue
                if nonlocal_only and txo.block_height in (TX_HEIGHT_LOCAL, TX_HEIGHT_FUTURE):
                    continue
                if (mature_only and txo.is_coinbase_output()
                        and txo.block_height + COINBASE_MATURITY > mempool_height):
                    continue
                coins.append(txo)
                continue
        return coins

    def is_used(self, address: str) -> bool:
        return self.get_address_history_len(address) != 0

    def is_empty(self, address: str) -> bool:
        coins = self.get_addr_utxo(address)
        return not bool(coins)

    @with_local_height_cached
    def address_is_old(self, address: str, *, req_conf: int = 3) -> bool:
        """Returns whether address has any history that is deeply confirmed.
        Used for reorg-safe(ish) gap limit roll-forward.
        """
        max_conf = -1
        h = self.db.get_addr_history(address)
        needs_spv_check = not self.config.get("skipmerklecheck", False)
        for tx_hash, tx_height in h:
            if needs_spv_check:
                tx_age = self.get_tx_height(tx_hash).conf
            else:
                if tx_height <= 0:
                    tx_age = 0
                else:
                    tx_age = self.get_local_height() - tx_height + 1
            max_conf = max(max_conf, tx_age)
        return max_conf >= req_conf<|MERGE_RESOLUTION|>--- conflicted
+++ resolved
@@ -63,23 +63,8 @@
     balance: RavenValue
 
 
-<<<<<<< HEAD
-class TxWalletDelta(NamedTuple):
-    is_relevant: bool  # "related to wallet?"
-    is_any_input_ismine: bool
-    is_all_input_ismine: bool
-    delta: RavenValue
-    fee: Optional[int]
-
-
-class AddressSynchronizer(Logger):
-    """
-    inherited by wallet
-    """
-=======
 class AddressSynchronizer(Logger, EventListener):
     """ address database """
->>>>>>> ed65f335
 
     network: Optional['Network']
     asyncio_loop: Optional['asyncio.AbstractEventLoop'] = None
@@ -732,6 +717,7 @@
     def undo_verifications(self, blockchain: Blockchain, above_height: int) -> Set[str]:
         '''Used by the verifier when a reorg has happened'''
         txs = set()
+        assets = set()
         with self.lock:
             for tx_hash in self.db.list_verified_tx():
                 info = self.db.get_verified_tx(tx_hash)
@@ -751,7 +737,6 @@
                         # a status update, that will overwrite it.
                         self.unverified_tx[tx_hash] = tx_height
                         txs.add(tx_hash)
-<<<<<<< HEAD
             for asset_meta in self.db.list_asset_meta():
                 if asset_meta.height > above_height or \
                     (asset_meta.div_height and asset_meta.div_height > above_height) or \
@@ -759,12 +744,13 @@
 
                     self.db.remove_asset_meta(asset_meta.name)
                     self.unverified_asset_meta[asset_meta.name] = asset_meta
-
-=======
+                    assets.add(asset_meta.name)
+
 
         for tx_hash in txs:
             util.trigger_callback('adb_removed_verified_tx', self, tx_hash)
->>>>>>> ed65f335
+        for asset in assets:
+            util.trigger_callback('adb_removed_verified_asset_meta', self, asset)
         return txs
 
     def get_local_height(self) -> int:
@@ -846,51 +832,6 @@
             delta += v
         return delta
 
-<<<<<<< HEAD
-    def get_wallet_delta(self, tx: Transaction) -> TxWalletDelta:
-        """effect of tx on wallet"""
-        is_relevant = False  # "related to wallet?"
-        num_input_ismine = 0
-        v_in = v_in_mine = v_out = v_out_mine = RavenValue()
-        with self.lock, self.transaction_lock:
-            for txin in tx.inputs():
-                addr = self.get_txin_address(txin)
-                value = self.get_txin_value(txin, address=addr)
-                if self.is_mine(addr):
-                    num_input_ismine += 1
-                    is_relevant = True
-                    assert value is not None
-                    v_in_mine += value
-                if value is None:
-                    v_in = None
-                elif v_in is not None:
-                    v_in += value
-            for txout in tx.outputs():
-                if txout.asset:
-                    txout_v = RavenValue(0, {txout.asset: txout.value})
-                else:
-                    txout_v = RavenValue(txout.value)
-                v_out += txout_v
-                if self.is_mine(txout.address):
-                    v_out_mine += txout_v
-                    is_relevant = True
-        delta = v_out_mine - v_in_mine
-        if v_in is not None:
-            fee = (v_in - v_out).rvn_value.value
-        else:
-            fee = None
-        if fee is None and isinstance(tx, PartialTransaction):
-            fee = tx.get_fee()
-        return TxWalletDelta(
-            is_relevant=is_relevant,
-            is_any_input_ismine=num_input_ismine > 0,
-            is_all_input_ismine=num_input_ismine == len(tx.inputs()),
-            delta=delta,
-            fee=fee,
-        )
-
-=======
->>>>>>> ed65f335
     def get_tx_fee(self, txid: str) -> Optional[int]:
         """ Returns tx_fee or None. Use server fee only if tx is unconfirmed and not mine"""
         # check if stored fee is available
@@ -984,23 +925,9 @@
         received, sent = self.get_addr_io(address)
         return sum([v for height, v, is_cb in received.values()])
 
-<<<<<<< HEAD
-    def get_addr_balance(self, address):
-        return self.get_balance([address])
-
-    def get_assets_in_mempool(self) -> Set[str]:
-        ret_val = set()
-        for address in self.get_addresses():
-            for utxo in self.get_addr_outputs(address).values():
-                if utxo.block_height == 0:
-                    ret_val.update(utxo.value_sats().assets.keys())
-        return ret_val
-
-=======
->>>>>>> ed65f335
     @with_local_height_cached
     def get_balance(self, domain, *, excluded_addresses: Set[str] = None,
-                    excluded_coins: Set[str] = None) -> Tuple[int, int, int]:
+                    excluded_coins: Set[str] = None) -> Tuple[RavenValue, RavenValue, RavenValue]:
         """Return the balance of a set of addresses:
         confirmed and matured, unconfirmed, unmatured
         """
