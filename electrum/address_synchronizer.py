# Electrum - lightweight Bitcoin client
# Copyright (C) 2018 The Electrum Developers
#
# Permission is hereby granted, free of charge, to any person
# obtaining a copy of this software and associated documentation files
# (the "Software"), to deal in the Software without restriction,
# including without limitation the rights to use, copy, modify, merge,
# publish, distribute, sublicense, and/or sell copies of the Software,
# and to permit persons to whom the Software is furnished to do so,
# subject to the following conditions:
#
# The above copyright notice and this permission notice shall be
# included in all copies or substantial portions of the Software.
#
# THE SOFTWARE IS PROVIDED "AS IS", WITHOUT WARRANTY OF ANY KIND,
# EXPRESS OR IMPLIED, INCLUDING BUT NOT LIMITED TO THE WARRANTIES OF
# MERCHANTABILITY, FITNESS FOR A PARTICULAR PURPOSE AND
# NONINFRINGEMENT. IN NO EVENT SHALL THE AUTHORS OR COPYRIGHT HOLDERS
# BE LIABLE FOR ANY CLAIM, DAMAGES OR OTHER LIABILITY, WHETHER IN AN
# ACTION OF CONTRACT, TORT OR OTHERWISE, ARISING FROM, OUT OF OR IN
# CONNECTION WITH THE SOFTWARE OR THE USE OR OTHER DEALINGS IN THE
# SOFTWARE.

import threading
import itertools
from collections import defaultdict
from typing import TYPE_CHECKING, Dict, Optional, Set, Tuple, NamedTuple, Sequence, List, Iterable

from aiorpcx import TaskGroup

<<<<<<< HEAD
from . import ravencoin, util
from .assets import pull_meta_from_create_or_reissue_script
from .ravencoin import COINBASE_MATURITY
=======
from .crypto import sha256
from . import bitcoin, util
from .bitcoin import COINBASE_MATURITY
>>>>>>> 232e38e2
from .util import profiler, bfh, TxMinedInfo, UnrelatedTransactionException, with_lock, OldTaskGroup
from .transaction import Transaction, TxOutput, TxInput, PartialTxInput, TxOutpoint, PartialTransaction, AssetMeta, \
    RavenValue, is_output_script_p2pk, is_asset_output_script_malformed_or_non_standard
from .synchronizer import Synchronizer
from .verifier import SPV

from .blockchain import hash_header, Blockchain
from .i18n import _
from .logging import Logger

if TYPE_CHECKING:
    from .network import Network
    from .wallet_db import WalletDB


TX_HEIGHT_FUTURE = -3
TX_HEIGHT_LOCAL = -2
TX_HEIGHT_UNCONF_PARENT = -1
TX_HEIGHT_UNCONFIRMED = 0


class HistoryItem(NamedTuple):
    txid: str
    tx_mined_status: TxMinedInfo
    delta: RavenValue
    fee: Optional[int]
    balance: RavenValue


class TxWalletDelta(NamedTuple):
    is_relevant: bool  # "related to wallet?"
    is_any_input_ismine: bool
    is_all_input_ismine: bool
    delta: RavenValue
    fee: Optional[int]


class AddressSynchronizer(Logger):
    """
    inherited by wallet
    """

    network: Optional['Network']
    asyncio_loop: Optional['asyncio.AbstractEventLoop'] = None
    synchronizer: Optional['Synchronizer']
    verifier: Optional['SPV']

    def __init__(self, db: 'WalletDB'):
        self.db = db
        self.network = None
        Logger.__init__(self)
        # verifier (SPV) and synchronizer are started in start_network
        self.synchronizer = None
        self.verifier = None
        # locks: if you need to take multiple ones, acquire them in the order they are defined here!
        self.lock = threading.RLock()
        self.transaction_lock = threading.RLock()
        self.future_tx = {}  # type: Dict[str, int]  # txid -> wanted height
        # Txs the server claims are mined but still pending verification:
        self.unverified_tx = defaultdict(int)  # type: Dict[str, int]  # txid -> height. Access with self.lock.
        self.unverified_asset_meta = dict()
        # Txs the server claims are in the mempool:
        self.unconfirmed_tx = defaultdict(int)  # type: Dict[str, int]  # txid -> height. Access with self.lock.
        # true when synchronized
        self._up_to_date = False  # considers both Synchronizer and Verifier
        # thread local storage for caching stuff
        self.threadlocal_cache = threading.local()

        self._get_balance_cache = {}

        self.load_and_cleanup()

    def with_transaction_lock(func):
        def func_wrapper(self: 'AddressSynchronizer', *args, **kwargs):
            with self.transaction_lock:
                return func(self, *args, **kwargs)
        return func_wrapper

    def load_and_cleanup(self):
        self.load_local_history()
        self.check_history()
        self.load_unverified_transactions()
        self.remove_local_transactions_we_dont_have()

    def is_mine(self, address: Optional[str]) -> bool:
        if not address: return False
        return self.db.is_addr_in_history(address)

    def get_addresses(self):
        return sorted(self.db.get_history())

    def get_asset_meta(self, asset) -> AssetMeta:
        return self.db.get_asset_meta(asset)

    def get_assets(self) -> Iterable[str]:
        return self.db.get_assets()

    def get_messages(self) -> Dict:
        return self.db.get_messages()

    def add_message(self, height, message_data):
        self.db.add_message(height, message_data)

    def get_address_history(self, addr: str) -> Sequence[Tuple[str, int]]:
        """Returns the history for the address, in the format that would be returned by a server.

        Note: The difference between db.get_addr_history and this method is that
        db.get_addr_history stores the response from a server, so it only includes txns
        a server sees, i.e. that does not contain local and future txns.
        """
        h = []
        # we need self.transaction_lock but get_tx_height will take self.lock
        # so we need to take that too here, to enforce order of locks
        with self.lock, self.transaction_lock:
            related_txns = self._history_local.get(addr, set())
            for tx_hash in related_txns:
                tx_height = self.get_tx_height(tx_hash).height
                h.append((tx_hash, tx_height))
        return h

    def get_address_history_len(self, addr: str) -> int:
        """Return number of transactions where address is involved."""
        return len(self._history_local.get(addr, ()))

    def get_txin_address(self, txin: TxInput) -> Optional[str]:
        if isinstance(txin, PartialTxInput):
            if txin.address:
                return txin.address
        prevout_hash = txin.prevout.txid.hex()
        prevout_n = txin.prevout.out_idx
        for addr in self.db.get_txo_addresses(prevout_hash):
            d = self.db.get_txo_addr(prevout_hash, addr)
            if prevout_n in d:
                return addr
        tx = self.db.get_transaction(prevout_hash)
        if tx:
            return tx.outputs()[prevout_n].address
        return None

    def get_txin_value(self, txin: TxInput, *, address: str = None) -> Optional[RavenValue]:
        if txin.value_sats() is not None:
            return txin.value_sats()
        prevout_hash = txin.prevout.txid.hex()
        prevout_n = txin.prevout.out_idx
        if address is None:
            address = self.get_txin_address(txin)
        if address:
            d = self.db.get_txo_addr(prevout_hash, address)
            try:
                v, cb = d[prevout_n]
                return v
            except KeyError:
                pass
        tx = self.db.get_transaction(prevout_hash)
        if tx:
            txout = tx.outputs()[prevout_n]
            if txout.asset:
                return RavenValue(0, {txout.asset: txout.value})
            else:
                return RavenValue(txout.value)
        return None

    def load_unverified_transactions(self):
        # review transactions that are in the history
        for addr in self.db.get_history():
            hist = self.db.get_addr_history(addr)
            for tx_hash, tx_height in hist:
                # add it in case it was previously unconfirmed
                self.add_unverified_or_unconfirmed_tx(tx_hash, tx_height)

    def start_network(self, network: Optional['Network']) -> None:
        self.network = network
        if self.network is not None:
            self.synchronizer = Synchronizer(self)
            self.verifier = SPV(self.network, self)
            self.asyncio_loop = network.asyncio_loop
            util.register_callback(self.on_blockchain_updated, ['blockchain_updated'])

    def on_blockchain_updated(self, event, *args):
        self._get_balance_cache = {}  # invalidate cache

    async def stop(self):
        if self.network:
            try:
                async with OldTaskGroup() as group:
                    if self.synchronizer:
                        await group.spawn(self.synchronizer.stop())
                    if self.verifier:
                        await group.spawn(self.verifier.stop())
            finally:  # even if we get cancelled
                self.synchronizer = None
                self.verifier = None
                util.unregister_callback(self.on_blockchain_updated)
                self.db.put('stored_height', self.get_local_height())

    def add_address(self, address):
        if not self.db.get_addr_history(address):
            self.db.history[address] = []
            self.set_up_to_date(False)
        if self.synchronizer:
            self.synchronizer.add(address)

    def add_asset(self, asset):
        if self.synchronizer:
            self.synchronizer.add_asset(asset)

    def get_conflicting_transactions(self, tx_hash, tx: Transaction, include_self=False):
        """Returns a set of transaction hashes from the wallet history that are
        directly conflicting with tx, i.e. they have common outpoints being
        spent with tx.

        include_self specifies whether the tx itself should be reported as a
        conflict (if already in wallet history)
        """
        conflicting_txns = set()
        with self.transaction_lock:
            for txin in tx.inputs():
                if txin.is_coinbase_input():
                    continue
                prevout_hash = txin.prevout.txid.hex()
                prevout_n = txin.prevout.out_idx
                spending_tx_hash = self.db.get_spent_outpoint(prevout_hash, prevout_n)
                if spending_tx_hash is None:
                    continue
                # this outpoint has already been spent, by spending_tx
                # annoying assert that has revealed several bugs over time:
                assert self.db.get_transaction(spending_tx_hash), "spending tx not in wallet db"
                conflicting_txns |= {spending_tx_hash}
            if tx_hash in conflicting_txns:
                # this tx is already in history, so it conflicts with itself
                if len(conflicting_txns) > 1:
                    raise Exception('Found conflicting transactions already in wallet history.')
                if not include_self:
                    conflicting_txns -= {tx_hash}
            return conflicting_txns

    def get_transaction(self, txid: str) -> Transaction:
        return self.db.get_transaction(txid)

    def add_transaction(self, tx: Transaction, *, allow_unrelated=False) -> bool:
        """
        Returns whether the tx was successfully added to the wallet history.
        Note that a transaction may need to be added several times, if our
        list of addresses has increased. This will return True even if the
        transaction was already in self.db.
        """
        assert tx, tx
        # note: tx.is_complete() is not necessarily True; tx might be partial
        # but it *needs* to have a txid:
        tx_hash = tx.txid()
        if tx_hash is None:
            raise Exception("cannot add tx without txid to wallet history")
        # we need self.transaction_lock but get_tx_height will take self.lock
        # so we need to take that too here, to enforce order of locks
        with self.lock, self.transaction_lock:
            # NOTE: returning if tx in self.transactions might seem like a good idea
            # BUT we track is_mine inputs in a txn, and during subsequent calls
            # of add_transaction tx, we might learn of more-and-more inputs of
            # being is_mine, as we roll the gap_limit forward
            is_coinbase = tx.inputs()[0].is_coinbase_input()
            tx_height = self.get_tx_height(tx_hash).height
            if not allow_unrelated:
                # note that during sync, if the transactions are not properly sorted,
                # it could happen that we think tx is unrelated but actually one of the inputs is is_mine.
                # this is the main motivation for allow_unrelated
                is_mine = any([self.is_mine(self.get_txin_address(txin)) for txin in tx.inputs()])
                is_for_me = any([self.is_mine(txo.address) for txo in tx.outputs()])
                if not is_mine and not is_for_me:
                    raise UnrelatedTransactionException()
            # Find all conflicting transactions.
            # In case of a conflict,
            #     1. confirmed > mempool > local
            #     2. this new txn has priority over existing ones
            # When this method exits, there must NOT be any conflict, so
            # either keep this txn and remove all conflicting (along with dependencies)
            #     or drop this txn
            
            no_verify = self.verifier.blockchain.config.get('noverify')
            if no_verify:
                print(f'Skipping conflicting txs for tx {tx_hash}')
                conflicting_txns = {}
            else:
                conflicting_txns = self.get_conflicting_transactions(tx_hash, tx)
            if conflicting_txns:
                existing_mempool_txn = any(
                    self.get_tx_height(tx_hash2).height in (TX_HEIGHT_UNCONFIRMED, TX_HEIGHT_UNCONF_PARENT)
                    for tx_hash2 in conflicting_txns)
                existing_confirmed_txn = any(
                    self.get_tx_height(tx_hash2).height > 0
                    for tx_hash2 in conflicting_txns)
                if existing_confirmed_txn and tx_height <= 0:
                    # this is a non-confirmed tx that conflicts with confirmed txns; drop.
                    return False
                if existing_mempool_txn and tx_height == TX_HEIGHT_LOCAL:
                    # this is a local tx that conflicts with non-local txns; drop.
                    return False
                # keep this txn and remove all conflicting
                for tx_hash2 in conflicting_txns:
                    self.remove_transaction(tx_hash2)
            # add inputs
            def add_value_from_prev_output():
                # note: this takes linear time in num is_mine outputs of prev_tx
                addr = self.get_txin_address(txi)
                if addr and self.is_mine(addr):
                    outputs = self.db.get_txo_addr(prevout_hash, addr)
                    try:
                        v, is_cb = outputs[prevout_n]
                    except KeyError:
                        pass
                    else:
                        self.db.add_txi_addr(tx_hash, addr, ser, v)
                        self._get_balance_cache.clear()  # invalidate cache
            for txi in tx.inputs():
                if txi.is_coinbase_input():
                    continue
                prevout_hash = txi.prevout.txid.hex()
                prevout_n = txi.prevout.out_idx
                ser = txi.prevout.to_str()
                self.db.set_spent_outpoint(prevout_hash, prevout_n, tx_hash)
                add_value_from_prev_output()
            # add outputs
            for n, txo in enumerate(tx.outputs()):
                v = txo.value
                asset = txo.asset
                if asset:
                    v = RavenValue(0, {asset: v})
                else:
                    v = RavenValue(v)
                ser = tx_hash + ':%d'%n
                scripthash = ravencoin.script_to_scripthash(txo.scriptpubkey)
                self.db.add_prevout_by_scripthash(scripthash, prevout=TxOutpoint.from_str(ser), value=v)
                addr = txo.address
                if addr and self.is_mine(addr):
                    if txo.asset:
                        if asset not in self.get_assets():
                            self.add_asset(asset)
                        try:
                            d = pull_meta_from_create_or_reissue_script(txo.scriptpubkey)
                            if d['type'] in ('r', 'q'):
                                self.db.add_asset_reissue_point(asset, ser, txo.scriptpubkey.hex())
                        except:
                            pass
                        if is_asset_output_script_malformed_or_non_standard(txo.scriptpubkey):
                            self.db.add_nonstandard_outpoint(ser, txo.scriptpubkey.hex())

                    if is_output_script_p2pk(txo.scriptpubkey):
                        self.db.add_nonstandard_outpoint(ser, txo.scriptpubkey.hex())

                    self.db.add_txo_addr(tx_hash, addr, n, v, is_coinbase)
                    self._get_balance_cache.clear()  # invalidate cache
                    # give v to txi that spends me
                    next_tx = self.db.get_spent_outpoint(tx_hash, n)
                    if next_tx is not None:
                        self.db.add_txi_addr(next_tx, addr, ser, v)
                        self._add_tx_to_local_history(next_tx)

            # add to local history
            self._add_tx_to_local_history(tx_hash)
            # save
            self.db.add_transaction(tx_hash, tx)
            self.db.add_num_inputs_to_tx(tx_hash, len(tx.inputs()))
            return True

    def remove_transaction(self, tx_hash: str) -> None:
        """Removes a transaction AND all its dependents/children
        from the wallet history.
        """
        with self.lock, self.transaction_lock:
            to_remove = {tx_hash}
            to_remove |= self.get_depending_transactions(tx_hash)
            for txid in to_remove:
                self._remove_transaction(txid)

    def _remove_transaction(self, tx_hash: str) -> None:
        """Removes a single transaction from the wallet history, and attempts
         to undo all effects of the tx (spending inputs, creating outputs, etc).
        """
        def remove_from_spent_outpoints():
            # undo spends in spent_outpoints
            if tx is not None:
                # if we have the tx, this branch is faster
                for txin in tx.inputs():
                    if txin.is_coinbase_input():
                        continue
                    prevout_hash = txin.prevout.txid.hex()
                    prevout_n = txin.prevout.out_idx
                    self.db.remove_spent_outpoint(prevout_hash, prevout_n)
            else:
                # expensive but always works
                for prevout_hash, prevout_n in self.db.list_spent_outpoints():
                    spending_txid = self.db.get_spent_outpoint(prevout_hash, prevout_n)
                    if spending_txid == tx_hash:
                        self.db.remove_spent_outpoint(prevout_hash, prevout_n)

        with self.lock, self.transaction_lock:
            self.logger.info(f"removing tx from history {tx_hash}")
            tx = self.db.remove_transaction(tx_hash)
            remove_from_spent_outpoints()
            self._remove_tx_from_local_history(tx_hash)
            for addr in itertools.chain(self.db.get_txi_addresses(tx_hash), self.db.get_txo_addresses(tx_hash)):
                self._get_balance_cache.clear()  # invalidate cache
            self.db.remove_txi(tx_hash)
            self.db.remove_txo(tx_hash)
            self.db.remove_tx_fee(tx_hash)
            self.db.remove_verified_tx(tx_hash)
            self.unverified_tx.pop(tx_hash, None)
            self.unconfirmed_tx.pop(tx_hash, None)
            if tx:
                for idx, txo in enumerate(tx.outputs()):
                    scripthash = ravencoin.script_to_scripthash(txo.scriptpubkey)
                    prevout = TxOutpoint(bfh(tx_hash), idx)
                    self.db.remove_prevout_by_scripthash(scripthash, prevout=prevout, value=txo.value)

    def get_depending_transactions(self, tx_hash: str) -> Set[str]:
        """Returns all (grand-)children of tx_hash in this wallet."""
        with self.transaction_lock:
            children = set()
            for n in self.db.get_spent_outpoints(tx_hash):
                other_hash = self.db.get_spent_outpoint(tx_hash, n)
                children.add(other_hash)
                children |= self.get_depending_transactions(other_hash)
            return children

    def get_asset_reissue_outpoints(self, asset: str) -> Dict[str, str]:
        return self.db.get_asset_reissue_points(asset)

    def get_nonstandard_outpoints(self) -> Dict[str, str]:
        return self.db.get_nonstandard_outpoints()

    def recieve_asset_callback(self, asset: str, meta: Dict):
        with self.lock:
            self.unverified_asset_meta[asset] = meta

    def receive_tx_callback(self, tx_hash: str, tx: Transaction, tx_height: int) -> None:
        self.add_unverified_or_unconfirmed_tx(tx_hash, tx_height)
        self.add_transaction(tx, allow_unrelated=True)

    def receive_history_callback(self, addr: str, hist, tx_fees: Dict[str, int]):
        with self.lock:
            old_hist = self.get_address_history(addr)
            for tx_hash, height in old_hist:
                if (tx_hash, height) not in hist:
                    # make tx local
                    self.unverified_tx.pop(tx_hash, None)
                    self.unconfirmed_tx.pop(tx_hash, None)
                    self.db.remove_verified_tx(tx_hash)
                    if self.verifier:
                        self.verifier.remove_spv_proof_for_tx(tx_hash)
            self.db.set_addr_history(addr, hist)

        for tx_hash, tx_height in hist:
            # add it in case it was previously unconfirmed
            self.add_unverified_or_unconfirmed_tx(tx_hash, tx_height)
            # if addr is new, we have to recompute txi and txo
            tx = self.db.get_transaction(tx_hash)
            if tx is None:
                continue
            self.add_transaction(tx, allow_unrelated=True)

        # Store fees
        for tx_hash, fee_sat in tx_fees.items():
            self.db.add_tx_fee_from_server(tx_hash, fee_sat)

    @profiler
    def load_local_history(self):
        self._history_local = {}  # type: Dict[str, Set[str]]  # address -> set(txid)
        self._address_history_changed_events = defaultdict(asyncio.Event)  # address -> Event
        for txid in itertools.chain(self.db.list_txi(), self.db.list_txo()):
            self._add_tx_to_local_history(txid)

    @profiler
    def check_history(self):
        hist_addrs_mine = list(filter(lambda k: self.is_mine(k), self.db.get_history()))
        hist_addrs_not_mine = list(filter(lambda k: not self.is_mine(k), self.db.get_history()))
        for addr in hist_addrs_not_mine:
            self.db.remove_addr_history(addr)
        for addr in hist_addrs_mine:
            hist = self.db.get_addr_history(addr)
            for tx_hash, tx_height in hist:
                if self.db.get_txi_addresses(tx_hash) or self.db.get_txo_addresses(tx_hash):
                    continue
                tx = self.db.get_transaction(tx_hash)
                if tx is not None:
                    self.add_transaction(tx, allow_unrelated=True)

    def remove_local_transactions_we_dont_have(self):
        for txid in itertools.chain(self.db.list_txi(), self.db.list_txo()):
            tx_height = self.get_tx_height(txid).height
            if tx_height == TX_HEIGHT_LOCAL and not self.db.get_transaction(txid):
                self.remove_transaction(txid)

    def clear_history(self):
        with self.lock:
            with self.transaction_lock:
                self.db.clear_history()
                self._history_local.clear()
                self._get_balance_cache.clear()  # invalidate cache

    def get_txpos(self, tx_hash: str) -> Tuple[int, int]:
        """Returns (height, txpos) tuple, even if the tx is unverified."""
        with self.lock:
            verified_tx_mined_info = self.db.get_verified_tx(tx_hash)
            if verified_tx_mined_info:
                height = verified_tx_mined_info.height
                txpos = verified_tx_mined_info.txpos
                assert height > 0, height
                assert txpos is not None
                return height, txpos
            elif tx_hash in self.unverified_tx:
                height = self.unverified_tx[tx_hash]
                assert height > 0, height
                return height, -1
            elif tx_hash in self.unconfirmed_tx:
                height = self.unconfirmed_tx[tx_hash]
                assert height <= 0, height
                return (10**9 - height), -1
            else:
                return (10**9 + 1), -1

    def with_local_height_cached(func):
        # get local height only once, as it's relatively expensive.
        # take care that nested calls work as expected
        def f(self, *args, **kwargs):
            orig_val = getattr(self.threadlocal_cache, 'local_height', None)
            self.threadlocal_cache.local_height = orig_val or self.get_local_height()
            try:
                return func(self, *args, **kwargs)
            finally:
                self.threadlocal_cache.local_height = orig_val
        return f

    @with_lock
    @with_transaction_lock
    @with_local_height_cached
    def get_history(self, *, domain=None) -> Sequence[HistoryItem]:
        # get domain
        if domain is None:
            domain = self.get_addresses()
        domain = set(domain)
        # 1. Get the history of each address in the domain, maintain the
        #    delta of a tx as the sum of its deltas on domain addresses
        tx_deltas = defaultdict(RavenValue)  # type: Dict[str, RavenValue]
        for addr in domain:
            h = self.get_address_history(addr)
            for tx_hash, height in h:
                tx_deltas[tx_hash] += self.get_tx_delta(tx_hash, addr)
        # 2. create sorted history
        history = []
        for tx_hash in tx_deltas:
            delta = tx_deltas[tx_hash]
            tx_mined_status = self.get_tx_height(tx_hash)
            fee = self.get_tx_fee(tx_hash)
            history.append((tx_hash, tx_mined_status, delta, fee))
        history.sort(key = lambda x: self.get_txpos(x[0]))
        # 3. add balance
        h2 = []
        balance = 0
        for tx_hash, tx_mined_status, delta, fee in history:
<<<<<<< HEAD
            h2.append(HistoryItem(txid=tx_hash,
                                  tx_mined_status=tx_mined_status,
                                  delta=delta,
                                  fee=fee,
                                  balance=balance))
            balance -= delta
        h2.reverse()

        if balance != RavenValue():
=======
            balance += delta
            h2.append(HistoryItem(
                txid=tx_hash,
                tx_mined_status=tx_mined_status,
                delta=delta,
                fee=fee,
                balance=balance))
        # sanity check
        c, u, x = self.get_balance(domain=domain)
        if balance != c + u + x:
>>>>>>> 232e38e2
            raise Exception("wallet.get_history() failed balance sanity-check")
        return h2

    def _add_tx_to_local_history(self, txid):
        with self.transaction_lock:
            for addr in itertools.chain(self.db.get_txi_addresses(txid), self.db.get_txo_addresses(txid)):
                cur_hist = self._history_local.get(addr, set())
                cur_hist.add(txid)
                self._history_local[addr] = cur_hist
                self._mark_address_history_changed(addr)

    def _remove_tx_from_local_history(self, txid):
        with self.transaction_lock:
            for addr in itertools.chain(self.db.get_txi_addresses(txid), self.db.get_txo_addresses(txid)):
                cur_hist = self._history_local.get(addr, set())
                try:
                    cur_hist.remove(txid)
                except KeyError:
                    pass
                else:
                    self._history_local[addr] = cur_hist

    def _mark_address_history_changed(self, addr: str) -> None:
        def set_and_clear():
            event = self._address_history_changed_events[addr]
            # history for this address changed, wake up coroutines:
            event.set()
            # clear event immediately so that coroutines can wait() for the next change:
            event.clear()
        if self.asyncio_loop:
            self.asyncio_loop.call_soon_threadsafe(set_and_clear)

    async def wait_for_address_history_to_change(self, addr: str) -> None:
        """Wait until the server tells us about a new transaction related to addr.

        Unconfirmed and confirmed transactions are not distinguished, and so e.g. SPV
        is not taken into account.
        """
        assert self.is_mine(addr), "address needs to be is_mine to be watched"
        await self._address_history_changed_events[addr].wait()

    def add_unverified_or_unconfirmed_tx(self, tx_hash, tx_height):
        if self.db.is_in_verified_tx(tx_hash):
            if tx_height <= 0:
                # tx was previously SPV-verified but now in mempool (probably reorg)
                with self.lock:
                    self.db.remove_verified_tx(tx_hash)
                    self.unconfirmed_tx[tx_hash] = tx_height
                if self.verifier:
                    self.verifier.remove_spv_proof_for_tx(tx_hash)
        else:
            with self.lock:
                if tx_height > 0:
                    self.unverified_tx[tx_hash] = tx_height
                else:
                    self.unconfirmed_tx[tx_hash] = tx_height

    def remove_unverified_tx(self, tx_hash, tx_height):
        with self.lock:
            new_height = self.unverified_tx.get(tx_hash)
            if new_height == tx_height:
                self.unverified_tx.pop(tx_hash, None)

    def add_verified_tx(self, tx_hash: str, info: TxMinedInfo):
        # Remove from the unverified map and add to the verified map
        with self.lock:
            self.unverified_tx.pop(tx_hash, None)
            self.db.add_verified_tx(tx_hash, info)
        tx_mined_status = self.get_tx_height(tx_hash)
        util.trigger_callback('verified', self, tx_hash, tx_mined_status)

    def add_verified_asset_meta(self, asset: str, meta: AssetMeta):
        with self.lock:
            self.unverified_asset_meta.pop(asset)
            self.db.add_asset_meta(asset, meta)
        util.trigger_callback('asset_meta')

    def get_unverified_txs(self) -> Dict[str, int]:
        '''Returns a map from tx hash to transaction height'''
        with self.lock:
            return dict(self.unverified_tx)  # copy

    def get_unverified_asset_metas(self) -> Dict[str, Dict]:
        with self.lock:
            return dict(self.unverified_asset_meta)

    def undo_verifications(self, blockchain: Blockchain, above_height: int) -> Set[str]:
        '''Used by the verifier when a reorg has happened'''
        txs = set()
        with self.lock:
            for tx_hash in self.db.list_verified_tx():
                info = self.db.get_verified_tx(tx_hash)
                tx_height = info.height
                if tx_height > above_height:
                    header = blockchain.read_header(tx_height)
                    if not header or hash_header(header) != info.header_hash:
                        self.db.remove_verified_tx(tx_hash)
                        # NOTE: we should add these txns to self.unverified_tx,
                        # but with what height?
                        # If on the new fork after the reorg, the txn is at the
                        # same height, we will not get a status update for the
                        # address. If the txn is not mined or at a diff height,
                        # we should get a status update. Unless we put tx into
                        # unverified_tx, it will turn into local. So we put it
                        # into unverified_tx with the old height, and if we get
                        # a status update, that will overwrite it.
                        self.unverified_tx[tx_hash] = tx_height
                        txs.add(tx_hash)
        return txs

    def get_local_height(self) -> int:
        """ return last known height if we are offline """
        cached_local_height = getattr(self.threadlocal_cache, 'local_height', None)
        if cached_local_height is not None:
            return cached_local_height
        return self.network.get_local_height() if self.network else self.db.get('stored_height', 0)

    def add_future_tx(self, tx: Transaction, wanted_height: int) -> bool:
        with self.lock:
            tx_was_added = self.add_transaction(tx)
            if tx_was_added:
                self.future_tx[tx.txid()] = wanted_height
            return tx_was_added

    def get_tx_height(self, tx_hash: str) -> TxMinedInfo:
        if tx_hash is None:  # ugly backwards compat...
            return TxMinedInfo(height=TX_HEIGHT_LOCAL, conf=0)
        with self.lock:
            verified_tx_mined_info = self.db.get_verified_tx(tx_hash)
            if verified_tx_mined_info:
                conf = max(self.get_local_height() - verified_tx_mined_info.height + 1, 0)
                return verified_tx_mined_info._replace(conf=conf)
            elif tx_hash in self.unverified_tx:
                height = self.unverified_tx[tx_hash]
                return TxMinedInfo(height=height, conf=0)
            elif tx_hash in self.unconfirmed_tx:
                height = self.unconfirmed_tx[tx_hash]
                return TxMinedInfo(height=height, conf=0)
            elif tx_hash in self.future_tx:
                num_blocks_remainining = self.future_tx[tx_hash] - self.get_local_height()
                if num_blocks_remainining > 0:
                    return TxMinedInfo(height=TX_HEIGHT_FUTURE, conf=-num_blocks_remainining)
                else:
                    return TxMinedInfo(height=TX_HEIGHT_LOCAL, conf=0)
            else:
                # local transaction
                return TxMinedInfo(height=TX_HEIGHT_LOCAL, conf=0)

    def set_up_to_date(self, up_to_date):
        with self.lock:
            status_changed = self._up_to_date != up_to_date
            self._up_to_date = up_to_date
        # reset sync state progress indicator
        if up_to_date:
            if self.synchronizer:
                self.synchronizer.reset_request_counters()
            if self.verifier:
                self.verifier.reset_request_counters()
        # fire triggers
        util.trigger_callback('status')
        if status_changed:
            self.logger.info(f'set_up_to_date: {up_to_date}')

    def is_up_to_date(self):
        return self._up_to_date

    def get_history_sync_state_details(self) -> Tuple[int, int]:
        nsent, nans = 0, 0
        if self.synchronizer:
            n1, n2 = self.synchronizer.num_requests_sent_and_answered()
            nsent += n1
            nans += n2
        if self.verifier:
            n1, n2 = self.verifier.num_requests_sent_and_answered()
            nsent += n1
            nans += n2
        return nsent, nans

    @with_transaction_lock
    def get_tx_delta(self, tx_hash: str, address: str) -> RavenValue:
        """effect of tx on address"""
        delta = RavenValue()
        # subtract the value of coins sent from address
        d = self.db.get_txi_addr(tx_hash, address)
        for n, v in d:
            delta -= v
        # add the value of the coins received at address
        d = self.db.get_txo_addr(tx_hash, address)
        for n, (v, cb) in d.items():
            delta += v
        return delta

    def get_wallet_delta(self, tx: Transaction) -> TxWalletDelta:
        """effect of tx on wallet"""
        is_relevant = False  # "related to wallet?"
        num_input_ismine = 0
        v_in = v_in_mine = v_out = v_out_mine = RavenValue()
        with self.lock, self.transaction_lock:
            for txin in tx.inputs():
                addr = self.get_txin_address(txin)
                value = self.get_txin_value(txin, address=addr)
                if self.is_mine(addr):
                    num_input_ismine += 1
                    is_relevant = True
                    assert value is not None
                    v_in_mine += value
                if value is None:
                    v_in = None
                elif v_in is not None:
                    v_in += value
            for txout in tx.outputs():
                if txout.asset:
                    txout_v = RavenValue(0, {txout.asset: txout.value})
                else:
                    txout_v = RavenValue(txout.value)
                v_out += txout_v
                if self.is_mine(txout.address):
                    v_out_mine += txout_v
                    is_relevant = True
        delta = v_out_mine - v_in_mine
        if v_in is not None:
            fee = (v_in - v_out).rvn_value.value
        else:
            fee = None
        if fee is None and isinstance(tx, PartialTransaction):
            fee = tx.get_fee()
        return TxWalletDelta(
            is_relevant=is_relevant,
            is_any_input_ismine=num_input_ismine > 0,
            is_all_input_ismine=num_input_ismine == len(tx.inputs()),
            delta=delta,
            fee=fee,
        )

    def get_tx_fee(self, txid: str) -> Optional[int]:
        """ Returns tx_fee or None. Use server fee only if tx is unconfirmed and not mine"""
        # check if stored fee is available
        fee = self.db.get_tx_fee(txid, trust_server=False)
        if fee is not None:
            return fee
        # delete server-sent fee for confirmed txns
        confirmed = self.get_tx_height(txid).conf > 0
        if confirmed:
            self.db.add_tx_fee_from_server(txid, None)
        # if all inputs are ismine, try to calc fee now;
        # otherwise, return stored value
        num_all_inputs = self.db.get_num_all_inputs_of_tx(txid)
        if num_all_inputs is not None:
            # check if tx is mine
            num_ismine_inputs = self.db.get_num_ismine_inputs_of_tx(txid)
            assert num_ismine_inputs <= num_all_inputs, (num_ismine_inputs, num_all_inputs)
            # trust server if tx is unconfirmed and not mine
            if num_ismine_inputs < num_all_inputs:
                return None if confirmed else self.db.get_tx_fee(txid, trust_server=True)
        # lookup tx and deserialize it.
        # note that deserializing is expensive, hence above hacks
        tx = self.db.get_transaction(txid)
        if not tx:
            return None
        fee = self.get_wallet_delta(tx).fee
        # save result
        self.db.add_tx_fee_we_calculated(txid, fee)
        self.db.add_num_inputs_to_tx(txid, len(tx.inputs()))
        return fee

    def get_addr_io(self, address):
        with self.lock, self.transaction_lock:
            h = self.get_address_history(address)
            received = {}
            sent = {}
            for tx_hash, height in h:
                d = self.db.get_txo_addr(tx_hash, address)
                for n, (v, is_cb) in d.items():
                    received[tx_hash + ':%d'%n] = (height, v, is_cb)
            for tx_hash, height in h:
                l = self.db.get_txi_addr(tx_hash, address)
                for txi, v in l:
                    sent[txi] = tx_hash, height
        return received, sent

    def get_addr_outputs(self, address: str) -> Dict[TxOutpoint, PartialTxInput]:
        coins, spent = self.get_addr_io(address)
        out = {}
        for prevout_str, v in coins.items():
            tx_height, value, is_cb = v
            prevout = TxOutpoint.from_str(prevout_str)
            utxo = PartialTxInput(prevout=prevout, is_coinbase_output=is_cb)
            utxo._trusted_address = address
            utxo._trusted_value_sats = value
            utxo.block_height = tx_height
            if prevout_str in spent:
                txid, height = spent[prevout_str]
                utxo.spent_txid = txid
                utxo.spent_height = height
            else:
                utxo.spent_txid = None
                utxo.spent_height = None
            out[prevout] = utxo
        return out

    def get_addr_utxo(self, address: str) -> Dict[TxOutpoint, PartialTxInput]:
        out = self.get_addr_outputs(address)
        for k, v in list(out.items()):
            if v.spent_height is not None:
                out.pop(k)
        return out

    # return the total amount ever received by an address
    def get_addr_received(self, address):
        received, sent = self.get_addr_io(address)
        return sum([v for height, v, is_cb in received.values()])

    def get_addr_balance(self, address):
        return self.get_balance([address])

    @with_local_height_cached
<<<<<<< HEAD
    def get_addr_balance(self, address, *, excluded_coins: Set[str] = None) -> Tuple[RavenValue, RavenValue, RavenValue]:
        """Return the balance of a bitcoin address:
=======
    def get_balance(self, domain=None, *, excluded_addresses: Set[str] = None,
                    excluded_coins: Set[str] = None) -> Tuple[int, int, int]:
        """Return the balance of a set of addresses:
>>>>>>> 232e38e2
        confirmed and matured, unconfirmed, unmatured
        """
        if domain is None:
            domain = self.get_addresses()
        if excluded_addresses is None:
            excluded_addresses = set()
        assert isinstance(excluded_addresses, set), f"excluded_addresses should be set, not {type(excluded_addresses)}"
        domain = set(domain) - excluded_addresses
        if excluded_coins is None:
            excluded_coins = set()
        assert isinstance(excluded_coins, set), f"excluded_coins should be set, not {type(excluded_coins)}"
<<<<<<< HEAD
        received, sent = self.get_addr_io(address)
        c = u = x = RavenValue()
=======

        cache_key = sha256(','.join(sorted(domain)) + ';'
                           + ','.join(sorted(excluded_coins)))
        cached_value = self._get_balance_cache.get(cache_key)
        if cached_value:
            return cached_value

        coins = {}
        for address in domain:
            coins.update(self.get_addr_outputs(address))

        c = u = x = 0
>>>>>>> 232e38e2
        mempool_height = self.get_local_height() + 1  # height of next block
        for utxo in coins.values():
            if utxo.spent_height is not None:
                continue
            if utxo.prevout.to_str() in excluded_coins:
                continue
            v = utxo.value_sats()
            tx_height = utxo.block_height
            is_cb = utxo._is_coinbase_output
            if is_cb and tx_height + COINBASE_MATURITY > mempool_height:
                x += v
            elif tx_height > 0:
                c += v
            else:
                txid = utxo.prevout.txid.hex()
                tx = self.db.get_transaction(txid)
                assert tx is not None # txid comes from get_addr_io
                # we look at the outputs that are spent by this transaction
                # if those outputs are ours and confirmed, we count this coin as confirmed
                confirmed_spent_amount = 0
                for txin in tx.inputs():
                    if txin.prevout in coins:
                        coin = coins[txin.prevout]
                        if coin.block_height > 0:
                            confirmed_spent_amount += coin.value_sats()
                # Compare amount, in case tx has confirmed and unconfirmed inputs, or is a coinjoin.
                # (fixme: tx may have multiple change outputs)
                if confirmed_spent_amount >= v:
                    c += v
                else:
                    c += confirmed_spent_amount
                    u += v - confirmed_spent_amount
        result = c, u, x
        # cache result.
        # Cache needs to be invalidated if a transaction is added to/
        # removed from history; or on new blocks (maturity...)
        self._get_balance_cache[cache_key] = result
        return result

    @with_local_height_cached
    def get_utxos(
            self,
            domain=None,
            *,
            excluded_addresses=None,
            mature_only: bool = False,
            confirmed_funding_only: bool = False,
            confirmed_spending_only: bool = False,
            nonlocal_only: bool = False,
            block_height: int = None,
    ) -> Sequence[PartialTxInput]:
        if block_height is not None:
            # caller wants the UTXOs we had at a given height; check other parameters
            assert confirmed_funding_only
            assert confirmed_spending_only
            assert nonlocal_only
        else:
            block_height = self.get_local_height()
        coins = []
        if domain is None:
            domain = self.get_addresses()
        domain = set(domain)
        if excluded_addresses:
            domain = set(domain) - set(excluded_addresses)
        mempool_height = block_height + 1  # height of next block
        for addr in domain:
            txos = self.get_addr_outputs(addr)
            for txo in txos.values():
                if txo.spent_height is not None:
                    if not confirmed_spending_only:
                        continue
                    if confirmed_spending_only and 0 < txo.spent_height <= block_height:
                        continue
                if confirmed_funding_only and not (0 < txo.block_height <= block_height):
                    continue
                if nonlocal_only and txo.block_height in (TX_HEIGHT_LOCAL, TX_HEIGHT_FUTURE):
                    continue
                if (mature_only and txo.is_coinbase_output()
                        and txo.block_height + COINBASE_MATURITY > mempool_height):
                    continue
                coins.append(txo)
                continue
        return coins

<<<<<<< HEAD
    def get_balance(self, domain=None, *, excluded_addresses: Set[str] = None,
                    excluded_coins: Set[str] = None) -> Tuple[RavenValue, RavenValue, RavenValue]:
        if domain is None:
            domain = self.get_addresses()
        if excluded_addresses is None:
            excluded_addresses = set()
        assert isinstance(excluded_addresses, set), f"excluded_addresses should be set, not {type(excluded_addresses)}"
        domain = set(domain) - excluded_addresses
        cc = uu = xx = RavenValue()
        for addr in domain:
            c, u, x = self.get_addr_balance(addr, excluded_coins=excluded_coins)
            cc += c
            uu += u
            xx += x
        return cc, uu, xx

=======
>>>>>>> 232e38e2
    def is_used(self, address: str) -> bool:
        return self.get_address_history_len(address) != 0

    def is_empty(self, address: str) -> bool:
        coins = self.get_addr_utxo(address)
        return not bool(coins)

    def synchronize(self) -> int:
        """Returns the number of new addresses we generated."""
        return 0<|MERGE_RESOLUTION|>--- conflicted
+++ resolved
@@ -28,15 +28,10 @@
 
 from aiorpcx import TaskGroup
 
-<<<<<<< HEAD
+from .crypto import sha256
 from . import ravencoin, util
 from .assets import pull_meta_from_create_or_reissue_script
 from .ravencoin import COINBASE_MATURITY
-=======
-from .crypto import sha256
-from . import bitcoin, util
-from .bitcoin import COINBASE_MATURITY
->>>>>>> 232e38e2
 from .util import profiler, bfh, TxMinedInfo, UnrelatedTransactionException, with_lock, OldTaskGroup
 from .transaction import Transaction, TxOutput, TxInput, PartialTxInput, TxOutpoint, PartialTransaction, AssetMeta, \
     RavenValue, is_output_script_p2pk, is_asset_output_script_malformed_or_non_standard
@@ -593,19 +588,8 @@
         history.sort(key = lambda x: self.get_txpos(x[0]))
         # 3. add balance
         h2 = []
-        balance = 0
+        balance = RavenValue()
         for tx_hash, tx_mined_status, delta, fee in history:
-<<<<<<< HEAD
-            h2.append(HistoryItem(txid=tx_hash,
-                                  tx_mined_status=tx_mined_status,
-                                  delta=delta,
-                                  fee=fee,
-                                  balance=balance))
-            balance -= delta
-        h2.reverse()
-
-        if balance != RavenValue():
-=======
             balance += delta
             h2.append(HistoryItem(
                 txid=tx_hash,
@@ -616,7 +600,6 @@
         # sanity check
         c, u, x = self.get_balance(domain=domain)
         if balance != c + u + x:
->>>>>>> 232e38e2
             raise Exception("wallet.get_history() failed balance sanity-check")
         return h2
 
@@ -933,14 +916,9 @@
         return self.get_balance([address])
 
     @with_local_height_cached
-<<<<<<< HEAD
-    def get_addr_balance(self, address, *, excluded_coins: Set[str] = None) -> Tuple[RavenValue, RavenValue, RavenValue]:
-        """Return the balance of a bitcoin address:
-=======
     def get_balance(self, domain=None, *, excluded_addresses: Set[str] = None,
                     excluded_coins: Set[str] = None) -> Tuple[int, int, int]:
         """Return the balance of a set of addresses:
->>>>>>> 232e38e2
         confirmed and matured, unconfirmed, unmatured
         """
         if domain is None:
@@ -952,10 +930,6 @@
         if excluded_coins is None:
             excluded_coins = set()
         assert isinstance(excluded_coins, set), f"excluded_coins should be set, not {type(excluded_coins)}"
-<<<<<<< HEAD
-        received, sent = self.get_addr_io(address)
-        c = u = x = RavenValue()
-=======
 
         cache_key = sha256(','.join(sorted(domain)) + ';'
                            + ','.join(sorted(excluded_coins)))
@@ -967,8 +941,7 @@
         for address in domain:
             coins.update(self.get_addr_outputs(address))
 
-        c = u = x = 0
->>>>>>> 232e38e2
+        c = u = x = RavenValue()
         mempool_height = self.get_local_height() + 1  # height of next block
         for utxo in coins.values():
             if utxo.spent_height is not None:
@@ -1053,25 +1026,6 @@
                 continue
         return coins
 
-<<<<<<< HEAD
-    def get_balance(self, domain=None, *, excluded_addresses: Set[str] = None,
-                    excluded_coins: Set[str] = None) -> Tuple[RavenValue, RavenValue, RavenValue]:
-        if domain is None:
-            domain = self.get_addresses()
-        if excluded_addresses is None:
-            excluded_addresses = set()
-        assert isinstance(excluded_addresses, set), f"excluded_addresses should be set, not {type(excluded_addresses)}"
-        domain = set(domain) - excluded_addresses
-        cc = uu = xx = RavenValue()
-        for addr in domain:
-            c, u, x = self.get_addr_balance(addr, excluded_coins=excluded_coins)
-            cc += c
-            uu += u
-            xx += x
-        return cc, uu, xx
-
-=======
->>>>>>> 232e38e2
     def is_used(self, address: str) -> bool:
         return self.get_address_history_len(address) != 0
 
