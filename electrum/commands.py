#!/usr/bin/env python
#
# Electrum - lightweight Bitcoin client
# Copyright (C) 2011 thomasv@gitorious
#
# Permission is hereby granted, free of charge, to any person
# obtaining a copy of this software and associated documentation files
# (the "Software"), to deal in the Software without restriction,
# including without limitation the rights to use, copy, modify, merge,
# publish, distribute, sublicense, and/or sell copies of the Software,
# and to permit persons to whom the Software is furnished to do so,
# subject to the following conditions:
#
# The above copyright notice and this permission notice shall be
# included in all copies or substantial portions of the Software.
#
# THE SOFTWARE IS PROVIDED "AS IS", WITHOUT WARRANTY OF ANY KIND,
# EXPRESS OR IMPLIED, INCLUDING BUT NOT LIMITED TO THE WARRANTIES OF
# MERCHANTABILITY, FITNESS FOR A PARTICULAR PURPOSE AND
# NONINFRINGEMENT. IN NO EVENT SHALL THE AUTHORS OR COPYRIGHT HOLDERS
# BE LIABLE FOR ANY CLAIM, DAMAGES OR OTHER LIABILITY, WHETHER IN AN
# ACTION OF CONTRACT, TORT OR OTHERWISE, ARISING FROM, OUT OF OR IN
# CONNECTION WITH THE SOFTWARE OR THE USE OR OTHER DEALINGS IN THE
# SOFTWARE.

import sys
import datetime
import copy
import argparse
import json
import ast
import base64
import operator
import asyncio
import inspect
from collections import defaultdict
from functools import wraps, partial
from itertools import repeat
from decimal import Decimal
from typing import Optional, TYPE_CHECKING, Dict, List

from .import util, ecc
from .util import (bfh, bh2u, format_satoshis, json_decode, json_normalize,
                   is_hash256_str, is_hex_str, to_bytes)
from . import ravencoin
from .ravencoin import is_address,  hash_160, COIN
from .bip32 import BIP32Node
from .i18n import _
from .transaction import (Transaction, multisig_script, TxOutput, PartialTransaction, PartialTxOutput,
                          tx_from_any, PartialTxInput, TxOutpoint)
from .interface import MAX_INCOMING_MSG_SIZE
from .invoices import PR_PAID, PR_UNPAID, PR_UNKNOWN, PR_EXPIRED
from .synchronizer import Notifier
from .wallet import Abstract_Wallet, create_new_wallet, restore_wallet_from_text, Deterministic_Wallet
from .address_synchronizer import TX_HEIGHT_LOCAL
from .mnemonic import Mnemonic
from .lnutil import SENT, RECEIVED
from .lnutil import LnFeatures
from .lnutil import extract_nodeid
from .lnpeer import channel_id_from_funding_tx
from .plugin import run_hook
from .version import ELECTRUM_VERSION
from .simple_config import SimpleConfig
from .invoices import LNInvoice
from . import submarine_swaps


if TYPE_CHECKING:
    from .network import Network
    from .daemon import Daemon


known_commands = {}  # type: Dict[str, Command]


class NotSynchronizedException(Exception):
    pass


def satoshis_or_max(amount):
    return satoshis(amount) if amount != '!' else '!'

def satoshis(amount):
    # satoshi conversion must not be performed by the parser
    return int(COIN*Decimal(amount)) if amount is not None else None

def format_satoshis(x):
    return str(Decimal(x)/COIN) if x is not None else None


class Command:
    def __init__(self, func, s):
        self.name = func.__name__
        self.requires_network = 'n' in s
        self.requires_wallet = 'w' in s
        self.requires_password = 'p' in s
        self.requires_lightning = 'l' in s
        self.description = func.__doc__
        self.help = self.description.split('.')[0] if self.description else None
        varnames = func.__code__.co_varnames[1:func.__code__.co_argcount]
        self.defaults = func.__defaults__
        if self.defaults:
            n = len(self.defaults)
            self.params = list(varnames[:-n])
            self.options = list(varnames[-n:])
        else:
            self.params = list(varnames)
            self.options = []
            self.defaults = []

        # sanity checks
        if self.requires_password:
            assert self.requires_wallet
        for varname in ('wallet_path', 'wallet'):
            if varname in varnames:
                assert varname in self.options
        assert not ('wallet_path' in varnames and 'wallet' in varnames)
        if self.requires_wallet:
            assert 'wallet' in varnames


def command(s):
    def decorator(func):
        global known_commands
        name = func.__name__
        known_commands[name] = Command(func, s)
        @wraps(func)
        async def func_wrapper(*args, **kwargs):
            cmd_runner = args[0]  # type: Commands
            cmd = known_commands[func.__name__]  # type: Command
            password = kwargs.get('password')
            daemon = cmd_runner.daemon
            if daemon:
                if 'wallet_path' in cmd.options and kwargs.get('wallet_path') is None:
                    kwargs['wallet_path'] = daemon.config.get_wallet_path()
                if cmd.requires_wallet and kwargs.get('wallet') is None:
                    kwargs['wallet'] = daemon.config.get_wallet_path()
                if 'wallet' in cmd.options:
                    wallet_path = kwargs.get('wallet', None)
                    if isinstance(wallet_path, str):
                        wallet = daemon.get_wallet(wallet_path)
                        if wallet is None:
                            raise Exception('wallet not loaded')
                        kwargs['wallet'] = wallet
            wallet = kwargs.get('wallet')  # type: Optional[Abstract_Wallet]
            if cmd.requires_wallet and not wallet:
                raise Exception('wallet not loaded')
            if cmd.requires_password and password is None and wallet.has_password():
                raise Exception('Password required')
            if cmd.requires_lightning and (not wallet or not wallet.has_lightning()):
                raise Exception('Lightning not enabled in this wallet')
            return await func(*args, **kwargs)
        return func_wrapper
    return decorator


class Commands:

    def __init__(self, *, config: 'SimpleConfig',
                 network: 'Network' = None,
                 daemon: 'Daemon' = None, callback=None):
        self.config = config
        self.daemon = daemon
        self.network = network
        self._callback = callback

    def _run(self, method, args, password_getter=None, **kwargs):
        """This wrapper is called from unit tests and the Qt python console."""
        cmd = known_commands[method]
        password = kwargs.get('password', None)
        wallet = kwargs.get('wallet', None)
        if (cmd.requires_password and wallet and wallet.has_password()
                and password is None):
            password = password_getter()
            if password is None:
                return

        f = getattr(self, method)
        if cmd.requires_password:
            kwargs['password'] = password

        if 'wallet' in kwargs:
            sig = inspect.signature(f)
            if 'wallet' not in sig.parameters:
                kwargs.pop('wallet')

        coro = f(*args, **kwargs)
        fut = asyncio.run_coroutine_threadsafe(coro, asyncio.get_event_loop())
        result = fut.result()

        if self._callback:
            self._callback()
        return result

    @command('')
    async def commands(self):
        """List of commands"""
        return ' '.join(sorted(known_commands.keys()))

    @command('')
    async def address_to_h160(self, address: str):
        _, hash_160_ = ravencoin.b58_address_to_hash160(address)
        return hash_160_.hex()

    @command('')
    async def h160_to_address(self, h160: str, addr_type: int):
        h160 = bytes.fromhex(h160)
        return ravencoin.hash160_to_b58_address(h160, addr_type)

    @command('n')
    async def send_custom_script(self, function: str, *args):
        return await self.network.interface.session.send_request(function, args)

    @command('')
    async def wheres_my_stuff(self):
        return util.user_dir()

    @command('')
    async def change_max_receive_amount(self, amt: int):
        old_max = self.config.get('network_max_incoming_msg_size', MAX_INCOMING_MSG_SIZE)
        self.config.set_key('network_max_incoming_msg_size', amt, True)
        return "Your max receive amount has been changed to {} bytes. " \
               "It was {} bytes. " \
               "The default is {} bytes. " \
               "Restart electrum-ravencoin for the effect to take place.".format(amt, old_max, MAX_INCOMING_MSG_SIZE)

    @command('n')
    async def getinfo(self):
        """ network info """
        net_params = self.network.get_parameters()
        response = {
            'path': self.network.config.path,
            'server': net_params.server.host,
            'blockchain_height': self.network.get_local_height(),
            'server_height': self.network.get_server_height(),
            'spv_nodes': len(self.network.get_interfaces()),
            'connected': self.network.is_connected(),
            'auto_connect': net_params.auto_connect,
            'version': ELECTRUM_VERSION,
            'default_wallet': self.config.get_wallet_path(),
            'fee_per_kb': self.config.fee_per_kb(),
        }
        return response

    @command('n')
    async def stop(self):
        """Stop daemon"""
        # TODO it would be nice if this could stop the GUI too
        await self.daemon.stop()
        return "Daemon stopped"

    @command('n')
    async def list_wallets(self):
        """List wallets open in daemon"""
        return [{'path': path, 'synchronized': w.is_up_to_date()}
                for path, w in self.daemon.get_wallets().items()]

    @command('n')
    async def load_wallet(self, wallet_path=None, password=None):
        """Open wallet in daemon"""
        wallet = self.daemon.load_wallet(wallet_path, password, manual_upgrades=False)
        if wallet is not None:
            run_hook('load_wallet', wallet, None)
        response = wallet is not None
        return response

    @command('n')
    async def close_wallet(self, wallet_path=None):
        """Close wallet"""
        return await self.daemon._stop_wallet(wallet_path)

    @command('')
    async def create(self, passphrase=None, password=None, encrypt_file=True, seed_type=None, wallet_path=None):
        """Create a new wallet.
        If you want to be prompted for an argument, type '?' or ':' (concealed)
        """
        d = create_new_wallet(path=wallet_path,
                              passphrase=passphrase,
                              password=password,
                              encrypt_file=encrypt_file,
                              seed_type=seed_type,
                              config=self.config)
        return {
            'seed': d['seed'],
            'path': d['wallet'].storage.path,
            'msg': d['msg'],
        }

    @command('')
    async def restore(self, text, passphrase=None, password=None, encrypt_file=True, wallet_path=None):
        """Restore a wallet from text. Text can be a seed phrase, a master
        public key, a master private key, a list of ravencoin addresses
        or ravencoin private keys.
        If you want to be prompted for an argument, type '?' or ':' (concealed)
        """
        # TODO create a separate command that blocks until wallet is synced
        d = restore_wallet_from_text(text,
                                     path=wallet_path,
                                     passphrase=passphrase,
                                     password=password,
                                     encrypt_file=encrypt_file,
                                     config=self.config)
        return {
            'path': d['wallet'].storage.path,
            'msg': d['msg'],
        }

    @command('wp')
    async def password(self, password=None, new_password=None, wallet: Abstract_Wallet = None):
        """Change wallet password. """
        if wallet.storage.is_encrypted_with_hw_device() and new_password:
            raise Exception("Can't change the password of a wallet encrypted with a hw device.")
        b = wallet.storage.is_encrypted()
        wallet.update_password(password, new_password, encrypt_storage=b)
        wallet.save_db()
        return {'password':wallet.has_password()}

    @command('w')
    async def get(self, key, wallet: Abstract_Wallet = None):
        """Return item from wallet storage"""
        return wallet.db.get(key)

    @command('')
    async def getconfig(self, key):
        """Return a configuration variable. """
        return self.config.get(key)

    @classmethod
    def _setconfig_normalize_value(cls, key, value):
        if key not in ('rpcuser', 'rpcpassword'):
            value = json_decode(value)
            # call literal_eval for backward compatibility (see #4225)
            try:
                value = ast.literal_eval(value)
            except:
                pass
        return value

    @command('')
    async def setconfig(self, key, value):
        """Set a configuration variable. 'value' may be a string or a Python expression."""
        value = self._setconfig_normalize_value(key, value)
        if self.daemon and key == 'rpcuser':
            self.daemon.commands_server.rpc_user = value
        if self.daemon and key == 'rpcpassword':
            self.daemon.commands_server.rpc_password = value
        self.config.set_key(key, value)
        return True

    @command('')
    async def get_ssl_domain(self):
        """Check and return the SSL domain set in ssl_keyfile and ssl_certfile
        """
        return self.config.get_ssl_domain()

    @command('')
    async def make_seed(self, nbits=None, language=None, seed_type=None):
        """Create a seed"""
        from .mnemonic import Mnemonic
        s = Mnemonic(language).make_seed(seed_type=seed_type, num_bits=nbits)
        return s

    @command('n')
    async def getaddresshistory(self, address):
        """Return the transaction history of any address. Note: This is a
        walletless server query, results are not checked by SPV.
        """
        sh = ravencoin.address_to_scripthash(address)
        return await self.network.get_history_for_scripthash(sh)

    @command('w')
    async def listunspent(self, wallet: Abstract_Wallet = None):
        """List unspent outputs. Returns the list of unspent transaction
        outputs in your wallet."""
        coins = []
        for txin in wallet.get_utxos():
            d = txin.to_json()
            v = d.pop("value_sats")
            d["value"] = str(Decimal(v)/COIN) if v is not None else None
            coins.append(d)
        return coins

    @command('n')
    async def getaddressunspent(self, address):
        """Returns the UTXO list of any address. Note: This
        is a walletless server query, results are not checked by SPV.
        """
        sh = ravencoin.address_to_scripthash(address)
        return await self.network.listunspent_for_scripthash(sh)

    @command('')
    async def serialize(self, jsontx):
        """Create a transaction from json inputs.
        Inputs must have a redeemPubkey.
        Outputs must be a list of {'address':address, 'value':satoshi_amount}.
        """
        keypairs = {}
        inputs = []  # type: List[PartialTxInput]
        locktime = jsontx.get('locktime', 0)
        for txin_dict in jsontx.get('inputs'):
            if txin_dict.get('prevout_hash') is not None and txin_dict.get('prevout_n') is not None:
                prevout = TxOutpoint(txid=bfh(txin_dict['prevout_hash']), out_idx=int(txin_dict['prevout_n']))
            elif txin_dict.get('output'):
                prevout = TxOutpoint.from_str(txin_dict['output'])
            else:
                raise Exception("missing prevout for txin")
            txin = PartialTxInput(prevout=prevout)
            txin._trusted_value_sats = int(txin_dict.get('value', txin_dict['value_sats']))
            nsequence = txin_dict.get('nsequence', None)
            if nsequence is not None:
                txin.nsequence = nsequence
            sec = txin_dict.get('privkey')
            if sec:
                txin_type, privkey, compressed = ravencoin.deserialize_privkey(sec)
                pubkey = ecc.ECPrivkey(privkey).get_public_key_hex(compressed=compressed)
                keypairs[pubkey] = privkey, compressed
                txin.script_type = txin_type
                txin.pubkeys = [bfh(pubkey)]
                txin.num_sig = 1
            inputs.append(txin)

        outputs = [PartialTxOutput.from_address_and_value(txout['address'], int(txout.get('value', txout['value_sats'])))
                   for txout in jsontx.get('outputs')]
        tx = PartialTransaction.from_io(inputs, outputs, locktime=locktime)
        tx.sign(keypairs)
        return tx.serialize()

    @command('')
    async def signtransaction_with_privkey(self, tx, privkey):
        """Sign a transaction. The provided list of private keys will be used to sign the transaction."""
        tx = tx_from_any(tx)
        txins_dict = defaultdict(list)
        for txin in tx.inputs():
            txins_dict[txin.address].append(txin)

        if not isinstance(privkey, list):
            privkey = [privkey]

        for priv in privkey:
            txin_type, priv2, compressed = ravencoin.deserialize_privkey(priv)
            pubkey = ecc.ECPrivkey(priv2).get_public_key_bytes(compressed=compressed)
            address = ravencoin.pubkey_to_address(txin_type, pubkey.hex())
            if address in txins_dict.keys():
                for txin in txins_dict[address]:
                    txin.pubkeys = [pubkey]
                    txin.script_type = txin_type
                tx.sign({pubkey.hex(): (priv2, compressed)})

        return tx.serialize()

    @command('wp')
    async def signtransaction(self, tx, password=None, wallet: Abstract_Wallet = None):
        """Sign a transaction. The wallet keys will be used to sign the transaction."""
        tx = tx_from_any(tx)
        wallet.sign_transaction(tx, password)
        return tx.serialize()

    @command('')
    async def deserialize(self, tx):
        """Deserialize a serialized transaction"""
        tx = tx_from_any(tx)
        return tx.to_json()

    @command('n')
    async def broadcast(self, tx):
        """Broadcast a transaction to the network. """
        tx = Transaction(tx)
        await self.network.broadcast_transaction(tx)
        return tx.txid()

    @command('')
    async def createmultisig(self, num, pubkeys):
        """Create multisig address"""
        assert isinstance(pubkeys, list), (type(num), type(pubkeys))
        redeem_script = multisig_script(pubkeys, num)
        address = ravencoin.hash160_to_p2sh(hash_160(bfh(redeem_script)))
        return {'address':address, 'redeemScript':redeem_script}

    @command('w')
    async def freeze(self, address: str, wallet: Abstract_Wallet = None):
        """Freeze address. Freeze the funds at one of your wallet\'s addresses"""
        return wallet.set_frozen_state_of_addresses([address], True)

    @command('w')
    async def unfreeze(self, address: str, wallet: Abstract_Wallet = None):
        """Unfreeze address. Unfreeze the funds at one of your wallet\'s address"""
        return wallet.set_frozen_state_of_addresses([address], False)

    @command('w')
    async def freeze_utxo(self, coin: str, wallet: Abstract_Wallet = None):
        """Freeze a UTXO so that the wallet will not spend it."""
        wallet.set_frozen_state_of_coins([coin], True)
        return True

    @command('w')
    async def unfreeze_utxo(self, coin: str, wallet: Abstract_Wallet = None):
        """Unfreeze a UTXO so that the wallet might spend it."""
        wallet.set_frozen_state_of_coins([coin], False)
        return True

    @command('wp')
    async def getprivatekeys(self, address, password=None, wallet: Abstract_Wallet = None):
        """Get private keys of addresses. You may pass a single wallet address, or a list of wallet addresses."""
        if isinstance(address, str):
            address = address.strip()
        if is_address(address):
            return wallet.export_private_key(address, password)
        domain = address
        return [wallet.export_private_key(address, password) for address in domain]

    @command('wp')
    async def getprivatekeyforpath(self, path, password=None, wallet: Abstract_Wallet = None):
        """Get private key corresponding to derivation path (address index).
        'path' can be either a str such as "m/0/50", or a list of ints such as [0, 50].
        """
        return wallet.export_private_key_for_path(path, password)

    @command('w')
    async def ismine(self, address, wallet: Abstract_Wallet = None):
        """Check if address is in wallet. Return true if and only address is in wallet"""
        return wallet.is_mine(address)

    @command('')
    async def dumpprivkeys(self):
        """Deprecated."""
        return "This command is deprecated. Use a pipe instead: 'electrum listaddresses | electrum getprivatekeys - '"

    @command('')
    async def validateaddress(self, address):
        """Check that an address is valid. """
        return is_address(address)

    @command('w')
    async def getpubkeys(self, address, wallet: Abstract_Wallet = None):
        """Return the public keys for a wallet address. """
        return wallet.get_public_keys(address)

    @command('w')
    async def getbalance(self, wallet: Abstract_Wallet = None):
        """Return the balance of your wallet. """
        c, u, x = wallet.get_balance()
        l = wallet.lnworker.get_balance() if wallet.lnworker else None
        out = {"confirmed": str(Decimal(c)/COIN)}
        if u:
            out["unconfirmed"] = str(Decimal(u)/COIN)
        if x:
            out["unmatured"] = str(Decimal(x)/COIN)
        if l:
            out["lightning"] = str(Decimal(l)/COIN)
        return out

    @command('n')
    async def getaddressbalance(self, address):
        """Return the balance of any address. Note: This is a walletless
        server query, results are not checked by SPV.
        """
        sh = ravencoin.address_to_scripthash(address)
        out = await self.network.get_balance_for_scripthash(sh)
        out["confirmed"] =  str(Decimal(out["confirmed"])/COIN)
        out["unconfirmed"] =  str(Decimal(out["unconfirmed"])/COIN)
        return out

    @command('n')
    async def getmerkle(self, txid, height):
        """Get Merkle branch of a transaction included in a block. Electrum
        uses this to verify transactions (Simple Payment Verification)."""
        return await self.network.get_merkle_for_transaction(txid, int(height))

    @command('n')
    async def getservers(self):
        """Return the list of known servers (candidates for connecting)."""
        return self.network.get_servers()

    @command('')
    async def version(self):
        """Return the version of Electrum."""
        from .version import ELECTRUM_VERSION
        return ELECTRUM_VERSION

    @command('w')
    async def getmpk(self, wallet: Abstract_Wallet = None):
        """Get master public key. Return your wallet\'s master public key"""
        return wallet.get_master_public_key()

    @command('wp')
    async def getmasterprivate(self, password=None, wallet: Abstract_Wallet = None):
        """Get master private key. Return your wallet\'s master private key"""
        return str(wallet.keystore.get_master_private_key(password))

    @command('')
    async def convert_xkey(self, xkey, xtype):
        """Convert xtype of a master key. e.g. xpub -> ypub"""
        try:
            node = BIP32Node.from_xkey(xkey)
        except:
            raise Exception('xkey should be a master public/private key')
        return node._replace(xtype=xtype).to_xkey()

    @command('wp')
    async def getseed(self, password=None, wallet: Abstract_Wallet = None):
        """Get seed phrase. Print the generation seed of your wallet."""
        s = wallet.get_seed(password)
        return s

    @command('wp')
    async def importprivkey(self, privkey, password=None, wallet: Abstract_Wallet = None):
        """Import a private key."""
        if not wallet.can_import_privkey():
            return "Error: This type of wallet cannot import private keys. Try to create a new wallet with that key."
        try:
            addr = wallet.import_private_key(privkey, password)
            out = "Keypair imported: " + addr
        except Exception as e:
            out = "Error: " + repr(e)
        return out

    def _resolver(self, x, wallet):
        if x is None:
            return None
        out = wallet.contacts.resolve(x)
        if out.get('type') == 'openalias' and self.nocheck is False and out.get('validated') is False:
            raise Exception('cannot verify alias', x)
        return out['address']

    @command('n')
    async def sweep(self, privkey, destination, fee=None, nocheck=False, imax=100):
        """Sweep private keys. Returns a transaction that spends UTXOs from
        privkey to a destination address. The transaction is not
        broadcasted."""
        from .wallet import sweep
        tx_fee = satoshis(fee)
        privkeys = privkey.split()
        self.nocheck = nocheck
        #dest = self._resolver(destination)
        tx = await sweep(
            privkeys,
            network=self.network,
            config=self.config,
            to_address=destination,
            fee=tx_fee,
            imax=imax,
        )
        return tx.serialize() if tx else None

    @command('wp')
    async def signmessage(self, address, message, password=None, wallet: Abstract_Wallet = None):
        """Sign a message with a key. Use quotes if your message contains
        whitespaces"""
        sig = wallet.sign_message(address, message, password)
        return base64.b64encode(sig).decode('ascii')

    @command('')
    async def verifymessage(self, address, signature, message):
        """Verify a signature."""
        sig = base64.b64decode(signature)
        message = util.to_bytes(message)
        return ecc.verify_message_with_address(address, sig, message)

    @command('wp')
    async def payto(self, destination, amount, fee=None, feerate=None, from_addr=None, from_coins=None, change_addr=None,
                    nocheck=False, unsigned=False, rbf=None, password=None, locktime=None, addtransaction=False, wallet: Abstract_Wallet = None):
        """Create a transaction. """
        self.nocheck = nocheck
        tx_fee = satoshis(fee)
        domain_addr = from_addr.split(',') if from_addr else None
        domain_coins = from_coins.split(',') if from_coins else None
        change_addr = self._resolver(change_addr, wallet)
        domain_addr = None if domain_addr is None else map(self._resolver, domain_addr, repeat(wallet))
        amount_sat = satoshis_or_max(amount)
        outputs = [PartialTxOutput.from_address_and_value(destination, amount_sat)]
        tx = wallet.create_transaction(
            outputs,
            fee=tx_fee,
            feerate=feerate,
            change_addr=change_addr,
            domain_addr=domain_addr,
            domain_coins=domain_coins,
            unsigned=unsigned,
            rbf=rbf,
            password=password,
            locktime=locktime)
        result = tx.serialize()
        if addtransaction:
            await self.addtransaction(result, wallet=wallet)
        return result

    @command('wp')
    async def paytomany(self, outputs, fee=None, feerate=None, from_addr=None, from_coins=None, change_addr=None,
                        nocheck=False, unsigned=False, rbf=None, password=None, locktime=None, addtransaction=False, wallet: Abstract_Wallet = None):
        """Create a multi-output transaction. """
        self.nocheck = nocheck
        tx_fee = satoshis(fee)
        domain_addr = from_addr.split(',') if from_addr else None
        domain_coins = from_coins.split(',') if from_coins else None
        change_addr = self._resolver(change_addr, wallet)
        domain_addr = None if domain_addr is None else map(self._resolver, domain_addr, repeat(wallet))
        final_outputs = []
        for address, amount in outputs:
            address = self._resolver(address, wallet)
            amount_sat = satoshis_or_max(amount)
            final_outputs.append(PartialTxOutput.from_address_and_value(address, amount_sat))
        tx = wallet.create_transaction(
            final_outputs,
            fee=tx_fee,
            feerate=feerate,
            change_addr=change_addr,
            domain_addr=domain_addr,
            domain_coins=domain_coins,
            unsigned=unsigned,
            rbf=rbf,
            password=password,
            locktime=locktime)
        result = tx.serialize()
        if addtransaction:
            await self.addtransaction(result, wallet=wallet)
        return result

    @command('w')
    async def onchain_history(self, year=None, show_addresses=False, show_fiat=False, wallet: Abstract_Wallet = None,
                              from_height=None, to_height=None):
        """Wallet onchain history. Returns the transaction history of your wallet."""
        kwargs = {
            'show_addresses': show_addresses,
            'from_height': from_height,
            'to_height': to_height,
        }
        if year:
            import time
            start_date = datetime.datetime(year, 1, 1)
            end_date = datetime.datetime(year+1, 1, 1)
            kwargs['from_timestamp'] = time.mktime(start_date.timetuple())
            kwargs['to_timestamp'] = time.mktime(end_date.timetuple())
        if show_fiat:
            from .exchange_rate import FxThread
            fx = FxThread(self.config, None)
            kwargs['fx'] = fx

        return json_normalize(wallet.get_detailed_history(**kwargs))

<<<<<<< HEAD
    #@command('w')
    #async def lightning_history(self, show_fiat=False, wallet: Abstract_Wallet = None):
    #    """ lightning history """
    #    lightning_history = wallet.lnworker.get_history() if wallet.lnworker else []
    #    return json_normalize(lightning_history)
=======
    @command('wl')
    async def lightning_history(self, show_fiat=False, wallet: Abstract_Wallet = None):
        """ lightning history """
        lightning_history = wallet.lnworker.get_history() if wallet.lnworker else []
        return json_normalize(lightning_history)
>>>>>>> cf7f66e9

    @command('w')
    async def setlabel(self, key, label, wallet: Abstract_Wallet = None):
        """Assign a label to an item. Item may be a bitcoin address or a
        transaction ID"""
        wallet.set_label(key, label)

    @command('w')
    async def listcontacts(self, wallet: Abstract_Wallet = None):
        """Show your list of contacts"""
        return wallet.contacts

    @command('w')
    async def getalias(self, key, wallet: Abstract_Wallet = None):
        """Retrieve alias. Lookup in your list of contacts, and for an OpenAlias DNS record."""
        return wallet.contacts.resolve(key)

    @command('w')
    async def searchcontacts(self, query, wallet: Abstract_Wallet = None):
        """Search through contacts, return matching entries. """
        results = {}
        for key, value in wallet.contacts.items():
            if query.lower() in key.lower():
                results[key] = value
        return results

    @command('w')
    async def listaddresses(self, receiving=False, change=False, labels=False, frozen=False, unused=False, funded=False, balance=False, wallet: Abstract_Wallet = None):
        """List wallet addresses. Returns the list of all addresses in your wallet. Use optional arguments to filter the results."""
        out = []
        for addr in wallet.get_addresses():
            if frozen and not wallet.is_frozen_address(addr):
                continue
            if receiving and wallet.is_change(addr):
                continue
            if change and not wallet.is_change(addr):
                continue
            if unused and wallet.is_used(addr):
                continue
            if funded and wallet.is_empty(addr):
                continue
            item = addr
            if labels or balance:
                item = (item,)
            if balance:
                item += (format_satoshis(sum(wallet.get_addr_balance(addr))),)
            if labels:
                item += (repr(wallet.get_label(addr)),)
            out.append(item)
        return out

    @command('n')
    async def gettransaction(self, txid, wallet: Abstract_Wallet = None):
        """Retrieve a transaction. """
        tx = None
        if wallet:
            tx = wallet.db.get_transaction(txid)
        if tx is None:
            raw = await self.network.get_transaction(txid)
            if raw:
                tx = Transaction(raw)
            else:
                raise Exception("Unknown transaction")
        if tx.txid() != txid:
            raise Exception("Mismatching txid")
        return tx.serialize()

    @command('')
    async def encrypt(self, pubkey, message) -> str:
        """Encrypt a message with a public key. Use quotes if the message contains whitespaces."""
        if not is_hex_str(pubkey):
            raise Exception(f"pubkey must be a hex string instead of {repr(pubkey)}")
        try:
            message = to_bytes(message)
        except TypeError:
            raise Exception(f"message must be a string-like object instead of {repr(message)}")
        public_key = ecc.ECPubkey(bfh(pubkey))
        encrypted = public_key.encrypt_message(message)
        return encrypted.decode('utf-8')

    @command('wp')
    async def decrypt(self, pubkey, encrypted, password=None, wallet: Abstract_Wallet = None) -> str:
        """Decrypt a message encrypted with a public key."""
        if not is_hex_str(pubkey):
            raise Exception(f"pubkey must be a hex string instead of {repr(pubkey)}")
        if not isinstance(encrypted, (str, bytes, bytearray)):
            raise Exception(f"encrypted must be a string-like object instead of {repr(encrypted)}")
        decrypted = wallet.decrypt_message(pubkey, encrypted, password)
        return decrypted.decode('utf-8')

    @command('w')
    async def getrequest(self, key, wallet: Abstract_Wallet = None):
        """Return a payment request"""
        r = wallet.get_request(key)
        if not r:
            raise Exception("Request not found")
        return wallet.export_request(r)

    #@command('w')
    #async def ackrequest(self, serialized):
    #    """<Not implemented>"""
    #    pass

    @command('w')
    async def list_requests(self, pending=False, expired=False, paid=False, wallet: Abstract_Wallet = None):
        """List the payment requests you made."""
        if pending:
            f = PR_UNPAID
        elif expired:
            f = PR_EXPIRED
        elif paid:
            f = PR_PAID
        else:
            f = None
        out = wallet.get_sorted_requests()
        if f is not None:
            out = [req for req in out
                   if f == wallet.get_request_status(wallet.get_key_for_receive_request(req))]
        return [wallet.export_request(x) for x in out]

    @command('w')
    async def createnewaddress(self, wallet: Abstract_Wallet = None):
        """Create a new receiving address, beyond the gap limit of the wallet"""
        return wallet.create_new_address(False)

    @command('w')
    async def changegaplimit(self, new_limit, iknowwhatimdoing=False, wallet: Abstract_Wallet = None):
        """Change the gap limit of the wallet."""
        if not iknowwhatimdoing:
            raise Exception("WARNING: Are you SURE you want to change the gap limit?\n"
                            "It makes recovering your wallet from seed difficult!\n"
                            "Please do your research and make sure you understand the implications.\n"
                            "Typically only merchants and power users might want to do this.\n"
                            "To proceed, try again, with the --iknowwhatimdoing option.")
        if not isinstance(wallet, Deterministic_Wallet):
            raise Exception("This wallet is not deterministic.")
        return wallet.change_gap_limit(new_limit)

    @command('wn')
    async def getminacceptablegap(self, wallet: Abstract_Wallet = None):
        """Returns the minimum value for gap limit that would be sufficient to discover all
        known addresses in the wallet.
        """
        if not isinstance(wallet, Deterministic_Wallet):
            raise Exception("This wallet is not deterministic.")
        if not wallet.is_up_to_date():
            raise NotSynchronizedException("Wallet not fully synchronized.")
        return wallet.min_acceptable_gap()

    @command('w')
    async def getunusedaddress(self, wallet: Abstract_Wallet = None):
        """Returns the first unused address of the wallet, or None if all addresses are used.
        An address is considered as used if it has received a transaction, or if it is used in a payment request."""
        return wallet.get_unused_address()

    @command('w')
    async def add_request(self, amount, memo='', expiration=3600, force=False, wallet: Abstract_Wallet = None):
        """Create a payment request, using the first unused address of the wallet.
        The address will be considered as used after this operation.
        If no payment is received, the address will be considered as unused if the payment request is deleted from the wallet."""
        addr = wallet.get_unused_address()
        if addr is None:
            if force:
                addr = wallet.create_new_address(False)
            else:
                return False
        amount = satoshis(amount)
        expiration = int(expiration) if expiration else None
        req = wallet.make_payment_request(addr, amount, memo, expiration)
        wallet.add_payment_request(req)
        return wallet.export_request(req)

<<<<<<< HEAD
    #@command('wn')
    #async def add_lightning_request(self, amount, memo='', expiration=3600, wallet: Abstract_Wallet = None):
    #    amount_sat = int(satoshis(amount))
    #    key = await wallet.lnworker._add_request_coro(amount_sat, memo, expiration)
    #    wallet.save_db()
    #    return wallet.get_formatted_request(key)
=======
    @command('wnl')
    async def add_lightning_request(self, amount, memo='', expiration=3600, wallet: Abstract_Wallet = None):
        amount_sat = int(satoshis(amount))
        key = await wallet.lnworker._add_request_coro(amount_sat, memo, expiration)
        return wallet.get_formatted_request(key)
>>>>>>> cf7f66e9

    @command('w')
    async def addtransaction(self, tx, wallet: Abstract_Wallet = None):
        """ Add a transaction to the wallet history """
        tx = Transaction(tx)
        if not wallet.add_transaction(tx):
            return False
        wallet.save_db()
        return tx.txid()

    @command('wp')
    async def signrequest(self, address, password=None, wallet: Abstract_Wallet = None):
        "Sign payment request with an OpenAlias"
        alias = self.config.get('alias')
        if not alias:
            raise Exception('No alias in your configuration')
        alias_addr = wallet.contacts.resolve(alias)['address']
        wallet.sign_payment_request(address, alias, alias_addr, password)

    @command('w')
    async def rmrequest(self, address, wallet: Abstract_Wallet = None):
        """Remove a payment request"""
        return wallet.remove_payment_request(address)

    @command('w')
    async def clear_requests(self, wallet: Abstract_Wallet = None):
        """Remove all payment requests"""
        wallet.clear_requests()
        return True

    @command('w')
    async def clear_invoices(self, wallet: Abstract_Wallet = None):
        """Remove all invoices"""
        wallet.clear_invoices()
        return True

    @command('n')
    async def notify(self, address: str, URL: Optional[str]):
        """Watch an address. Every time the address changes, a http POST is sent to the URL.
        Call with an empty URL to stop watching an address.
        """
        if not hasattr(self, "_notifier"):
            self._notifier = Notifier(self.network)
        if URL:
            await self._notifier.start_watching_addr(address, URL)
        else:
            await self._notifier.stop_watching_addr(address)
        return True

    @command('wn')
    async def is_synchronized(self, wallet: Abstract_Wallet = None):
        """ return wallet synchronization status """
        return wallet.is_up_to_date()

    @command('n')
    async def getfeerate(self, fee_method=None, fee_level=None):
        """Return current suggested fee rate (in sat/kvByte), according to config
        settings or supplied parameters.
        """
        if fee_method is None:
            dyn, mempool = None, None
        elif fee_method.lower() == 'static':
            dyn, mempool = False, False
        elif fee_method.lower() == 'eta':
            dyn, mempool = True, False
        elif fee_method.lower() == 'mempool':
            dyn, mempool = True, True
        else:
            raise Exception('Invalid fee estimation method: {}'.format(fee_method))
        if fee_level is not None:
            fee_level = Decimal(fee_level)
        return self.config.fee_per_kb(dyn=dyn, mempool=mempool, fee_level=fee_level)

    @command('w')
    async def removelocaltx(self, txid, wallet: Abstract_Wallet = None):
        """Remove a 'local' transaction from the wallet, and its dependent
        transactions.
        """
        if not is_hash256_str(txid):
            raise Exception(f"{repr(txid)} is not a txid")
        height = wallet.get_tx_height(txid).height
        if height != TX_HEIGHT_LOCAL:
            raise Exception(f'Only local transactions can be removed. '
                            f'This tx has height: {height} != {TX_HEIGHT_LOCAL}')
        wallet.remove_transaction(txid)
        wallet.save_db()

    @command('wn')
    async def get_tx_status(self, txid, wallet: Abstract_Wallet = None):
        """Returns some information regarding the tx. For now, only confirmations.
        The transaction must be related to the wallet.
        """
        if not is_hash256_str(txid):
            raise Exception(f"{repr(txid)} is not a txid")
        if not wallet.db.get_transaction(txid):
            raise Exception("Transaction not in wallet.")
        return {
            "confirmations": wallet.get_tx_height(txid).conf,
        }

    @command('')
    async def help(self):
        # for the python console
        return sorted(known_commands.keys())

    # lightning network commands
    @command('wnl')
    async def add_peer(self, connection_string, timeout=20, gossip=False, wallet: Abstract_Wallet = None):
        lnworker = self.network.lngossip if gossip else wallet.lnworker
        await lnworker.add_peer(connection_string)
        return True

    @command('wnl')
    async def list_peers(self, gossip=False, wallet: Abstract_Wallet = None):
        lnworker = self.network.lngossip if gossip else wallet.lnworker
        return [{
            'node_id':p.pubkey.hex(),
            'address':p.transport.name(),
            'initialized':p.is_initialized(),
            'features': str(LnFeatures(p.features)),
            'channels': [c.funding_outpoint.to_str() for c in p.channels.values()],
        } for p in lnworker.peers.values()]

<<<<<<< HEAD
    #@command('wpn')
    #async def open_channel(self, connection_string, amount, push_amount=0, password=None, wallet: Abstract_Wallet = None):
    #    funding_sat = satoshis(amount)
    #    push_sat = satoshis(push_amount)
    #    coins = wallet.get_spendable_coins(None)
    #    node_id, rest = extract_nodeid(connection_string)
    #    funding_tx = wallet.lnworker.mktx_for_open_channel(
    #        coins=coins,
    #        funding_sat=funding_sat,
    #        node_id=node_id,
    #        fee_est=None)
    #    chan, funding_tx = await wallet.lnworker._open_channel_coroutine(
    #        connect_str=connection_string,
    #        funding_tx=funding_tx,
    #        funding_sat=funding_sat,
    #        push_sat=push_sat,
    #        password=password)
    #    return chan.funding_outpoint.to_str()
=======
    @command('wpnl')
    async def open_channel(self, connection_string, amount, push_amount=0, password=None, wallet: Abstract_Wallet = None):
        funding_sat = satoshis(amount)
        push_sat = satoshis(push_amount)
        coins = wallet.get_spendable_coins(None)
        node_id, rest = extract_nodeid(connection_string)
        funding_tx = wallet.lnworker.mktx_for_open_channel(
            coins=coins,
            funding_sat=funding_sat,
            node_id=node_id,
            fee_est=None)
        chan, funding_tx = await wallet.lnworker._open_channel_coroutine(
            connect_str=connection_string,
            funding_tx=funding_tx,
            funding_sat=funding_sat,
            push_sat=push_sat,
            password=password)
        return chan.funding_outpoint.to_str()
>>>>>>> cf7f66e9

    @command('')
    async def decode_invoice(self, invoice: str):
        invoice = LNInvoice.from_bech32(invoice)
        return invoice.to_debug_json()

<<<<<<< HEAD
    #@command('wn')
    #async def lnpay(self, invoice, attempts=1, timeout=30, wallet: Abstract_Wallet = None):
    #    lnworker = wallet.lnworker
    #    lnaddr = lnworker._check_invoice(invoice)
    #    payment_hash = lnaddr.paymenthash
    #    wallet.save_invoice(LNInvoice.from_bech32(invoice))
    #    success, log = await lnworker.pay_invoice(invoice, attempts=attempts)
    #    return {
    #        'payment_hash': payment_hash.hex(),
    #        'success': success,
    #        'preimage': lnworker.get_preimage(payment_hash).hex() if success else None,
    #        'log': [x.formatted_tuple() for x in log]
    #    }

    #@command('w')
    #async def nodeid(self, wallet: Abstract_Wallet = None):
    #    listen_addr = self.config.get('lightning_listen')
    #    return bh2u(wallet.lnworker.node_keypair.pubkey) + (('@' + listen_addr) if listen_addr else '')

    #@command('w')
    #async def list_channels(self, wallet: Abstract_Wallet = None):
    #    # FIXME: we need to be online to display capacity of backups
    #    from .lnutil import LOCAL, REMOTE, format_short_channel_id
    #    channels = list(wallet.lnworker.channels.items())
    #    backups = list(wallet.lnworker.channel_backups.items())
    #    return [
    #        {
    #            'type': 'CHANNEL',
    #            'short_channel_id': format_short_channel_id(chan.short_channel_id) if chan.short_channel_id else None,
    #            'channel_id': chan.channel_id.hex(),
    #            'channel_point': chan.funding_outpoint.to_str(),
    #            'state': chan.get_state().name,
    #            'peer_state': chan.peer_state.name,
    #            'remote_pubkey': bh2u(chan.node_id),
    #            'local_balance': chan.balance(LOCAL)//1000,
    #            'remote_balance': chan.balance(REMOTE)//1000,
    #            'local_reserve': chan.config[REMOTE].reserve_sat, # their config has our reserve
    #            'remote_reserve': chan.config[LOCAL].reserve_sat,
    #            'local_unsettled_sent': chan.balance_tied_up_in_htlcs_by_direction(LOCAL, direction=SENT) // 1000,
    #            'remote_unsettled_sent': chan.balance_tied_up_in_htlcs_by_direction(REMOTE, direction=SENT) // 1000,
    #        } for channel_id, chan in channels
    #    ] + [
    #        {
    #            'type': 'BACKUP',
    #            'short_channel_id': format_short_channel_id(chan.short_channel_id) if chan.short_channel_id else None,
    #            'channel_id': chan.channel_id.hex(),
    #            'channel_point': chan.funding_outpoint.to_str(),
    #            'state': chan.get_state().name,
    #        } for channel_id, chan in backups
    #    ]

    #@command('wn')
    #async def dumpgraph(self, wallet: Abstract_Wallet = None):
    #    return wallet.lnworker.channel_db.to_dict()
=======
    @command('wnl')
    async def lnpay(self, invoice, attempts=1, timeout=30, wallet: Abstract_Wallet = None):
        lnworker = wallet.lnworker
        lnaddr = lnworker._check_invoice(invoice)
        payment_hash = lnaddr.paymenthash
        wallet.save_invoice(LNInvoice.from_bech32(invoice))
        success, log = await lnworker.pay_invoice(invoice, attempts=attempts)
        return {
            'payment_hash': payment_hash.hex(),
            'success': success,
            'preimage': lnworker.get_preimage(payment_hash).hex() if success else None,
            'log': [x.formatted_tuple() for x in log]
        }

    @command('wl')
    async def nodeid(self, wallet: Abstract_Wallet = None):
        listen_addr = self.config.get('lightning_listen')
        return bh2u(wallet.lnworker.node_keypair.pubkey) + (('@' + listen_addr) if listen_addr else '')

    @command('wl')
    async def list_channels(self, wallet: Abstract_Wallet = None):
        # FIXME: we need to be online to display capacity of backups
        from .lnutil import LOCAL, REMOTE, format_short_channel_id
        channels = list(wallet.lnworker.channels.items())
        backups = list(wallet.lnworker.channel_backups.items())
        return [
            {
                'type': 'CHANNEL',
                'short_channel_id': format_short_channel_id(chan.short_channel_id) if chan.short_channel_id else None,
                'channel_id': chan.channel_id.hex(),
                'channel_point': chan.funding_outpoint.to_str(),
                'state': chan.get_state().name,
                'peer_state': chan.peer_state.name,
                'remote_pubkey': bh2u(chan.node_id),
                'local_balance': chan.balance(LOCAL)//1000,
                'remote_balance': chan.balance(REMOTE)//1000,
                'local_reserve': chan.config[REMOTE].reserve_sat, # their config has our reserve
                'remote_reserve': chan.config[LOCAL].reserve_sat,
                'local_unsettled_sent': chan.balance_tied_up_in_htlcs_by_direction(LOCAL, direction=SENT) // 1000,
                'remote_unsettled_sent': chan.balance_tied_up_in_htlcs_by_direction(REMOTE, direction=SENT) // 1000,
            } for channel_id, chan in channels
        ] + [
            {
                'type': 'BACKUP',
                'short_channel_id': format_short_channel_id(chan.short_channel_id) if chan.short_channel_id else None,
                'channel_id': chan.channel_id.hex(),
                'channel_point': chan.funding_outpoint.to_str(),
                'state': chan.get_state().name,
            } for channel_id, chan in backups
        ]

    @command('wnl')
    async def dumpgraph(self, wallet: Abstract_Wallet = None):
        return wallet.lnworker.channel_db.to_dict()
>>>>>>> cf7f66e9

    @command('n')
    async def inject_fees(self, fees):
        # e.g. use from Qt console:  inject_fees("{25: 1009, 10: 15962, 5: 18183, 2: 23239}")
        fee_est = ast.literal_eval(fees)
        self.network.update_fee_estimates(fee_est=fee_est)

<<<<<<< HEAD
    #@command('wn')
    #async def enable_htlc_settle(self, b: bool, wallet: Abstract_Wallet = None):
    #    wallet.lnworker.enable_htlc_settle = b
=======
    @command('wnl')
    async def enable_htlc_settle(self, b: bool, wallet: Abstract_Wallet = None):
        wallet.lnworker.enable_htlc_settle = b
>>>>>>> cf7f66e9

    #@command('n')
    #async def clear_ln_blacklist(self):
    #    if self.network.path_finder:
    #        self.network.path_finder.liquidity_hints.clear_blacklist()

    @command('n')
    async def reset_liquidity_hints(self):
        if self.network.path_finder:
            self.network.path_finder.liquidity_hints.reset_liquidity_hints()

    @command('w')
    async def list_invoices(self, wallet: Abstract_Wallet = None):
        l = wallet.get_invoices()
        return [wallet.export_invoice(x) for x in l]

<<<<<<< HEAD
    #@command('wn')
    #async def close_channel(self, channel_point, force=False, wallet: Abstract_Wallet = None):
    #    txid, index = channel_point.split(':')
    #    chan_id, _ = channel_id_from_funding_tx(txid, int(index))
    #    coro = wallet.lnworker.force_close_channel(chan_id) if force else wallet.lnworker.close_channel(chan_id)
    #    return await coro

    #@command('wn')
    #async def request_force_close(self, channel_point, connection_string=None, wallet: Abstract_Wallet = None):
    #    """
    #    Requests the remote to force close a channel.
    #    If a connection string is passed, can be used without having state or any backup for the channel.
    #    Assumes that channel was originally opened with the same local peer (node_keypair).
    #    """
    #    txid, index = channel_point.split(':')
    #    chan_id, _ = channel_id_from_funding_tx(txid, int(index))
    #    await wallet.lnworker.request_force_close(chan_id, connect_str=connection_string)

    #@command('w')
    #async def export_channel_backup(self, channel_point, wallet: Abstract_Wallet = None):
    #    txid, index = channel_point.split(':')
    #    chan_id, _ = channel_id_from_funding_tx(txid, int(index))
    #    return wallet.lnworker.export_channel_backup(chan_id)

    #@command('w')
    #async def import_channel_backup(self, encrypted, wallet: Abstract_Wallet = None):
    #    return wallet.lnworker.import_channel_backup(encrypted)

    #@command('wn')
    #async def get_channel_ctx(self, channel_point, iknowwhatimdoing=False, wallet: Abstract_Wallet = None):
    #    """ return the current commitment transaction of a channel """
    #    if not iknowwhatimdoing:
    #        raise Exception("WARNING: this command is potentially unsafe.\n"
    #                        "To proceed, try again, with the --iknowwhatimdoing option.")
    #    txid, index = channel_point.split(':')
    #    chan_id, _ = channel_id_from_funding_tx(txid, int(index))
    #    chan = wallet.lnworker.channels[chan_id]
    #    tx = chan.force_close_tx()
    #    return tx.serialize()

    #@command('wn')
    #async def get_watchtower_ctn(self, channel_point, wallet: Abstract_Wallet = None):
    #    """ return the local watchtower's ctn of channel. used in regtests """
    #    return await self.network.local_watchtower.sweepstore.get_ctn(channel_point, None)

    #@command('wnp')
    #async def normal_swap(self, onchain_amount, lightning_amount, password=None, wallet: Abstract_Wallet = None):
    #    """
    #    Normal submarine swap: send on-chain BTC, receive on Lightning
    #    Note that your funds will be locked for 24h if you do not have enough incoming capacity.
    #    """
    #    sm = wallet.lnworker.swap_manager
    #         if onchain_amount == 'dryrun':
    #             await sm.get_pairs()
    #             lightning_amount_sat = satoshis(lightning_amount)
    #             onchain_amount_sat = sm.get_recv_amount(lightning_amount_sat, is_reverse=True)
    #             success = None
    #         elif lightning_amount == 'dryrun':
    #             await sm.get_pairs()
    #             onchain_amount_sat = satoshis(onchain_amount)
    #             lightning_amount_sat = sm.get_send_amount(onchain_amount_sat, is_reverse=True)
    #             success = None
    #         else:
    #             lightning_amount_sat = satoshis(lightning_amount)
    #             claim_fee = sm.get_claim_fee()
    #             onchain_amount_sat = satoshis(onchain_amount) + claim_fee
    #             success = await wallet.lnworker.swap_manager.reverse_swap(
    #                 lightning_amount_sat=lightning_amount_sat,
    #                 expected_onchain_amount_sat=onchain_amount_sat,
    #             )
    #         return {
    #             'success': success,
    #             'lightning_amount': format_satoshis(lightning_amount_sat),
    #             'onchain_amount': format_satoshis(onchain_amount_sat),
    #         }

    #@command('wn')
    #async def reverse_swap(self, lightning_amount, onchain_amount, wallet: Abstract_Wallet = None):
    #    """Reverse submarine swap: send on Lightning, receive on-chain
    #    """
    #    sm = wallet.lnworker.swap_manager
    #    if onchain_amount == 'dryrun':
    #        await sm.get_pairs()
    #        lightning_amount_sat = satoshis(lightning_amount)
    #        onchain_amount_sat = sm.get_recv_amount(lightning_amount_sat, is_reverse=True)
    #        success = None
    #    elif lightning_amount == 'dryrun':
    #        await sm.get_pairs()
    #        onchain_amount_sat = satoshis(onchain_amount)
    #        lightning_amount_sat = sm.get_send_amount(onchain_amount_sat, is_reverse=True)
    #        success = None
    #    else:
    #        lightning_amount_sat = satoshis(lightning_amount)
    #        claim_fee = sm.get_claim_fee()
    #        onchain_amount_sat = satoshis(onchain_amount + claim_fee)
    #        success = await wallet.lnworker.swap_manager.reverse_swap(
    #            lightning_amount_sat=lightning_amount_sat,
    #            expected_onchain_amount_sat=onchain_amount_sat,
    #        )
    #    return {
    #        'success': success,
    #        'lightning_amount': format_satoshis(lightning_amount_sat),
    #        'onchain_amount': format_satoshis(onchain_amount_sat),
    #    }

    @command('n')
    def getaddressassets(self, address):
        """Returns the Asset list of any address. Note: This
        is a walletless server query, results are not checked by SPV.
=======
    @command('wnl')
    async def close_channel(self, channel_point, force=False, wallet: Abstract_Wallet = None):
        txid, index = channel_point.split(':')
        chan_id, _ = channel_id_from_funding_tx(txid, int(index))
        coro = wallet.lnworker.force_close_channel(chan_id) if force else wallet.lnworker.close_channel(chan_id)
        return await coro

    @command('wnl')
    async def request_force_close(self, channel_point, connection_string=None, wallet: Abstract_Wallet = None):
        """
        Requests the remote to force close a channel.
        If a connection string is passed, can be used without having state or any backup for the channel.
        Assumes that channel was originally opened with the same local peer (node_keypair).
        """
        txid, index = channel_point.split(':')
        chan_id, _ = channel_id_from_funding_tx(txid, int(index))
        await wallet.lnworker.request_force_close(chan_id, connect_str=connection_string)

    @command('wl')
    async def export_channel_backup(self, channel_point, wallet: Abstract_Wallet = None):
        txid, index = channel_point.split(':')
        chan_id, _ = channel_id_from_funding_tx(txid, int(index))
        return wallet.lnworker.export_channel_backup(chan_id)

    @command('wl')
    async def import_channel_backup(self, encrypted, wallet: Abstract_Wallet = None):
        return wallet.lnworker.import_channel_backup(encrypted)

    @command('wnl')
    async def get_channel_ctx(self, channel_point, iknowwhatimdoing=False, wallet: Abstract_Wallet = None):
        """ return the current commitment transaction of a channel """
        if not iknowwhatimdoing:
            raise Exception("WARNING: this command is potentially unsafe.\n"
                            "To proceed, try again, with the --iknowwhatimdoing option.")
        txid, index = channel_point.split(':')
        chan_id, _ = channel_id_from_funding_tx(txid, int(index))
        chan = wallet.lnworker.channels[chan_id]
        tx = chan.force_close_tx()
        return tx.serialize()

    @command('wnl')
    async def get_watchtower_ctn(self, channel_point, wallet: Abstract_Wallet = None):
        """ return the local watchtower's ctn of channel. used in regtests """
        return await self.network.local_watchtower.sweepstore.get_ctn(channel_point, None)

    @command('wnpl')
    async def normal_swap(self, onchain_amount, lightning_amount, password=None, wallet: Abstract_Wallet = None):
        """
        Normal submarine swap: send on-chain BTC, receive on Lightning
        Note that your funds will be locked for 24h if you do not have enough incoming capacity.
>>>>>>> cf7f66e9
        """
        sh = ravencoin.address_to_scripthash(address)
        return self.network.run_from_another_thread(self.network.listasset_for_scripthash(sh))

<<<<<<< HEAD
    @command('n')
    def getassetaddressbalance(self, address):
        """Return the asset balance of any address. Note: This is a walletless
        server query, results are not checked by SPV.
=======
    @command('wnl')
    async def reverse_swap(self, lightning_amount, onchain_amount, wallet: Abstract_Wallet = None):
        """Reverse submarine swap: send on Lightning, receive on-chain
>>>>>>> cf7f66e9
        """
        sh = ravencoin.address_to_scripthash(address)
        out = self.network.run_from_another_thread(self.network.get_asset_balance_for_scripthash(sh))
        for key, value in out["confirmed"].items():
            val = str(Decimal(value) / COIN)
            out["confirmed"][key] = val
        for key, value in out["unconfirmed"].items():
            val = str(Decimal(value) / COIN)
            out["unconfirmed"][key] = val
        return out

    @command('n')
    def getassetdata(self, name):
        return self.network.run_from_another_thread(self.network.get_meta_for_asset(name))

    @command('n')
    def getserverpeers(self):
        return self.network.interface.session.send_request('server.peers.subscribe')


def eval_bool(x: str) -> bool:
    if x == 'false': return False
    if x == 'true': return True
    try:
        return bool(ast.literal_eval(x))
    except:
        return bool(x)

param_descriptions = {
    'privkey': 'Private key. Type \'?\' to get a prompt.',
    'destination': 'Bitcoin address, contact or alias',
    'address': 'Bitcoin address',
    'seed': 'Seed phrase',
    'txid': 'Transaction ID',
    'pos': 'Position',
    'height': 'Block height',
    'tx': 'Serialized transaction (hexadecimal)',
    'key': 'Variable name',
    'pubkey': 'Public key',
    'message': 'Clear text message. Use quotes if it contains spaces.',
    'encrypted': 'Encrypted message',
    'amount': 'Amount to be sent (in rvn). Type \'!\' to send the maximum available.',
    'requested_amount': 'Requested amount (in rvn).',
    'outputs': 'list of ["address", amount]',
    'redeem_script': 'redeem script (hexadecimal)',
    'lightning_amount': "Amount sent or received in a submarine swap. Set it to 'dryrun' to receive a value",
    'onchain_amount': "Amount sent or received in a submarine swap. Set it to 'dryrun' to receive a value",
}

command_options = {
    'password':    ("-W", "Password"),
    'new_password':(None, "New Password"),
    'encrypt_file':(None, "Whether the file on disk should be encrypted with the provided password"),
    'receiving':   (None, "Show only receiving addresses"),
    'change':      (None, "Show only change addresses"),
    'frozen':      (None, "Show only frozen addresses"),
    'unused':      (None, "Show only unused addresses"),
    'funded':      (None, "Show only funded addresses"),
    'balance':     ("-b", "Show the balances of listed addresses"),
    'labels':      ("-l", "Show the labels of listed addresses"),
    'nocheck':     (None, "Do not verify aliases"),
    'imax':        (None, "Maximum number of inputs"),
    'fee':         ("-f", "Transaction fee (absolute, in rvn)"),
    'feerate':     (None, "Transaction fee rate (in sat/byte)"),
    'from_addr':   ("-F", "Source address (must be a wallet address; use sweep to spend from non-wallet address)."),
    'from_coins':  (None, "Source coins (must be in wallet; use sweep to spend from non-wallet address)."),
    'change_addr': ("-c", "Change address. Default is a spare address, or the source address if it's not in the wallet"),
    'nbits':       (None, "Number of bits of entropy"),
    'seed_type':   (None, "The type of seed to create, e.g. 'standard' or 'segwit'"),
    'language':    ("-L", "Default language for wordlist"),
    'passphrase':  (None, "Seed extension"),
    'privkey':     (None, "Private key. Set to '?' to get a prompt."),
    'unsigned':    ("-u", "Do not sign transaction"),
    'rbf':         (None, "Whether to signal opt-in Replace-By-Fee in the transaction (true/false)"),
    'locktime':    (None, "Set locktime block number"),
    'addtransaction': (None,'Whether transaction is to be used for broadcasting afterwards. Adds transaction to the wallet'),
    'domain':      ("-D", "List of addresses"),
    'memo':        ("-m", "Description of the request"),
    'expiration':  (None, "Time in seconds"),
    'attempts':    (None, "Number of payment attempts"),
    'timeout':     (None, "Timeout in seconds"),
    'force':       (None, "Create new address beyond gap limit, if no more addresses are available."),
    'pending':     (None, "Show only pending requests."),
    'push_amount': (None, 'Push initial amount (in rvn)'),
    'expired':     (None, "Show only expired requests."),
    'paid':        (None, "Show only paid requests."),
    'show_addresses': (None, "Show input and output addresses"),
    'show_fiat':   (None, "Show fiat value of transactions"),
    'show_fees':   (None, "Show miner fees paid by transactions"),
    'year':        (None, "Show history for a given year"),
    'fee_method':  (None, "Fee estimation method to use"),
    'fee_level':   (None, "Float between 0.0 and 1.0, representing fee slider position"),
    'from_height': (None, "Only show transactions that confirmed after given block height"),
    'to_height':   (None, "Only show transactions that confirmed before given block height"),
    'iknowwhatimdoing': (None, "Acknowledge that I understand the full implications of what I am about to do"),
    'gossip':      (None, "Apply command to gossip node instead of wallet"),
    'connection_string':      (None, "Lightning network node ID or network address"),
}


# don't use floats because of rounding errors
from .transaction import convert_raw_tx_to_hex
json_loads = lambda x: json.loads(x, parse_float=lambda x: str(Decimal(x)))
arg_types = {
    'num': int,
    'nbits': int,
    'imax': int,
    'year': int,
    'from_height': int,
    'to_height': int,
    'tx': convert_raw_tx_to_hex,
    'pubkeys': json_loads,
    'jsontx': json_loads,
    'inputs': json_loads,
    'outputs': json_loads,
    'fee': lambda x: str(Decimal(x)) if x is not None else None,
    'amount': lambda x: str(Decimal(x)) if x != '!' else '!',
    'locktime': int,
    'addtransaction': eval_bool,
    'fee_method': str,
    'fee_level': json_loads,
    'encrypt_file': eval_bool,
    'rbf': eval_bool,
    'timeout': float,
    'attempts': int,
}

config_variables = {

    'addrequest': {
        'ssl_privkey': 'Path to your SSL private key, needed to sign the request.',
        'ssl_chain': 'Chain of SSL certificates, needed for signed requests. Put your certificate at the top and the root CA at the end',
        'url_rewrite': 'Parameters passed to str.replace(), in order to create the r= part of bitcoin: URIs. Example: \"(\'file:///var/www/\',\'https://electrum.org/\')\"',
    },
    'listrequests':{
        'url_rewrite': 'Parameters passed to str.replace(), in order to create the r= part of bitcoin: URIs. Example: \"(\'file:///var/www/\',\'https://electrum.org/\')\"',
    }
}

def set_default_subparser(self, name, args=None):
    """see http://stackoverflow.com/questions/5176691/argparse-how-to-specify-a-default-subcommand"""
    subparser_found = False
    for arg in sys.argv[1:]:
        if arg in ['-h', '--help']:  # global help if no subparser
            break
    else:
        for x in self._subparsers._actions:
            if not isinstance(x, argparse._SubParsersAction):
                continue
            for sp_name in x._name_parser_map.keys():
                if sp_name in sys.argv[1:]:
                    subparser_found = True
        if not subparser_found:
            # insert default in first position, this implies no
            # global options without a sub_parsers specified
            if args is None:
                sys.argv.insert(1, name)
            else:
                args.insert(0, name)

argparse.ArgumentParser.set_default_subparser = set_default_subparser


# workaround https://bugs.python.org/issue23058
# see https://github.com/nickstenning/honcho/pull/121

def subparser_call(self, parser, namespace, values, option_string=None):
    from argparse import ArgumentError, SUPPRESS, _UNRECOGNIZED_ARGS_ATTR
    parser_name = values[0]
    arg_strings = values[1:]
    # set the parser name if requested
    if self.dest is not SUPPRESS:
        setattr(namespace, self.dest, parser_name)
    # select the parser
    try:
        parser = self._name_parser_map[parser_name]
    except KeyError:
        tup = parser_name, ', '.join(self._name_parser_map)
        msg = _('unknown parser {!r} (choices: {})').format(*tup)
        raise ArgumentError(self, msg)
    # parse all the remaining options into the namespace
    # store any unrecognized options on the object, so that the top
    # level parser can decide what to do with them
    namespace, arg_strings = parser.parse_known_args(arg_strings, namespace)
    if arg_strings:
        vars(namespace).setdefault(_UNRECOGNIZED_ARGS_ATTR, [])
        getattr(namespace, _UNRECOGNIZED_ARGS_ATTR).extend(arg_strings)

argparse._SubParsersAction.__call__ = subparser_call


def add_network_options(parser):
    parser.add_argument("-f", "--serverfingerprint", dest="serverfingerprint", default=None, help="only allow connecting to servers with a matching SSL certificate SHA256 fingerprint." + " " +
                                                                                                  "To calculate this yourself: '$ openssl x509 -noout -fingerprint -sha256 -inform pem -in mycertfile.crt'. Enter as 64 hex chars.")
    parser.add_argument("-1", "--oneserver", action="store_true", dest="oneserver", default=None, help="connect to one server only")
    parser.add_argument("-s", "--server", dest="server", default=None, help="set server host:port:protocol, where protocol is either t (tcp) or s (ssl)")
    parser.add_argument("-p", "--proxy", dest="proxy", default=None, help="set proxy [type:]host[:port] (or 'none' to disable proxy), where type is socks4,socks5 or http")
    parser.add_argument("--noonion", action="store_true", dest="noonion", default=None, help="do not try to connect to onion servers")
    parser.add_argument("--skipmerklecheck", action="store_true", dest="skipmerklecheck", default=None, help="Tolerate invalid merkle proofs from server")

def add_global_options(parser):
    group = parser.add_argument_group('global options')
    group.add_argument("-v", dest="verbosity", help="Set verbosity (log levels)", default='')
    group.add_argument("-V", dest="verbosity_shortcuts", help="Set verbosity (shortcut-filter list)", default='')
    group.add_argument("-D", "--dir", dest="electrum_path", help="electrum directory")
    group.add_argument("-P", "--portable", action="store_true", dest="portable", default=False, help="Use local 'electrum_data' directory")
    group.add_argument("--testnet", action="store_true", dest="testnet", default=False, help="Use Testnet")
    # group.add_argument("--regtest", action="store_true", dest="regtest", default=False, help="Use Regtest")
    # group.add_argument("--simnet", action="store_true", dest="simnet", default=False, help="Use Simnet")
    group.add_argument("-o", "--offline", action="store_true", dest="offline", default=False, help="Run offline")

def add_wallet_option(parser):
    parser.add_argument("-w", "--wallet", dest="wallet_path", help="wallet path")
    parser.add_argument("--forgetconfig", action="store_true", dest="forget_config", default=False, help="Forget config on exit")

def get_parser():
    # create main parser
    parser = argparse.ArgumentParser(
        epilog="Run 'electrum help <command>' to see the help for a command")
    add_global_options(parser)
    add_wallet_option(parser)
    subparsers = parser.add_subparsers(dest='cmd', metavar='<command>')
    # gui
    parser_gui = subparsers.add_parser('gui', description="Run Electrum's Graphical User Interface.", help="Run GUI (default)")
    # TODO: Are ravencoin urls a thing?
    # parser_gui.add_argument("url", nargs='?', default=None, help="bitcoin URI (or bip70 file)")
    parser_gui.add_argument("-g", "--gui", dest="gui", help="select graphical user interface", choices=['qt', 'kivy', 'text', 'stdio'])
    parser_gui.add_argument("-m", action="store_true", dest="hide_gui", default=False, help="hide GUI on startup")
    parser_gui.add_argument("-L", "--lang", dest="language", default=None, help="default language used in GUI")
    parser_gui.add_argument("--daemon", action="store_true", dest="daemon", default=False, help="keep daemon running after GUI is closed")
    # Segwit is not current supported
    # parser_gui.add_argument("--nosegwit", action="store_true", dest="nosegwit", default=True, help="Do not create segwit wallets")
    add_wallet_option(parser_gui)
    add_network_options(parser_gui)
    add_global_options(parser_gui)
    # daemon
    parser_daemon = subparsers.add_parser('daemon', help="Run Daemon")
    parser_daemon.add_argument("-d", "--detached", action="store_true", dest="detach", default=False, help="run daemon in detached mode")
    add_network_options(parser_daemon)
    add_global_options(parser_daemon)
    # commands
    for cmdname in sorted(known_commands.keys()):
        cmd = known_commands[cmdname]
        p = subparsers.add_parser(cmdname, help=cmd.help, description=cmd.description)
        for optname, default in zip(cmd.options, cmd.defaults):
            if optname in ['wallet_path', 'wallet']:
                add_wallet_option(p)
                continue
            a, help = command_options[optname]
            b = '--' + optname
            action = "store_true" if default is False else 'store'
            args = (a, b) if a else (b,)
            if action == 'store':
                _type = arg_types.get(optname, str)
                p.add_argument(*args, dest=optname, action=action, default=default, help=help, type=_type)
            else:
                p.add_argument(*args, dest=optname, action=action, default=default, help=help)
        add_global_options(p)

        for param in cmd.params:
            if param in ['wallet_path', 'wallet']:
                continue
            h = param_descriptions.get(param, '')
            _type = arg_types.get(param, str)
            p.add_argument(param, help=h, type=_type)

        cvh = config_variables.get(cmdname)
        if cvh:
            group = p.add_argument_group('configuration variables', '(set with setconfig/getconfig)')
            for k, v in cvh.items():
                group.add_argument(k, nargs='?', help=v)

    # 'gui' is the default command
    parser.set_default_subparser('gui')
    return parser<|MERGE_RESOLUTION|>--- conflicted
+++ resolved
@@ -737,19 +737,11 @@
 
         return json_normalize(wallet.get_detailed_history(**kwargs))
 
-<<<<<<< HEAD
-    #@command('w')
+    #@command('wl')
     #async def lightning_history(self, show_fiat=False, wallet: Abstract_Wallet = None):
     #    """ lightning history """
     #    lightning_history = wallet.lnworker.get_history() if wallet.lnworker else []
     #    return json_normalize(lightning_history)
-=======
-    @command('wl')
-    async def lightning_history(self, show_fiat=False, wallet: Abstract_Wallet = None):
-        """ lightning history """
-        lightning_history = wallet.lnworker.get_history() if wallet.lnworker else []
-        return json_normalize(lightning_history)
->>>>>>> cf7f66e9
 
     @command('w')
     async def setlabel(self, key, label, wallet: Abstract_Wallet = None):
@@ -922,20 +914,12 @@
         wallet.add_payment_request(req)
         return wallet.export_request(req)
 
-<<<<<<< HEAD
-    #@command('wn')
+    #@command('wnl')
     #async def add_lightning_request(self, amount, memo='', expiration=3600, wallet: Abstract_Wallet = None):
     #    amount_sat = int(satoshis(amount))
     #    key = await wallet.lnworker._add_request_coro(amount_sat, memo, expiration)
     #    wallet.save_db()
     #    return wallet.get_formatted_request(key)
-=======
-    @command('wnl')
-    async def add_lightning_request(self, amount, memo='', expiration=3600, wallet: Abstract_Wallet = None):
-        amount_sat = int(satoshis(amount))
-        key = await wallet.lnworker._add_request_coro(amount_sat, memo, expiration)
-        return wallet.get_formatted_request(key)
->>>>>>> cf7f66e9
 
     @command('w')
     async def addtransaction(self, tx, wallet: Abstract_Wallet = None):
@@ -1059,8 +1043,7 @@
             'channels': [c.funding_outpoint.to_str() for c in p.channels.values()],
         } for p in lnworker.peers.values()]
 
-<<<<<<< HEAD
-    #@command('wpn')
+    #@command('wpnl')
     #async def open_channel(self, connection_string, amount, push_amount=0, password=None, wallet: Abstract_Wallet = None):
     #    funding_sat = satoshis(amount)
     #    push_sat = satoshis(push_amount)
@@ -1078,34 +1061,13 @@
     #        push_sat=push_sat,
     #        password=password)
     #    return chan.funding_outpoint.to_str()
-=======
-    @command('wpnl')
-    async def open_channel(self, connection_string, amount, push_amount=0, password=None, wallet: Abstract_Wallet = None):
-        funding_sat = satoshis(amount)
-        push_sat = satoshis(push_amount)
-        coins = wallet.get_spendable_coins(None)
-        node_id, rest = extract_nodeid(connection_string)
-        funding_tx = wallet.lnworker.mktx_for_open_channel(
-            coins=coins,
-            funding_sat=funding_sat,
-            node_id=node_id,
-            fee_est=None)
-        chan, funding_tx = await wallet.lnworker._open_channel_coroutine(
-            connect_str=connection_string,
-            funding_tx=funding_tx,
-            funding_sat=funding_sat,
-            push_sat=push_sat,
-            password=password)
-        return chan.funding_outpoint.to_str()
->>>>>>> cf7f66e9
 
     @command('')
     async def decode_invoice(self, invoice: str):
         invoice = LNInvoice.from_bech32(invoice)
         return invoice.to_debug_json()
 
-<<<<<<< HEAD
-    #@command('wn')
+    #@command('wnl')
     #async def lnpay(self, invoice, attempts=1, timeout=30, wallet: Abstract_Wallet = None):
     #    lnworker = wallet.lnworker
     #    lnaddr = lnworker._check_invoice(invoice)
@@ -1124,7 +1086,7 @@
     #    listen_addr = self.config.get('lightning_listen')
     #    return bh2u(wallet.lnworker.node_keypair.pubkey) + (('@' + listen_addr) if listen_addr else '')
 
-    #@command('w')
+    #@command('wl')
     #async def list_channels(self, wallet: Abstract_Wallet = None):
     #    # FIXME: we need to be online to display capacity of backups
     #    from .lnutil import LOCAL, REMOTE, format_short_channel_id
@@ -1159,62 +1121,11 @@
     #@command('wn')
     #async def dumpgraph(self, wallet: Abstract_Wallet = None):
     #    return wallet.lnworker.channel_db.to_dict()
-=======
-    @command('wnl')
-    async def lnpay(self, invoice, attempts=1, timeout=30, wallet: Abstract_Wallet = None):
-        lnworker = wallet.lnworker
-        lnaddr = lnworker._check_invoice(invoice)
-        payment_hash = lnaddr.paymenthash
-        wallet.save_invoice(LNInvoice.from_bech32(invoice))
-        success, log = await lnworker.pay_invoice(invoice, attempts=attempts)
-        return {
-            'payment_hash': payment_hash.hex(),
-            'success': success,
-            'preimage': lnworker.get_preimage(payment_hash).hex() if success else None,
-            'log': [x.formatted_tuple() for x in log]
-        }
-
-    @command('wl')
-    async def nodeid(self, wallet: Abstract_Wallet = None):
-        listen_addr = self.config.get('lightning_listen')
-        return bh2u(wallet.lnworker.node_keypair.pubkey) + (('@' + listen_addr) if listen_addr else '')
-
-    @command('wl')
-    async def list_channels(self, wallet: Abstract_Wallet = None):
-        # FIXME: we need to be online to display capacity of backups
-        from .lnutil import LOCAL, REMOTE, format_short_channel_id
-        channels = list(wallet.lnworker.channels.items())
-        backups = list(wallet.lnworker.channel_backups.items())
-        return [
-            {
-                'type': 'CHANNEL',
-                'short_channel_id': format_short_channel_id(chan.short_channel_id) if chan.short_channel_id else None,
-                'channel_id': chan.channel_id.hex(),
-                'channel_point': chan.funding_outpoint.to_str(),
-                'state': chan.get_state().name,
-                'peer_state': chan.peer_state.name,
-                'remote_pubkey': bh2u(chan.node_id),
-                'local_balance': chan.balance(LOCAL)//1000,
-                'remote_balance': chan.balance(REMOTE)//1000,
-                'local_reserve': chan.config[REMOTE].reserve_sat, # their config has our reserve
-                'remote_reserve': chan.config[LOCAL].reserve_sat,
-                'local_unsettled_sent': chan.balance_tied_up_in_htlcs_by_direction(LOCAL, direction=SENT) // 1000,
-                'remote_unsettled_sent': chan.balance_tied_up_in_htlcs_by_direction(REMOTE, direction=SENT) // 1000,
-            } for channel_id, chan in channels
-        ] + [
-            {
-                'type': 'BACKUP',
-                'short_channel_id': format_short_channel_id(chan.short_channel_id) if chan.short_channel_id else None,
-                'channel_id': chan.channel_id.hex(),
-                'channel_point': chan.funding_outpoint.to_str(),
-                'state': chan.get_state().name,
-            } for channel_id, chan in backups
-        ]
-
-    @command('wnl')
-    async def dumpgraph(self, wallet: Abstract_Wallet = None):
-        return wallet.lnworker.channel_db.to_dict()
->>>>>>> cf7f66e9
+
+    #@command('wl')
+    #async def nodeid(self, wallet: Abstract_Wallet = None):
+    #    listen_addr = self.config.get('lightning_listen')
+    #    return bh2u(wallet.lnworker.node_keypair.pubkey) + (('@' + listen_addr) if listen_addr else '')
 
     @command('n')
     async def inject_fees(self, fees):
@@ -1222,15 +1133,9 @@
         fee_est = ast.literal_eval(fees)
         self.network.update_fee_estimates(fee_est=fee_est)
 
-<<<<<<< HEAD
-    #@command('wn')
+    #@command('wnl')
     #async def enable_htlc_settle(self, b: bool, wallet: Abstract_Wallet = None):
     #    wallet.lnworker.enable_htlc_settle = b
-=======
-    @command('wnl')
-    async def enable_htlc_settle(self, b: bool, wallet: Abstract_Wallet = None):
-        wallet.lnworker.enable_htlc_settle = b
->>>>>>> cf7f66e9
 
     #@command('n')
     #async def clear_ln_blacklist(self):
@@ -1247,15 +1152,14 @@
         l = wallet.get_invoices()
         return [wallet.export_invoice(x) for x in l]
 
-<<<<<<< HEAD
-    #@command('wn')
+    #@command('wnl')
     #async def close_channel(self, channel_point, force=False, wallet: Abstract_Wallet = None):
     #    txid, index = channel_point.split(':')
     #    chan_id, _ = channel_id_from_funding_tx(txid, int(index))
     #    coro = wallet.lnworker.force_close_channel(chan_id) if force else wallet.lnworker.close_channel(chan_id)
     #    return await coro
 
-    #@command('wn')
+    #@command('wnl')
     #async def request_force_close(self, channel_point, connection_string=None, wallet: Abstract_Wallet = None):
     #    """
     #    Requests the remote to force close a channel.
@@ -1266,17 +1170,17 @@
     #    chan_id, _ = channel_id_from_funding_tx(txid, int(index))
     #    await wallet.lnworker.request_force_close(chan_id, connect_str=connection_string)
 
-    #@command('w')
+    #@command('wl')
     #async def export_channel_backup(self, channel_point, wallet: Abstract_Wallet = None):
     #    txid, index = channel_point.split(':')
     #    chan_id, _ = channel_id_from_funding_tx(txid, int(index))
     #    return wallet.lnworker.export_channel_backup(chan_id)
 
-    #@command('w')
+    #@command('wl')
     #async def import_channel_backup(self, encrypted, wallet: Abstract_Wallet = None):
     #    return wallet.lnworker.import_channel_backup(encrypted)
 
-    #@command('wn')
+    #@command('wnl')
     #async def get_channel_ctx(self, channel_point, iknowwhatimdoing=False, wallet: Abstract_Wallet = None):
     #    """ return the current commitment transaction of a channel """
     #    if not iknowwhatimdoing:
@@ -1288,12 +1192,12 @@
     #    tx = chan.force_close_tx()
     #    return tx.serialize()
 
-    #@command('wn')
+    #@command('wnl')
     #async def get_watchtower_ctn(self, channel_point, wallet: Abstract_Wallet = None):
     #    """ return the local watchtower's ctn of channel. used in regtests """
     #    return await self.network.local_watchtower.sweepstore.get_ctn(channel_point, None)
 
-    #@command('wnp')
+    #@command('wnpl')
     #async def normal_swap(self, onchain_amount, lightning_amount, password=None, wallet: Abstract_Wallet = None):
     #    """
     #    Normal submarine swap: send on-chain BTC, receive on Lightning
@@ -1324,7 +1228,7 @@
     #             'onchain_amount': format_satoshis(onchain_amount_sat),
     #         }
 
-    #@command('wn')
+    #@command('wnl')
     #async def reverse_swap(self, lightning_amount, onchain_amount, wallet: Abstract_Wallet = None):
     #    """Reverse submarine swap: send on Lightning, receive on-chain
     #    """
@@ -1357,72 +1261,14 @@
     def getaddressassets(self, address):
         """Returns the Asset list of any address. Note: This
         is a walletless server query, results are not checked by SPV.
-=======
-    @command('wnl')
-    async def close_channel(self, channel_point, force=False, wallet: Abstract_Wallet = None):
-        txid, index = channel_point.split(':')
-        chan_id, _ = channel_id_from_funding_tx(txid, int(index))
-        coro = wallet.lnworker.force_close_channel(chan_id) if force else wallet.lnworker.close_channel(chan_id)
-        return await coro
-
-    @command('wnl')
-    async def request_force_close(self, channel_point, connection_string=None, wallet: Abstract_Wallet = None):
-        """
-        Requests the remote to force close a channel.
-        If a connection string is passed, can be used without having state or any backup for the channel.
-        Assumes that channel was originally opened with the same local peer (node_keypair).
-        """
-        txid, index = channel_point.split(':')
-        chan_id, _ = channel_id_from_funding_tx(txid, int(index))
-        await wallet.lnworker.request_force_close(chan_id, connect_str=connection_string)
-
-    @command('wl')
-    async def export_channel_backup(self, channel_point, wallet: Abstract_Wallet = None):
-        txid, index = channel_point.split(':')
-        chan_id, _ = channel_id_from_funding_tx(txid, int(index))
-        return wallet.lnworker.export_channel_backup(chan_id)
-
-    @command('wl')
-    async def import_channel_backup(self, encrypted, wallet: Abstract_Wallet = None):
-        return wallet.lnworker.import_channel_backup(encrypted)
-
-    @command('wnl')
-    async def get_channel_ctx(self, channel_point, iknowwhatimdoing=False, wallet: Abstract_Wallet = None):
-        """ return the current commitment transaction of a channel """
-        if not iknowwhatimdoing:
-            raise Exception("WARNING: this command is potentially unsafe.\n"
-                            "To proceed, try again, with the --iknowwhatimdoing option.")
-        txid, index = channel_point.split(':')
-        chan_id, _ = channel_id_from_funding_tx(txid, int(index))
-        chan = wallet.lnworker.channels[chan_id]
-        tx = chan.force_close_tx()
-        return tx.serialize()
-
-    @command('wnl')
-    async def get_watchtower_ctn(self, channel_point, wallet: Abstract_Wallet = None):
-        """ return the local watchtower's ctn of channel. used in regtests """
-        return await self.network.local_watchtower.sweepstore.get_ctn(channel_point, None)
-
-    @command('wnpl')
-    async def normal_swap(self, onchain_amount, lightning_amount, password=None, wallet: Abstract_Wallet = None):
-        """
-        Normal submarine swap: send on-chain BTC, receive on Lightning
-        Note that your funds will be locked for 24h if you do not have enough incoming capacity.
->>>>>>> cf7f66e9
         """
         sh = ravencoin.address_to_scripthash(address)
         return self.network.run_from_another_thread(self.network.listasset_for_scripthash(sh))
 
-<<<<<<< HEAD
     @command('n')
     def getassetaddressbalance(self, address):
         """Return the asset balance of any address. Note: This is a walletless
         server query, results are not checked by SPV.
-=======
-    @command('wnl')
-    async def reverse_swap(self, lightning_amount, onchain_amount, wallet: Abstract_Wallet = None):
-        """Reverse submarine swap: send on Lightning, receive on-chain
->>>>>>> cf7f66e9
         """
         sh = ravencoin.address_to_scripthash(address)
         out = self.network.run_from_another_thread(self.network.get_asset_balance_for_scripthash(sh))
