#!/usr/bin/env python
#
# Electrum - lightweight Bitcoin client
# Copyright (C) 2011 thomasv@gitorious
#
# Permission is hereby granted, free of charge, to any person
# obtaining a copy of this software and associated documentation files
# (the "Software"), to deal in the Software without restriction,
# including without limitation the rights to use, copy, modify, merge,
# publish, distribute, sublicense, and/or sell copies of the Software,
# and to permit persons to whom the Software is furnished to do so,
# subject to the following conditions:
#
# The above copyright notice and this permission notice shall be
# included in all copies or substantial portions of the Software.
#
# THE SOFTWARE IS PROVIDED "AS IS", WITHOUT WARRANTY OF ANY KIND,
# EXPRESS OR IMPLIED, INCLUDING BUT NOT LIMITED TO THE WARRANTIES OF
# MERCHANTABILITY, FITNESS FOR A PARTICULAR PURPOSE AND
# NONINFRINGEMENT. IN NO EVENT SHALL THE AUTHORS OR COPYRIGHT HOLDERS
# BE LIABLE FOR ANY CLAIM, DAMAGES OR OTHER LIABILITY, WHETHER IN AN
# ACTION OF CONTRACT, TORT OR OTHERWISE, ARISING FROM, OUT OF OR IN
# CONNECTION WITH THE SOFTWARE OR THE USE OR OTHER DEALINGS IN THE
# SOFTWARE.

import sys
import datetime
import copy
import argparse
import json
import ast
import base64
import operator
import asyncio
import inspect
from collections import defaultdict
from functools import wraps, partial
from itertools import repeat
from decimal import Decimal
from typing import Optional, TYPE_CHECKING, Dict, List
import os

from .import util, ecc
from .util import (bfh, bh2u, format_satoshis, json_decode, json_normalize,
                   is_hash256_str, is_hex_str, to_bytes, parse_max_spend)
from . import ravencoin
from .ravencoin import is_address,  hash_160, COIN
from .bip32 import BIP32Node
from .i18n import _
from .transaction import (Transaction, multisig_script, TxOutput, PartialTransaction, PartialTxOutput,
                          tx_from_any, PartialTxInput, TxOutpoint)
from .interface import MAX_INCOMING_MSG_SIZE
from .invoices import PR_PAID, PR_UNPAID, PR_UNKNOWN, PR_EXPIRED
from .synchronizer import Notifier
from .wallet import Abstract_Wallet, create_new_wallet, restore_wallet_from_text, Deterministic_Wallet, BumpFeeStrategy
from .address_synchronizer import TX_HEIGHT_LOCAL
from .mnemonic import Mnemonic
from .lnutil import SENT, RECEIVED
from .lnutil import LnFeatures
from .lnutil import extract_nodeid
from .lnpeer import channel_id_from_funding_tx
from .plugin import run_hook, DeviceMgr
from .version import ELECTRUM_VERSION
from .simple_config import SimpleConfig
from .invoices import Invoice
from . import submarine_swaps
from . import GuiImportError
from . import crypto


if TYPE_CHECKING:
    from .network import Network
    from .daemon import Daemon


known_commands = {}  # type: Dict[str, Command]


class NotSynchronizedException(Exception):
    pass


def satoshis_or_max(amount):
    return satoshis(amount) if not parse_max_spend(amount) else amount

def satoshis(amount):
    # satoshi conversion must not be performed by the parser
    return int(COIN*Decimal(amount)) if amount is not None else None

def format_satoshis(x):
    return str(Decimal(x)/COIN) if x is not None else None


class Command:
    def __init__(self, func, s):
        self.name = func.__name__
        self.requires_network = 'n' in s
        self.requires_wallet = 'w' in s
        self.requires_password = 'p' in s
        self.requires_lightning = 'l' in s
        self.description = func.__doc__
        self.help = self.description.split('.')[0] if self.description else None
        varnames = func.__code__.co_varnames[1:func.__code__.co_argcount]
        self.defaults = func.__defaults__
        if self.defaults:
            n = len(self.defaults)
            self.params = list(varnames[:-n])
            self.options = list(varnames[-n:])
        else:
            self.params = list(varnames)
            self.options = []
            self.defaults = []

        # sanity checks
        if self.requires_password:
            assert self.requires_wallet
        for varname in ('wallet_path', 'wallet'):
            if varname in varnames:
                assert varname in self.options
        assert not ('wallet_path' in varnames and 'wallet' in varnames)
        if self.requires_wallet:
            assert 'wallet' in varnames


def command(s):
    def decorator(func):
        global known_commands
        name = func.__name__
        known_commands[name] = Command(func, s)
        @wraps(func)
        async def func_wrapper(*args, **kwargs):
            cmd_runner = args[0]  # type: Commands
            cmd = known_commands[func.__name__]  # type: Command
            password = kwargs.get('password')
            daemon = cmd_runner.daemon
            if daemon:
                if 'wallet_path' in cmd.options and kwargs.get('wallet_path') is None:
                    kwargs['wallet_path'] = daemon.config.get_wallet_path()
                if cmd.requires_wallet and kwargs.get('wallet') is None:
                    kwargs['wallet'] = daemon.config.get_wallet_path()
                if 'wallet' in cmd.options:
                    wallet_path = kwargs.get('wallet', None)
                    if isinstance(wallet_path, str):
                        wallet = daemon.get_wallet(wallet_path)
                        if wallet is None:
                            raise Exception('wallet not loaded')
                        kwargs['wallet'] = wallet
            wallet = kwargs.get('wallet')  # type: Optional[Abstract_Wallet]
            if cmd.requires_wallet and not wallet:
                raise Exception('wallet not loaded')
            if cmd.requires_password and password is None and wallet.has_password():
                raise Exception('Password required')
            if cmd.requires_lightning and (not wallet or not wallet.has_lightning()):
                raise Exception('Lightning not enabled in this wallet')
            return await func(*args, **kwargs)
        return func_wrapper
    return decorator


class Commands:

    def __init__(self, *, config: 'SimpleConfig',
                 network: 'Network' = None,
                 daemon: 'Daemon' = None, callback=None):
        self.config = config
        self.daemon = daemon
        self.network = network
        self._callback = callback

    def _run(self, method, args, password_getter=None, **kwargs):
        """This wrapper is called from unit tests and the Qt python console."""
        cmd = known_commands[method]
        password = kwargs.get('password', None)
        wallet = kwargs.get('wallet', None)
        if (cmd.requires_password and wallet and wallet.has_password()
                and password is None):
            password = password_getter()
            if password is None:
                return

        f = getattr(self, method)
        if cmd.requires_password:
            kwargs['password'] = password

        if 'wallet' in kwargs:
            sig = inspect.signature(f)
            if 'wallet' not in sig.parameters:
                kwargs.pop('wallet')

        coro = f(*args, **kwargs)
        fut = asyncio.run_coroutine_threadsafe(coro, util.get_asyncio_loop())
        result = fut.result()

        if self._callback:
            self._callback()
        return result

    @command('')
    async def commands(self):
        """List of commands"""
        return ' '.join(sorted(known_commands.keys()))

    @command('')
    async def address_to_h160(self, address: str):
        _, hash_160_ = ravencoin.b58_address_to_hash160(address)
        return hash_160_.hex()

    @command('')
    async def h160(self, hex):
        return hash_160(bytes.fromhex(hex)).hex()

    @command('')
    async def h160_to_address(self, h160: str, addr_type: int):
        h160 = bytes.fromhex(h160)
        return ravencoin.hash160_to_b58_address(h160, addr_type)

    @command('')
    async def scripthash_from_address(self, address: str):
        return ravencoin.address_to_scripthash(address)

    @command('n')
    async def send_custom_script(self, function: str, *args):
        return await self.network.interface.session.send_request(function, args)

    @command('')
    async def wheres_my_stuff(self):
        return util.user_dir()

    @command('')
    async def change_max_receive_amount(self, amt: int):
        old_max = self.config.get('network_max_incoming_msg_size', MAX_INCOMING_MSG_SIZE)
        self.config.set_key('network_max_incoming_msg_size', amt, True)
        return "Your max receive amount has been changed to {} bytes. " \
               "It was {} bytes. " \
               "The default is {} bytes. " \
               "Restart electrum-ravencoin for the effect to take place.".format(amt, old_max, MAX_INCOMING_MSG_SIZE)

    @command('n')
    async def getinfo(self):
        """ network info """
        net_params = self.network.get_parameters()
        response = {
            'path': self.network.config.path,
            'server': net_params.server.host,
            'blockchain_height': self.network.get_local_height(),
            'server_height': self.network.get_server_height(),
            'spv_nodes': len(self.network.get_interfaces()),
            'connected': self.network.is_connected(),
            'auto_connect': net_params.auto_connect,
            'version': ELECTRUM_VERSION,
            'default_wallet': self.config.get_wallet_path(),
            'fee_per_kb': self.config.fee_per_kb(),
        }
        return response

    @command('n')
    async def stop(self):
        """Stop daemon"""
        await self.daemon.stop()
        return "Daemon stopped"

    @command('n')
    async def list_wallets(self):
        """List wallets open in daemon"""
        return [{'path': path, 'synchronized': w.is_up_to_date()}
                for path, w in self.daemon.get_wallets().items()]

    @command('n')
    async def load_wallet(self, wallet_path=None, password=None):
        """Open wallet in daemon"""
        wallet = self.daemon.load_wallet(wallet_path, password, manual_upgrades=False)
        if wallet is not None:
            run_hook('load_wallet', wallet, None)
        response = wallet is not None
        return response

    @command('n')
    async def close_wallet(self, wallet_path=None):
        """Close wallet"""
        return await self.daemon._stop_wallet(wallet_path)

    @command('')
    async def create(self, passphrase=None, password=None, encrypt_file=True, seed_type=None, wallet_path=None):
        """Create a new wallet.
        If you want to be prompted for an argument, type '?' or ':' (concealed)
        """
        d = create_new_wallet(path=wallet_path,
                              passphrase=passphrase,
                              password=password,
                              encrypt_file=encrypt_file,
                              seed_type=seed_type,
                              config=self.config)
        return {
            'seed': d['seed'],
            'path': d['wallet'].storage.path,
            'msg': d['msg'],
        }

    @command('')
    async def restore(self, text, passphrase=None, password=None, encrypt_file=True, wallet_path=None):
        """Restore a wallet from text. Text can be a seed phrase, a master
        public key, a master private key, a list of ravencoin addresses
        or ravencoin private keys.
        If you want to be prompted for an argument, type '?' or ':' (concealed)
        """
        # TODO create a separate command that blocks until wallet is synced
        d = restore_wallet_from_text(text,
                                     path=wallet_path,
                                     passphrase=passphrase,
                                     password=password,
                                     encrypt_file=encrypt_file,
                                     config=self.config)
        return {
            'path': d['wallet'].storage.path,
            'msg': d['msg'],
        }

    @command('wp')
    async def password(self, password=None, new_password=None, wallet: Abstract_Wallet = None):
        """Change wallet password. """
        if wallet.storage.is_encrypted_with_hw_device() and new_password:
            raise Exception("Can't change the password of a wallet encrypted with a hw device.")
        b = wallet.storage.is_encrypted()
        wallet.update_password(password, new_password, encrypt_storage=b)
        wallet.save_db()
        return {'password':wallet.has_password()}

    @command('w')
    async def get(self, key, wallet: Abstract_Wallet = None):
        """Return item from wallet storage"""
        return wallet.db.get(key)

    @command('')
    async def getconfig(self, key):
        """Return a configuration variable. """
        return self.config.get(key)

    @classmethod
    def _setconfig_normalize_value(cls, key, value):
        if key not in ('rpcuser', 'rpcpassword'):
            value = json_decode(value)
            # call literal_eval for backward compatibility (see #4225)
            try:
                value = ast.literal_eval(value)
            except:
                pass
        return value

    @command('')
    async def setconfig(self, key, value):
        """Set a configuration variable. 'value' may be a string or a Python expression."""
        value = self._setconfig_normalize_value(key, value)
        if self.daemon and key == 'rpcuser':
            self.daemon.commands_server.rpc_user = value
        if self.daemon and key == 'rpcpassword':
            self.daemon.commands_server.rpc_password = value
        self.config.set_key(key, value)
        return True

    @command('')
    async def get_ssl_domain(self):
        """Check and return the SSL domain set in ssl_keyfile and ssl_certfile
        """
        return self.config.get_ssl_domain()

    @command('')
    async def make_seed(self, nbits=None, language=None, seed_type=None):
        """Create a seed"""
        from .mnemonic import Mnemonic
        s = Mnemonic(language).make_seed(seed_type=seed_type, num_bits=nbits)
        return s

    @command('n')
    async def getaddresshistory(self, address):
        """Return the transaction history of any address. Note: This is a
        walletless server query, results are not checked by SPV.
        """
        sh = ravencoin.address_to_scripthash(address)
        return await self.network.get_history_for_scripthash(sh)

    @command('w')
    async def listunspent(self, wallet: Abstract_Wallet = None):
        """List unspent outputs. Returns the list of unspent transaction
        outputs in your wallet."""
        coins = []
        for txin in wallet.get_utxos():
            d = txin.to_json()
            v = d.pop("value_sats")
            d["value"] = str(Decimal(v)/COIN) if v is not None else None
            coins.append(d)
        return coins

    @command('n')
    async def getaddressunspent(self, address):
        """Returns the UTXO list of any address. Note: This
        is a walletless server query, results are not checked by SPV.
        """
        sh = ravencoin.address_to_scripthash(address)
        return await self.network.listunspent_for_scripthash(sh)

    @command('')
    async def serialize(self, jsontx):
        """Create a transaction from json inputs.
        Inputs must have a redeemPubkey.
        Outputs must be a list of {'address':address, 'value':satoshi_amount}.
        """
        keypairs = {}
        inputs = []  # type: List[PartialTxInput]
        locktime = jsontx.get('locktime', 0)
        for txin_dict in jsontx.get('inputs'):
            if txin_dict.get('prevout_hash') is not None and txin_dict.get('prevout_n') is not None:
                prevout = TxOutpoint(txid=bfh(txin_dict['prevout_hash']), out_idx=int(txin_dict['prevout_n']))
            elif txin_dict.get('output'):
                prevout = TxOutpoint.from_str(txin_dict['output'])
            else:
                raise Exception("missing prevout for txin")
            txin = PartialTxInput(prevout=prevout)
            txin._trusted_value_sats = int(txin_dict.get('value', txin_dict['value_sats']))
            nsequence = txin_dict.get('nsequence', None)
            if nsequence is not None:
                txin.nsequence = nsequence
            sec = txin_dict.get('privkey')
            if sec:
                txin_type, privkey, compressed = ravencoin.deserialize_privkey(sec)
                pubkey = ecc.ECPrivkey(privkey).get_public_key_hex(compressed=compressed)
                keypairs[pubkey] = privkey, compressed
                txin.script_type = txin_type
                txin.pubkeys = [bfh(pubkey)]
                txin.num_sig = 1
            inputs.append(txin)

        outputs = [PartialTxOutput.from_address_and_value(txout['address'], int(txout.get('value', txout['value_sats'])))
                   for txout in jsontx.get('outputs')]
        tx = PartialTransaction.from_io(inputs, outputs, locktime=locktime)
        tx.sign(keypairs)
        return tx.serialize()

    @command('')
    async def signtransaction_with_privkey(self, tx, privkey):
        """Sign a transaction. The provided list of private keys will be used to sign the transaction."""
        tx = tx_from_any(tx)
        txins_dict = defaultdict(list)
        for txin in tx.inputs():
            txins_dict[txin.address].append(txin)

        if not isinstance(privkey, list):
            privkey = [privkey]

        for priv in privkey:
            txin_type, priv2, compressed = ravencoin.deserialize_privkey(priv)
            pubkey = ecc.ECPrivkey(priv2).get_public_key_bytes(compressed=compressed)
            address = ravencoin.pubkey_to_address(txin_type, pubkey.hex())
            if address in txins_dict.keys():
                for txin in txins_dict[address]:
                    txin.pubkeys = [pubkey]
                    txin.script_type = txin_type
                tx.sign({pubkey.hex(): (priv2, compressed)})

        return tx.serialize()

    @command('wp')
    async def signtransaction(self, tx, password=None, wallet: Abstract_Wallet = None):
        """Sign a transaction. The wallet keys will be used to sign the transaction."""
        tx = tx_from_any(tx)
        wallet.sign_transaction(tx, password)
        return tx.serialize()

    @command('')
    async def deserialize(self, tx):
        """Deserialize a serialized transaction"""
        tx = tx_from_any(tx)
        return tx.to_json()

    @command('n')
    async def broadcast(self, tx):
        """Broadcast a transaction to the network. """
        tx = Transaction(tx)
        await self.network.broadcast_transaction(tx)
        return tx.txid()

    @command('')
    async def createmultisig(self, num, pubkeys):
        """Create multisig address"""
        assert isinstance(pubkeys, list), (type(num), type(pubkeys))
        redeem_script = multisig_script(pubkeys, num)
        address = ravencoin.hash160_to_p2sh(hash_160(bfh(redeem_script)))
        return {'address':address, 'redeemScript':redeem_script}

    @command('w')
    async def freeze(self, address: str, wallet: Abstract_Wallet = None):
        """Freeze address. Freeze the funds at one of your wallet\'s addresses"""
        return wallet.set_frozen_state_of_addresses([address], True)

    @command('w')
    async def unfreeze(self, address: str, wallet: Abstract_Wallet = None):
        """Unfreeze address. Unfreeze the funds at one of your wallet\'s address"""
        return wallet.set_frozen_state_of_addresses([address], False)

    @command('w')
    async def freeze_utxo(self, coin: str, wallet: Abstract_Wallet = None):
        """Freeze a UTXO so that the wallet will not spend it."""
        wallet.set_frozen_state_of_coins([coin], True)
        return True

    @command('w')
    async def unfreeze_utxo(self, coin: str, wallet: Abstract_Wallet = None):
        """Unfreeze a UTXO so that the wallet might spend it."""
        wallet.set_frozen_state_of_coins([coin], False)
        return True

    @command('wp')
    async def getprivatekeys(self, address, password=None, wallet: Abstract_Wallet = None):
        """Get private keys of addresses. You may pass a single wallet address, or a list of wallet addresses."""
        if isinstance(address, str):
            address = address.strip()
        if is_address(address):
            return wallet.export_private_key(address, password)
        domain = address
        return [wallet.export_private_key(address, password) for address in domain]

    @command('wp')
    async def getprivatekeyforpath(self, path, password=None, wallet: Abstract_Wallet = None):
        """Get private key corresponding to derivation path (address index).
        'path' can be either a str such as "m/0/50", or a list of ints such as [0, 50].
        """
        return wallet.export_private_key_for_path(path, password)

    @command('w')
    async def ismine(self, address, wallet: Abstract_Wallet = None):
        """Check if address is in wallet. Return true if and only address is in wallet"""
        return wallet.is_mine(address)

    @command('')
    async def dumpprivkeys(self):
        """Deprecated."""
        return "This command is deprecated. Use a pipe instead: 'electrum listaddresses | electrum getprivatekeys - '"

    @command('')
    async def validateaddress(self, address):
        """Check that an address is valid. """
        return is_address(address)

    @command('w')
    async def getpubkeys(self, address, wallet: Abstract_Wallet = None):
        """Return the public keys for a wallet address. """
        return wallet.get_public_keys(address)

    @command('w')
    async def getbalance(self, wallet: Abstract_Wallet = None):
        """Return the balance of your wallet. """
        c, u, x = wallet.get_balance()
        l = wallet.lnworker.get_balance() if wallet.lnworker else None
        out = {"confirmed": str(Decimal(c)/COIN)}
        if u:
            out["unconfirmed"] = str(Decimal(u)/COIN)
        if x:
            out["unmatured"] = str(Decimal(x)/COIN)
        if l:
            out["lightning"] = str(Decimal(l)/COIN)
        return out

    @command('n')
    async def getaddressbalance(self, address):
        """Return the balance of any address. Note: This is a walletless
        server query, results are not checked by SPV.
        """
        sh = ravencoin.address_to_scripthash(address)
        out = await self.network.get_balance_for_scripthash(sh)
        out["confirmed"] =  str(Decimal(out["confirmed"])/COIN)
        out["unconfirmed"] =  str(Decimal(out["unconfirmed"])/COIN)
        return out

    @command('n')
    async def getmerkle(self, txid, height):
        """Get Merkle branch of a transaction included in a block. Electrum
        uses this to verify transactions (Simple Payment Verification)."""
        return await self.network.get_merkle_for_transaction(txid, int(height))

    @command('n')
    async def getservers(self):
        """Return the list of known servers (candidates for connecting)."""
        return self.network.get_servers()

    @command('')
    async def version(self):
        """Return the version of Electrum."""
        return ELECTRUM_VERSION

    @command('')
    async def version_info(self):
        """Return information about dependencies, such as their version and path."""
        ret = {
            "electrum.version": ELECTRUM_VERSION,
            "electrum.path": os.path.dirname(os.path.realpath(__file__)),
        }
        # add currently running GUI
        if self.daemon and self.daemon.gui_object:
            ret.update(self.daemon.gui_object.version_info())
        # always add Qt GUI, so we get info even when running this from CLI
        try:
            from .gui.qt import ElectrumGui as QtElectrumGui
            ret.update(QtElectrumGui.version_info())
        except GuiImportError:
            pass
        # Add shared libs (.so/.dll), and non-pure-python dependencies.
        # Such deps can be installed in various ways - often via the Linux distro's pkg manager,
        # instead of using pip, hence it is useful to list them for debugging.
        from . import ecc_fast
        ret.update(ecc_fast.version_info())
        from . import qrscanner
        ret.update(qrscanner.version_info())
        ret.update(DeviceMgr.version_info())
        ret.update(crypto.version_info())
        # add some special cases
        import aiohttp
        ret["aiohttp.version"] = aiohttp.__version__
        import aiorpcx
        ret["aiorpcx.version"] = aiorpcx._version_str
        import certifi
        ret["certifi.version"] = certifi.__version__
        import dns
        ret["dnspython.version"] = dns.__version__

        return ret

    @command('w')
    async def getmpk(self, wallet: Abstract_Wallet = None):
        """Get master public key. Return your wallet\'s master public key"""
        return wallet.get_master_public_key()

    @command('wp')
    async def getmasterprivate(self, password=None, wallet: Abstract_Wallet = None):
        """Get master private key. Return your wallet\'s master private key"""
        return str(wallet.keystore.get_master_private_key(password))

    @command('')
    async def convert_xkey(self, xkey, xtype):
        """Convert xtype of a master key. e.g. xpub -> ypub"""
        try:
            node = BIP32Node.from_xkey(xkey)
        except:
            raise Exception('xkey should be a master public/private key')
        return node._replace(xtype=xtype).to_xkey()

    @command('wp')
    async def getseed(self, password=None, wallet: Abstract_Wallet = None):
        """Get seed phrase. Print the generation seed of your wallet."""
        s = wallet.get_seed(password)
        return s

    @command('wp')
    async def importprivkey(self, privkey, password=None, wallet: Abstract_Wallet = None):
        """Import a private key."""
        if not wallet.can_import_privkey():
            return "Error: This type of wallet cannot import private keys. Try to create a new wallet with that key."
        try:
            addr = wallet.import_private_key(privkey, password)
            out = "Keypair imported: " + addr
        except Exception as e:
            out = "Error: " + repr(e)
        return out

    def _resolver(self, x, wallet):
        if x is None:
            return None
        out = wallet.contacts.resolve(x)
        if out.get('type') == 'openalias' and self.nocheck is False and out.get('validated') is False:
            raise Exception('cannot verify alias', x)
        return out['address']

    @command('n')
    async def sweep(self, privkey, destination, fee=None, nocheck=False, imax=100):
        """Sweep private keys. Returns a transaction that spends UTXOs from
        privkey to a destination address. The transaction is not
        broadcasted."""
        from .wallet import sweep
        tx_fee = satoshis(fee)
        privkeys = privkey.split()
        self.nocheck = nocheck
        #dest = self._resolver(destination)
        tx = await sweep(
            privkeys,
            network=self.network,
            config=self.config,
            to_address=destination,
            fee=tx_fee,
            imax=imax,
        )
        return tx.serialize() if tx else None

    @command('wp')
    async def signmessage(self, address, message, password=None, wallet: Abstract_Wallet = None):
        """Sign a message with a key. Use quotes if your message contains
        whitespaces"""
        sig = wallet.sign_message(address, message, password)
        return base64.b64encode(sig).decode('ascii')

    @command('')
    async def verifymessage(self, address, signature, message):
        """Verify a signature."""
        sig = base64.b64decode(signature)
        message = util.to_bytes(message)
        return ecc.verify_message_with_address(address, sig, message)

    @command('wp')
    async def payto(self, destination, amount, fee=None, feerate=None, from_addr=None, from_coins=None, change_addr=None,
                    nocheck=False, unsigned=False, rbf=None, password=None, locktime=None, addtransaction=False, wallet: Abstract_Wallet = None):
        """Create a transaction. """
        self.nocheck = nocheck
        tx_fee = satoshis(fee)
        domain_addr = from_addr.split(',') if from_addr else None
        domain_coins = from_coins.split(',') if from_coins else None
        change_addr = self._resolver(change_addr, wallet)
        domain_addr = None if domain_addr is None else map(self._resolver, domain_addr, repeat(wallet))
        amount_sat = satoshis_or_max(amount)
        outputs = [PartialTxOutput.from_address_and_value(destination, amount_sat)]
        tx = wallet.create_transaction(
            outputs,
            fee=tx_fee,
            feerate=feerate,
            change_addr=change_addr,
            domain_addr=domain_addr,
            domain_coins=domain_coins,
            unsigned=unsigned,
            rbf=rbf,
            password=password,
            locktime=locktime)
        result = tx.serialize()
        if addtransaction:
            await self.addtransaction(result, wallet=wallet)
        return result

    @command('wp')
    async def paytomany(self, outputs, fee=None, feerate=None, from_addr=None, from_coins=None, change_addr=None,
                        nocheck=False, unsigned=False, rbf=None, password=None, locktime=None, addtransaction=False, wallet: Abstract_Wallet = None):
        """Create a multi-output transaction. """
        self.nocheck = nocheck
        tx_fee = satoshis(fee)
        domain_addr = from_addr.split(',') if from_addr else None
        domain_coins = from_coins.split(',') if from_coins else None
        change_addr = self._resolver(change_addr, wallet)
        domain_addr = None if domain_addr is None else map(self._resolver, domain_addr, repeat(wallet))
        final_outputs = []
        for address, amount in outputs:
            address = self._resolver(address, wallet)
            amount_sat = satoshis_or_max(amount)
            final_outputs.append(PartialTxOutput.from_address_and_value(address, amount_sat))
        tx = wallet.create_transaction(
            final_outputs,
            fee=tx_fee,
            feerate=feerate,
            change_addr=change_addr,
            domain_addr=domain_addr,
            domain_coins=domain_coins,
            unsigned=unsigned,
            rbf=rbf,
            password=password,
            locktime=locktime)
        result = tx.serialize()
        if addtransaction:
            await self.addtransaction(result, wallet=wallet)
        return result

    @command('w')
    async def onchain_history(self, year=None, show_addresses=False, show_fiat=False, wallet: Abstract_Wallet = None,
                              from_height=None, to_height=None):
        """Wallet onchain history. Returns the transaction history of your wallet."""
        kwargs = {
            'show_addresses': show_addresses,
            'from_height': from_height,
            'to_height': to_height,
        }
        if year:
            import time
            start_date = datetime.datetime(year, 1, 1)
            end_date = datetime.datetime(year+1, 1, 1)
            kwargs['from_timestamp'] = time.mktime(start_date.timetuple())
            kwargs['to_timestamp'] = time.mktime(end_date.timetuple())
        if show_fiat:
            from .exchange_rate import FxThread
            fx = FxThread(self.config, None)
            kwargs['fx'] = fx

        return json_normalize(wallet.get_detailed_history(**kwargs))

    #@command('wl')
    #async def lightning_history(self, show_fiat=False, wallet: Abstract_Wallet = None):
    #    """ lightning history """
    #    lightning_history = wallet.lnworker.get_history() if wallet.lnworker else []
    #    return json_normalize(lightning_history)

    @command('wp')
    async def bumpfee(self, tx, new_fee_rate, from_coins=None, strategies=None, password=None, unsigned=False, wallet: Abstract_Wallet = None):
        """ Bump the Fee for an unconfirmed Transaction """
        tx = Transaction(tx)
        domain_coins = from_coins.split(',') if from_coins else None
        coins = wallet.get_spendable_coins(None)
        if domain_coins is not None:
            coins = [coin for coin in coins if (coin.prevout.to_str() in domain_coins)]
        strategies = strategies.split(',') if strategies else None
        bumpfee_strategies = None
        if strategies is not None:
            bumpfee_strategies = []
            for strategy in strategies:
                if strategy == 'CoinChooser':
                    bumpfee_strategies.append(BumpFeeStrategy.COINCHOOSER)
                elif strategy == 'DecreaseChange':
                    bumpfee_strategies.append(BumpFeeStrategy.DECREASE_CHANGE)
                elif strategy == 'DecreasePayment':
                    bumpfee_strategies.append(BumpFeeStrategy.DECREASE_PAYMENT)
                else:
                    raise Exception("Invalid Choice of Strategies")
        new_tx = wallet.bump_fee(
            tx=tx,
            txid=tx.txid(),
            coins=coins,
            strategies=bumpfee_strategies,
            new_fee_rate=new_fee_rate)
        if not unsigned:
            wallet.sign_transaction(new_tx, password)
        return new_tx.serialize()

    @command('w')
    async def setlabel(self, key, label, wallet: Abstract_Wallet = None):
        """Assign a label to an item. Item may be a bitcoin address or a
        transaction ID"""
        wallet.set_label(key, label)

    @command('w')
    async def listcontacts(self, wallet: Abstract_Wallet = None):
        """Show your list of contacts"""
        return wallet.contacts

    @command('w')
    async def getalias(self, key, wallet: Abstract_Wallet = None):
        """Retrieve alias. Lookup in your list of contacts, and for an OpenAlias DNS record."""
        return wallet.contacts.resolve(key)

    @command('w')
    async def searchcontacts(self, query, wallet: Abstract_Wallet = None):
        """Search through contacts, return matching entries. """
        results = {}
        for key, value in wallet.contacts.items():
            if query.lower() in key.lower():
                results[key] = value
        return results

    @command('w')
    async def listaddresses(self, receiving=False, change=False, labels=False, frozen=False, unused=False, funded=False, balance=False, wallet: Abstract_Wallet = None):
        """List wallet addresses. Returns the list of all addresses in your wallet. Use optional arguments to filter the results."""
        out = []
        for addr in wallet.get_addresses():
            if frozen and not wallet.is_frozen_address(addr):
                continue
            if receiving and wallet.is_change(addr):
                continue
            if change and not wallet.is_change(addr):
                continue
            if unused and wallet.is_used(addr):
                continue
            if funded and wallet.is_empty(addr):
                continue
            item = addr
            if labels or balance:
                item = (item,)
            if balance:
                item += (format_satoshis(sum(wallet.get_addr_balance(addr))),)
            if labels:
                item += (repr(wallet.get_label(addr)),)
            out.append(item)
        return out

    @command('n')
    async def gettransaction(self, txid, wallet: Abstract_Wallet = None):
        """Retrieve a transaction. """
        tx = None
        if wallet:
            tx = wallet.db.get_transaction(txid)
        if tx is None:
            raw = await self.network.get_transaction(txid)
            if raw:
                tx = Transaction(raw)
            else:
                raise Exception("Unknown transaction")
        if tx.txid() != txid:
            raise Exception("Mismatching txid")
        return tx.serialize()

    @command('')
    async def encrypt(self, pubkey, message) -> str:
        """Encrypt a message with a public key. Use quotes if the message contains whitespaces."""
        if not is_hex_str(pubkey):
            raise Exception(f"pubkey must be a hex string instead of {repr(pubkey)}")
        try:
            message = to_bytes(message)
        except TypeError:
            raise Exception(f"message must be a string-like object instead of {repr(message)}")
        public_key = ecc.ECPubkey(bfh(pubkey))
        encrypted = public_key.encrypt_message(message)
        return encrypted.decode('utf-8')

    @command('wp')
    async def decrypt(self, pubkey, encrypted, password=None, wallet: Abstract_Wallet = None) -> str:
        """Decrypt a message encrypted with a public key."""
        if not is_hex_str(pubkey):
            raise Exception(f"pubkey must be a hex string instead of {repr(pubkey)}")
        if not isinstance(encrypted, (str, bytes, bytearray)):
            raise Exception(f"encrypted must be a string-like object instead of {repr(encrypted)}")
        decrypted = wallet.decrypt_message(pubkey, encrypted, password)
        return decrypted.decode('utf-8')

    @command('w')
    async def getrequest(self, key, wallet: Abstract_Wallet = None):
        """Return a payment request"""
        r = wallet.get_request(key)
        if not r:
            raise Exception("Request not found")
        return wallet.export_request(r)

    #@command('w')
    #async def ackrequest(self, serialized):
    #    """<Not implemented>"""
    #    pass

    @command('w')
    async def list_requests(self, pending=False, expired=False, paid=False, wallet: Abstract_Wallet = None):
        """List the payment requests you made."""
        if pending:
            f = PR_UNPAID
        elif expired:
            f = PR_EXPIRED
        elif paid:
            f = PR_PAID
        else:
            f = None
        out = wallet.get_sorted_requests()
        if f is not None:
            out = [req for req in out
                   if f == wallet.get_request_status(wallet.get_key_for_receive_request(req))]
        return [wallet.export_request(x) for x in out]

    @command('w')
    async def createnewaddress(self, wallet: Abstract_Wallet = None):
        """Create a new receiving address, beyond the gap limit of the wallet"""
        return wallet.create_new_address(False)

    @command('w')
    async def changegaplimit(self, new_limit, iknowwhatimdoing=False, wallet: Abstract_Wallet = None):
        """Change the gap limit of the wallet."""
        if not iknowwhatimdoing:
            raise Exception("WARNING: Are you SURE you want to change the gap limit?\n"
                            "It makes recovering your wallet from seed difficult!\n"
                            "Please do your research and make sure you understand the implications.\n"
                            "Typically only merchants and power users might want to do this.\n"
                            "To proceed, try again, with the --iknowwhatimdoing option.")
        if not isinstance(wallet, Deterministic_Wallet):
            raise Exception("This wallet is not deterministic.")
        return wallet.change_gap_limit(new_limit)

    @command('wn')
    async def getminacceptablegap(self, wallet: Abstract_Wallet = None):
        """Returns the minimum value for gap limit that would be sufficient to discover all
        known addresses in the wallet.
        """
        if not isinstance(wallet, Deterministic_Wallet):
            raise Exception("This wallet is not deterministic.")
        if not wallet.is_up_to_date():
            raise NotSynchronizedException("Wallet not fully synchronized.")
        return wallet.min_acceptable_gap()

    @command('w')
    async def getunusedaddress(self, wallet: Abstract_Wallet = None):
        """Returns the first unused address of the wallet, or None if all addresses are used.
        An address is considered as used if it has received a transaction, or if it is used in a payment request."""
        return wallet.get_unused_address()

    @command('w')
    async def add_request(self, amount, memo='', expiration=3600, force=False, wallet: Abstract_Wallet = None):
        """Create a payment request, using the first unused address of the wallet.
        The address will be considered as used after this operation.
        If no payment is received, the address will be considered as unused if the payment request is deleted from the wallet."""
        addr = wallet.get_unused_address()
        if addr is None:
            if force:
                addr = wallet.create_new_address(False)
            else:
                return False
        amount = satoshis(amount)
        expiration = int(expiration) if expiration else None
        key = wallet.create_request(amount, memo, expiration, addr, True)
        req = wallet.get_request(key)
        return wallet.export_request(req)

    @command('w')
    async def addtransaction(self, tx, wallet: Abstract_Wallet = None):
        """ Add a transaction to the wallet history """
        tx = Transaction(tx)
        if not wallet.add_transaction(tx):
            return False
        wallet.save_db()
        return tx.txid()

    @command('wp')
    async def signrequest(self, address, password=None, wallet: Abstract_Wallet = None):
        "Sign payment request with an OpenAlias"
        alias = self.config.get('alias')
        if not alias:
            raise Exception('No alias in your configuration')
        alias_addr = wallet.contacts.resolve(alias)['address']
        wallet.sign_payment_request(address, alias, alias_addr, password)

    @command('w')
    async def rmrequest(self, address, wallet: Abstract_Wallet = None):
        """Remove a payment request"""
        return wallet.remove_payment_request(address)

    @command('w')
    async def clear_requests(self, wallet: Abstract_Wallet = None):
        """Remove all payment requests"""
        wallet.clear_requests()
        return True

    @command('w')
    async def clear_invoices(self, wallet: Abstract_Wallet = None):
        """Remove all invoices"""
        wallet.clear_invoices()
        return True

    @command('n')
    async def notify(self, address: str, URL: Optional[str]):
        """Watch an address. Every time the address changes, a http POST is sent to the URL.
        Call with an empty URL to stop watching an address.
        """
        if not hasattr(self, "_notifier"):
            self._notifier = Notifier(self.network)
        if URL:
            await self._notifier.start_watching_addr(address, URL)
        else:
            await self._notifier.stop_watching_addr(address)
        return True

    @command('wn')
    async def is_synchronized(self, wallet: Abstract_Wallet = None):
        """ return wallet synchronization status """
        return wallet.is_up_to_date()

    @command('n')
    async def getfeerate(self, fee_method=None, fee_level=None):
        """Return current suggested fee rate (in sat/kvByte), according to config
        settings or supplied parameters.
        """
        if fee_method is None:
            dyn, mempool = None, None
        elif fee_method.lower() == 'static':
            dyn, mempool = False, False
        elif fee_method.lower() == 'eta':
            dyn, mempool = True, False
        elif fee_method.lower() == 'mempool':
            dyn, mempool = True, True
        else:
            raise Exception('Invalid fee estimation method: {}'.format(fee_method))
        if fee_level is not None:
            fee_level = Decimal(fee_level)
        return self.config.fee_per_kb(dyn=dyn, mempool=mempool, fee_level=fee_level)

    @command('w')
    async def removelocaltx(self, txid, wallet: Abstract_Wallet = None):
        """Remove a 'local' transaction from the wallet, and its dependent
        transactions.
        """
        if not is_hash256_str(txid):
            raise Exception(f"{repr(txid)} is not a txid")
        height = wallet.get_tx_height(txid).height
        if height != TX_HEIGHT_LOCAL:
            raise Exception(f'Only local transactions can be removed. '
                            f'This tx has height: {height} != {TX_HEIGHT_LOCAL}')
        wallet.remove_transaction(txid)
        wallet.save_db()

    @command('wn')
    async def get_tx_status(self, txid, wallet: Abstract_Wallet = None):
        """Returns some information regarding the tx. For now, only confirmations.
        The transaction must be related to the wallet.
        """
        if not is_hash256_str(txid):
            raise Exception(f"{repr(txid)} is not a txid")
        if not wallet.db.get_transaction(txid):
            raise Exception("Transaction not in wallet.")
        return {
            "confirmations": wallet.get_tx_height(txid).conf,
        }

    @command('')
    async def help(self):
        # for the python console
        return sorted(known_commands.keys())

    # lightning network commands
    @command('wnl')
    async def add_peer(self, connection_string, timeout=20, gossip=False, wallet: Abstract_Wallet = None):
        lnworker = self.network.lngossip if gossip else wallet.lnworker
        await lnworker.add_peer(connection_string)
        return True

    @command('wnl')
    async def list_peers(self, gossip=False, wallet: Abstract_Wallet = None):
        lnworker = self.network.lngossip if gossip else wallet.lnworker
        return [{
            'node_id':p.pubkey.hex(),
            'address':p.transport.name(),
            'initialized':p.is_initialized(),
            'features': str(LnFeatures(p.features)),
            'channels': [c.funding_outpoint.to_str() for c in p.channels.values()],
        } for p in lnworker.peers.values()]

    #@command('wpnl')
    #async def open_channel(self, connection_string, amount, push_amount=0, password=None, wallet: Abstract_Wallet = None):
    #    funding_sat = satoshis(amount)
    #    push_sat = satoshis(push_amount)
    #    coins = wallet.get_spendable_coins(None)
    #    node_id, rest = extract_nodeid(connection_string)
    #    funding_tx = wallet.lnworker.mktx_for_open_channel(
    #        coins=coins,
    #        funding_sat=funding_sat,
    #        node_id=node_id,
    #        fee_est=None)
    #    chan, funding_tx = await wallet.lnworker._open_channel_coroutine(
    #        connect_str=connection_string,
    #        funding_tx=funding_tx,
    #        funding_sat=funding_sat,
    #        push_sat=push_sat,
    #        password=password)
    #    return chan.funding_outpoint.to_str()

    @command('')
    async def decode_invoice(self, invoice: str):
        invoice = Invoice.from_bech32(invoice)
        return invoice.to_debug_json()

<<<<<<< HEAD
    #@command('wnl')
    #async def lnpay(self, invoice, attempts=1, timeout=30, wallet: Abstract_Wallet = None):
    #    lnworker = wallet.lnworker
    #    lnaddr = lnworker._check_invoice(invoice)
    #    payment_hash = lnaddr.paymenthash
    #    wallet.save_invoice(LNInvoice.from_bech32(invoice))
    #    success, log = await lnworker.pay_invoice(invoice, attempts=attempts)
    #    return {
    #        'payment_hash': payment_hash.hex(),
    #        'success': success,
    #        'preimage': lnworker.get_preimage(payment_hash).hex() if success else None,
    #        'log': [x.formatted_tuple() for x in log]
    #    }
=======
    @command('wnl')
    async def lnpay(self, invoice, timeout=120, wallet: Abstract_Wallet = None):
        lnworker = wallet.lnworker
        lnaddr = lnworker._check_invoice(invoice)
        payment_hash = lnaddr.paymenthash
        wallet.save_invoice(Invoice.from_bech32(invoice))
        success, log = await lnworker.pay_invoice(invoice)
        return {
            'payment_hash': payment_hash.hex(),
            'success': success,
            'preimage': lnworker.get_preimage(payment_hash).hex() if success else None,
            'log': [x.formatted_tuple() for x in log]
        }

    @command('wl')
    async def nodeid(self, wallet: Abstract_Wallet = None):
        listen_addr = self.config.get('lightning_listen')
        return bh2u(wallet.lnworker.node_keypair.pubkey) + (('@' + listen_addr) if listen_addr else '')

    @command('wl')
    async def list_channels(self, wallet: Abstract_Wallet = None):
        # FIXME: we need to be online to display capacity of backups
        from .lnutil import LOCAL, REMOTE, format_short_channel_id
        channels = list(wallet.lnworker.channels.items())
        backups = list(wallet.lnworker.channel_backups.items())
        return [
            {
                'type': 'CHANNEL',
                'short_channel_id': format_short_channel_id(chan.short_channel_id) if chan.short_channel_id else None,
                'channel_id': chan.channel_id.hex(),
                'channel_point': chan.funding_outpoint.to_str(),
                'state': chan.get_state().name,
                'peer_state': chan.peer_state.name,
                'remote_pubkey': bh2u(chan.node_id),
                'local_balance': chan.balance(LOCAL)//1000,
                'remote_balance': chan.balance(REMOTE)//1000,
                'local_reserve': chan.config[REMOTE].reserve_sat, # their config has our reserve
                'remote_reserve': chan.config[LOCAL].reserve_sat,
                'local_unsettled_sent': chan.balance_tied_up_in_htlcs_by_direction(LOCAL, direction=SENT) // 1000,
                'remote_unsettled_sent': chan.balance_tied_up_in_htlcs_by_direction(REMOTE, direction=SENT) // 1000,
            } for channel_id, chan in channels
        ] + [
            {
                'type': 'BACKUP',
                'short_channel_id': format_short_channel_id(chan.short_channel_id) if chan.short_channel_id else None,
                'channel_id': chan.channel_id.hex(),
                'channel_point': chan.funding_outpoint.to_str(),
                'state': chan.get_state().name,
            } for channel_id, chan in backups
        ]
>>>>>>> 232e38e2

    #@command('w')
    #async def nodeid(self, wallet: Abstract_Wallet = None):
    #    listen_addr = self.config.get('lightning_listen')
    #    return bh2u(wallet.lnworker.node_keypair.pubkey) + (('@' + listen_addr) if listen_addr else '')

    #@command('wl')
    #async def list_channels(self, wallet: Abstract_Wallet = None):
    #    # FIXME: we need to be online to display capacity of backups
    #    from .lnutil import LOCAL, REMOTE, format_short_channel_id
    #    channels = list(wallet.lnworker.channels.items())
    #    backups = list(wallet.lnworker.channel_backups.items())
    #    return [
    #        {
    #            'type': 'CHANNEL',
    #            'short_channel_id': format_short_channel_id(chan.short_channel_id) if chan.short_channel_id else None,
    #            'channel_id': chan.channel_id.hex(),
    #            'channel_point': chan.funding_outpoint.to_str(),
    #            'state': chan.get_state().name,
    #            'peer_state': chan.peer_state.name,
    #            'remote_pubkey': bh2u(chan.node_id),
    #            'local_balance': chan.balance(LOCAL)//1000,
    #            'remote_balance': chan.balance(REMOTE)//1000,
    #            'local_reserve': chan.config[REMOTE].reserve_sat, # their config has our reserve
    #            'remote_reserve': chan.config[LOCAL].reserve_sat,
    #            'local_unsettled_sent': chan.balance_tied_up_in_htlcs_by_direction(LOCAL, direction=SENT) // 1000,
    #            'remote_unsettled_sent': chan.balance_tied_up_in_htlcs_by_direction(REMOTE, direction=SENT) // 1000,
    #        } for channel_id, chan in channels
    #    ] + [
    #        {
    #            'type': 'BACKUP',
    #            'short_channel_id': format_short_channel_id(chan.short_channel_id) if chan.short_channel_id else None,
    #            'channel_id': chan.channel_id.hex(),
    #            'channel_point': chan.funding_outpoint.to_str(),
    #            'state': chan.get_state().name,
    #        } for channel_id, chan in backups
    #    ]

    #@command('wn')
    #async def dumpgraph(self, wallet: Abstract_Wallet = None):
    #    return wallet.lnworker.channel_db.to_dict()

    #@command('wl')
    #async def nodeid(self, wallet: Abstract_Wallet = None):
    #    listen_addr = self.config.get('lightning_listen')
    #    return bh2u(wallet.lnworker.node_keypair.pubkey) + (('@' + listen_addr) if listen_addr else '')

    @command('n')
    async def inject_fees(self, fees):
        # e.g. use from Qt console:  inject_fees("{25: 1009, 10: 15962, 5: 18183, 2: 23239}")
        fee_est = ast.literal_eval(fees)
        self.network.update_fee_estimates(fee_est=fee_est)

    #@command('wnl')
    #async def enable_htlc_settle(self, b: bool, wallet: Abstract_Wallet = None):
    #    wallet.lnworker.enable_htlc_settle = b

    #@command('n')
    #async def clear_ln_blacklist(self):
    #    if self.network.path_finder:
    #        self.network.path_finder.liquidity_hints.clear_blacklist()

    @command('n')
    async def reset_liquidity_hints(self):
        if self.network.path_finder:
            self.network.path_finder.liquidity_hints.reset_liquidity_hints()

    @command('w')
    async def list_invoices(self, wallet: Abstract_Wallet = None):
        l = wallet.get_invoices()
        return [wallet.export_invoice(x) for x in l]

    #@command('wnl')
    #async def close_channel(self, channel_point, force=False, wallet: Abstract_Wallet = None):
    #    txid, index = channel_point.split(':')
    #    chan_id, _ = channel_id_from_funding_tx(txid, int(index))
    #    coro = wallet.lnworker.force_close_channel(chan_id) if force else wallet.lnworker.close_channel(chan_id)
    #    return await coro

    #@command('wnl')
    #async def request_force_close(self, channel_point, connection_string=None, wallet: Abstract_Wallet = None):
    #    """
    #    Requests the remote to force close a channel.
    #    If a connection string is passed, can be used without having state or any backup for the channel.
    #    Assumes that channel was originally opened with the same local peer (node_keypair).
    #    """
    #    txid, index = channel_point.split(':')
    #    chan_id, _ = channel_id_from_funding_tx(txid, int(index))
    #    await wallet.lnworker.request_force_close(chan_id, connect_str=connection_string)

    #@command('wl')
    #async def export_channel_backup(self, channel_point, wallet: Abstract_Wallet = None):
    #    txid, index = channel_point.split(':')
    #    chan_id, _ = channel_id_from_funding_tx(txid, int(index))
    #    return wallet.lnworker.export_channel_backup(chan_id)

    #@command('wl')
    #async def import_channel_backup(self, encrypted, wallet: Abstract_Wallet = None):
    #    return wallet.lnworker.import_channel_backup(encrypted)

    #@command('wnl')
    #async def get_channel_ctx(self, channel_point, iknowwhatimdoing=False, wallet: Abstract_Wallet = None):
    #    """ return the current commitment transaction of a channel """
    #    if not iknowwhatimdoing:
    #        raise Exception("WARNING: this command is potentially unsafe.\n"
    #                        "To proceed, try again, with the --iknowwhatimdoing option.")
    #    txid, index = channel_point.split(':')
    #    chan_id, _ = channel_id_from_funding_tx(txid, int(index))
    #    chan = wallet.lnworker.channels[chan_id]
    #    tx = chan.force_close_tx()
    #    return tx.serialize()

    #@command('wnl')
    #async def get_watchtower_ctn(self, channel_point, wallet: Abstract_Wallet = None):
    #    """ return the local watchtower's ctn of channel. used in regtests """
    #    return await self.network.local_watchtower.sweepstore.get_ctn(channel_point, None)

    #@command('wnpl')
    #async def normal_swap(self, onchain_amount, lightning_amount, password=None, wallet: Abstract_Wallet = None):
    #    """
    #    Normal submarine swap: send on-chain BTC, receive on Lightning
    #    Note that your funds will be locked for 24h if you do not have enough incoming capacity.
    #    """
    #    sm = wallet.lnworker.swap_manager
    #         if onchain_amount == 'dryrun':
    #             await sm.get_pairs()
    #             lightning_amount_sat = satoshis(lightning_amount)
    #             onchain_amount_sat = sm.get_recv_amount(lightning_amount_sat, is_reverse=True)
    #             success = None
    #         elif lightning_amount == 'dryrun':
    #             await sm.get_pairs()
    #             onchain_amount_sat = satoshis(onchain_amount)
    #             lightning_amount_sat = sm.get_send_amount(onchain_amount_sat, is_reverse=True)
    #             success = None
    #         else:
    #             lightning_amount_sat = satoshis(lightning_amount)
    #             claim_fee = sm.get_claim_fee()
    #             onchain_amount_sat = satoshis(onchain_amount) + claim_fee
    #             success = await wallet.lnworker.swap_manager.reverse_swap(
    #                 lightning_amount_sat=lightning_amount_sat,
    #                 expected_onchain_amount_sat=onchain_amount_sat,
    #             )
    #         return {
    #             'success': success,
    #             'lightning_amount': format_satoshis(lightning_amount_sat),
    #             'onchain_amount': format_satoshis(onchain_amount_sat),
    #         }

    #@command('wnl')
    #async def reverse_swap(self, lightning_amount, onchain_amount, wallet: Abstract_Wallet = None):
    #    """Reverse submarine swap: send on Lightning, receive on-chain
    #    """
    #    sm = wallet.lnworker.swap_manager
    #    if onchain_amount == 'dryrun':
    #        await sm.get_pairs()
    #        lightning_amount_sat = satoshis(lightning_amount)
    #        onchain_amount_sat = sm.get_recv_amount(lightning_amount_sat, is_reverse=True)
    #        success = None
    #    elif lightning_amount == 'dryrun':
    #        await sm.get_pairs()
    #        onchain_amount_sat = satoshis(onchain_amount)
    #        lightning_amount_sat = sm.get_send_amount(onchain_amount_sat, is_reverse=True)
    #        success = None
    #    else:
    #        lightning_amount_sat = satoshis(lightning_amount)
    #        claim_fee = sm.get_claim_fee()
    #        onchain_amount_sat = satoshis(onchain_amount + claim_fee)
    #        success = await wallet.lnworker.swap_manager.reverse_swap(
    #            lightning_amount_sat=lightning_amount_sat,
    #            expected_onchain_amount_sat=onchain_amount_sat,
    #        )
    #    return {
    #        'success': success,
    #        'lightning_amount': format_satoshis(lightning_amount_sat),
    #        'onchain_amount': format_satoshis(onchain_amount_sat),
    #    }

    @command('n')
    def getaddressassets(self, address):
        """Returns the Asset list of any address. Note: This
        is a walletless server query, results are not checked by SPV.
        """
        sh = ravencoin.address_to_scripthash(address)
        return self.network.run_from_another_thread(self.network.listasset_for_scripthash(sh))

    @command('n')
    def getassetaddressbalance(self, address):
        """Return the asset balance of any address. Note: This is a walletless
        server query, results are not checked by SPV.
        """
        sh = ravencoin.address_to_scripthash(address)
        out = self.network.run_from_another_thread(self.network.get_asset_balance_for_scripthash(sh))
        for key, value in out["confirmed"].items():
            val = str(Decimal(value) / COIN)
            out["confirmed"][key] = val
        for key, value in out["unconfirmed"].items():
            val = str(Decimal(value) / COIN)
            out["unconfirmed"][key] = val
        return out

    @command('n')
    def getassetdata(self, name):
        return self.network.run_from_another_thread(self.network.get_meta_for_asset(name))

    @command('n')
    def getserverpeers(self):
        return self.network.interface.session.send_request('server.peers.subscribe')


def eval_bool(x: str) -> bool:
    if x == 'false': return False
    if x == 'true': return True
    try:
        return bool(ast.literal_eval(x))
    except:
        return bool(x)

param_descriptions = {
    'privkey': 'Private key. Type \'?\' to get a prompt.',
    'destination': 'Bitcoin address, contact or alias',
    'address': 'Bitcoin address',
    'seed': 'Seed phrase',
    'txid': 'Transaction ID',
    'pos': 'Position',
    'height': 'Block height',
    'tx': 'Serialized transaction (hexadecimal)',
    'key': 'Variable name',
    'pubkey': 'Public key',
    'message': 'Clear text message. Use quotes if it contains spaces.',
    'encrypted': 'Encrypted message',
    'amount': 'Amount to be sent (in rvn). Type \'!\' to send the maximum available.',
    'requested_amount': 'Requested amount (in rvn).',
    'outputs': 'list of ["address", amount]',
    'redeem_script': 'redeem script (hexadecimal)',
    'lightning_amount': "Amount sent or received in a submarine swap. Set it to 'dryrun' to receive a value",
    'onchain_amount': "Amount sent or received in a submarine swap. Set it to 'dryrun' to receive a value",
}

command_options = {
    'password':    ("-W", "Password"),
    'new_password':(None, "New Password"),
    'encrypt_file':(None, "Whether the file on disk should be encrypted with the provided password"),
    'receiving':   (None, "Show only receiving addresses"),
    'change':      (None, "Show only change addresses"),
    'frozen':      (None, "Show only frozen addresses"),
    'unused':      (None, "Show only unused addresses"),
    'funded':      (None, "Show only funded addresses"),
    'balance':     ("-b", "Show the balances of listed addresses"),
    'labels':      ("-l", "Show the labels of listed addresses"),
    'nocheck':     (None, "Do not verify aliases"),
    'imax':        (None, "Maximum number of inputs"),
    'fee':         ("-f", "Transaction fee (absolute, in rvn)"),
    'feerate':     (None, "Transaction fee rate (in sat/byte)"),
    'from_addr':   ("-F", "Source address (must be a wallet address; use sweep to spend from non-wallet address)."),
    'from_coins':  (None, "Source coins (must be in wallet; use sweep to spend from non-wallet address)."),
    'change_addr': ("-c", "Change address. Default is a spare address, or the source address if it's not in the wallet"),
    'nbits':       (None, "Number of bits of entropy"),
    'seed_type':   (None, "The type of seed to create, e.g. 'standard' or 'segwit'"),
    'language':    ("-L", "Default language for wordlist"),
    'passphrase':  (None, "Seed extension"),
    'privkey':     (None, "Private key. Set to '?' to get a prompt."),
    'unsigned':    ("-u", "Do not sign transaction"),
    'rbf':         (None, "Whether to signal opt-in Replace-By-Fee in the transaction (true/false)"),
    'locktime':    (None, "Set locktime block number"),
    'addtransaction': (None,'Whether transaction is to be used for broadcasting afterwards. Adds transaction to the wallet'),
    'domain':      ("-D", "List of addresses"),
    'memo':        ("-m", "Description of the request"),
    'expiration':  (None, "Time in seconds"),
    'timeout':     (None, "Timeout in seconds"),
    'force':       (None, "Create new address beyond gap limit, if no more addresses are available."),
    'pending':     (None, "Show only pending requests."),
    'push_amount': (None, 'Push initial amount (in rvn)'),
    'expired':     (None, "Show only expired requests."),
    'paid':        (None, "Show only paid requests."),
    'show_addresses': (None, "Show input and output addresses"),
    'show_fiat':   (None, "Show fiat value of transactions"),
    'show_fees':   (None, "Show miner fees paid by transactions"),
    'year':        (None, "Show history for a given year"),
    'fee_method':  (None, "Fee estimation method to use"),
    'fee_level':   (None, "Float between 0.0 and 1.0, representing fee slider position"),
    'from_height': (None, "Only show transactions that confirmed after given block height"),
    'to_height':   (None, "Only show transactions that confirmed before given block height"),
    'iknowwhatimdoing': (None, "Acknowledge that I understand the full implications of what I am about to do"),
    'gossip':      (None, "Apply command to gossip node instead of wallet"),
    'connection_string':      (None, "Lightning network node ID or network address"),
    'new_fee_rate': (None, "The Updated/Increased Transaction fee rate (in sat/byte)"),
    'strategies': (None, "Select RBF any one or multiple RBF strategies in any order, separated by ','; Options : 'CoinChooser','DecreaseChange','DecreasePayment' "),
}


# don't use floats because of rounding errors
from .transaction import convert_raw_tx_to_hex
json_loads = lambda x: json.loads(x, parse_float=lambda x: str(Decimal(x)))
arg_types = {
    'num': int,
    'nbits': int,
    'imax': int,
    'year': int,
    'from_height': int,
    'to_height': int,
    'tx': convert_raw_tx_to_hex,
    'pubkeys': json_loads,
    'jsontx': json_loads,
    'inputs': json_loads,
    'outputs': json_loads,
    'fee': lambda x: str(Decimal(x)) if x is not None else None,
    'amount': lambda x: str(Decimal(x)) if not parse_max_spend(x) else x,
    'locktime': int,
    'addtransaction': eval_bool,
    'fee_method': str,
    'fee_level': json_loads,
    'encrypt_file': eval_bool,
    'rbf': eval_bool,
    'timeout': float,
}

config_variables = {

    'addrequest': {
        'ssl_privkey': 'Path to your SSL private key, needed to sign the request.',
        'ssl_chain': 'Chain of SSL certificates, needed for signed requests. Put your certificate at the top and the root CA at the end',
        'url_rewrite': 'Parameters passed to str.replace(), in order to create the r= part of bitcoin: URIs. Example: \"(\'file:///var/www/\',\'https://electrum.org/\')\"',
    },
    'listrequests':{
        'url_rewrite': 'Parameters passed to str.replace(), in order to create the r= part of bitcoin: URIs. Example: \"(\'file:///var/www/\',\'https://electrum.org/\')\"',
    }
}

def set_default_subparser(self, name, args=None):
    """see http://stackoverflow.com/questions/5176691/argparse-how-to-specify-a-default-subcommand"""
    subparser_found = False
    for arg in sys.argv[1:]:
        if arg in ['-h', '--help', '--version']:  # global help/version if no subparser
            break
    else:
        for x in self._subparsers._actions:
            if not isinstance(x, argparse._SubParsersAction):
                continue
            for sp_name in x._name_parser_map.keys():
                if sp_name in sys.argv[1:]:
                    subparser_found = True
        if not subparser_found:
            # insert default in first position, this implies no
            # global options without a sub_parsers specified
            if args is None:
                sys.argv.insert(1, name)
            else:
                args.insert(0, name)

argparse.ArgumentParser.set_default_subparser = set_default_subparser


# workaround https://bugs.python.org/issue23058
# see https://github.com/nickstenning/honcho/pull/121

def subparser_call(self, parser, namespace, values, option_string=None):
    from argparse import ArgumentError, SUPPRESS, _UNRECOGNIZED_ARGS_ATTR
    parser_name = values[0]
    arg_strings = values[1:]
    # set the parser name if requested
    if self.dest is not SUPPRESS:
        setattr(namespace, self.dest, parser_name)
    # select the parser
    try:
        parser = self._name_parser_map[parser_name]
    except KeyError:
        tup = parser_name, ', '.join(self._name_parser_map)
        msg = _('unknown parser {!r} (choices: {})').format(*tup)
        raise ArgumentError(self, msg)
    # parse all the remaining options into the namespace
    # store any unrecognized options on the object, so that the top
    # level parser can decide what to do with them
    namespace, arg_strings = parser.parse_known_args(arg_strings, namespace)
    if arg_strings:
        vars(namespace).setdefault(_UNRECOGNIZED_ARGS_ATTR, [])
        getattr(namespace, _UNRECOGNIZED_ARGS_ATTR).extend(arg_strings)

argparse._SubParsersAction.__call__ = subparser_call


def add_network_options(parser):
    parser.add_argument("-f", "--serverfingerprint", dest="serverfingerprint", default=None, help="only allow connecting to servers with a matching SSL certificate SHA256 fingerprint." + " " +
                                                                                                  "To calculate this yourself: '$ openssl x509 -noout -fingerprint -sha256 -inform pem -in mycertfile.crt'. Enter as 64 hex chars.")
    parser.add_argument("-1", "--oneserver", action="store_true", dest="oneserver", default=None, help="connect to one server only")
    parser.add_argument("-s", "--server", dest="server", default=None, help="set server host:port:protocol, where protocol is either t (tcp) or s (ssl)")
    parser.add_argument("-p", "--proxy", dest="proxy", default=None, help="set proxy [type:]host[:port] (or 'none' to disable proxy), where type is socks4,socks5 or http")
    parser.add_argument("--noonion", action="store_true", dest="noonion", default=None, help="do not try to connect to onion servers")
    parser.add_argument("--skipmerklecheck", action="store_true", dest="skipmerklecheck", default=None, help="Tolerate invalid merkle proofs from server")

def add_global_options(parser):
    group = parser.add_argument_group('global options')
    group.add_argument("-v", dest="verbosity", help="Set verbosity (log levels)", default='')
    group.add_argument("-V", dest="verbosity_shortcuts", help="Set verbosity (shortcut-filter list)", default='')
    group.add_argument("-D", "--dir", dest="electrum_path", help="electrum directory")
    group.add_argument("-P", "--portable", action="store_true", dest="portable", default=False, help="Use local 'electrum_data' directory")
    group.add_argument("--testnet", action="store_true", dest="testnet", default=False, help="Use Testnet")
    group.add_argument("--nosave", action="store_true", dest="nosave", default=False, help="Don't save config")
    group.add_argument("--noverify", action="store_true", dest="noverify", default=False, help="DO NOT USE LOL (doesn't verify anything)")
    # group.add_argument("--regtest", action="store_true", dest="regtest", default=False, help="Use Regtest")
    # group.add_argument("--simnet", action="store_true", dest="simnet", default=False, help="Use Simnet")
    group.add_argument("-o", "--offline", action="store_true", dest="offline", default=False, help="Run offline")
    group.add_argument("--rpcuser", dest="rpcuser", default=argparse.SUPPRESS, help="RPC user")
    group.add_argument("--rpcpassword", dest="rpcpassword", default=argparse.SUPPRESS, help="RPC password")

def add_wallet_option(parser):
    parser.add_argument("-w", "--wallet", dest="wallet_path", help="wallet path")
    parser.add_argument("--forgetconfig", action="store_true", dest="forget_config", default=False, help="Forget config on exit")

def get_parser():
    # create main parser
    parser = argparse.ArgumentParser(
        epilog="Run 'electrum help <command>' to see the help for a command")
    parser.add_argument("--version", dest="cmd", action='store_const', const='version', help="Return the version of Electrum.")
    add_global_options(parser)
    add_wallet_option(parser)
    subparsers = parser.add_subparsers(dest='cmd', metavar='<command>')
    # gui
    parser_gui = subparsers.add_parser('gui', description="Run Electrum's Graphical User Interface.", help="Run GUI (default)")
    # TODO: Are ravencoin urls a thing?
    # parser_gui.add_argument("url", nargs='?', default=None, help="bitcoin URI (or bip70 file)")
    parser_gui.add_argument("-g", "--gui", dest="gui", help="select graphical user interface", choices=['qt', 'kivy', 'text', 'stdio'])
    parser_gui.add_argument("-m", action="store_true", dest="hide_gui", default=False, help="hide GUI on startup")
    parser_gui.add_argument("-L", "--lang", dest="language", default=None, help="default language used in GUI")
    parser_gui.add_argument("--daemon", action="store_true", dest="daemon", default=False, help="keep daemon running after GUI is closed")
    # Segwit is not current supported
    # parser_gui.add_argument("--nosegwit", action="store_true", dest="nosegwit", default=True, help="Do not create segwit wallets")
    add_wallet_option(parser_gui)
    add_network_options(parser_gui)
    add_global_options(parser_gui)
    # daemon
    parser_daemon = subparsers.add_parser('daemon', help="Run Daemon")
    parser_daemon.add_argument("-d", "--detached", action="store_true", dest="detach", default=False, help="run daemon in detached mode")
    # FIXME: all these options are rpc-server-side. The CLI client-side cannot use e.g. --rpcport,
    #        instead it reads it from the daemon lockfile.
    parser_daemon.add_argument("--rpchost", dest="rpchost", default=argparse.SUPPRESS, help="RPC host")
    parser_daemon.add_argument("--rpcport", dest="rpcport", type=int, default=argparse.SUPPRESS, help="RPC port")
    parser_daemon.add_argument("--rpcsock", dest="rpcsock", default=None, help="what socket type to which to bind RPC daemon", choices=['unix', 'tcp', 'auto'])
    parser_daemon.add_argument("--rpcsockpath", dest="rpcsockpath", help="where to place RPC file socket")
    add_network_options(parser_daemon)
    add_global_options(parser_daemon)
    # commands
    for cmdname in sorted(known_commands.keys()):
        cmd = known_commands[cmdname]
        p = subparsers.add_parser(cmdname, help=cmd.help, description=cmd.description)
        for optname, default in zip(cmd.options, cmd.defaults):
            if optname in ['wallet_path', 'wallet']:
                add_wallet_option(p)
                continue
            a, help = command_options[optname]
            b = '--' + optname
            action = "store_true" if default is False else 'store'
            args = (a, b) if a else (b,)
            if action == 'store':
                _type = arg_types.get(optname, str)
                p.add_argument(*args, dest=optname, action=action, default=default, help=help, type=_type)
            else:
                p.add_argument(*args, dest=optname, action=action, default=default, help=help)
        add_global_options(p)

        for param in cmd.params:
            if param in ['wallet_path', 'wallet']:
                continue
            h = param_descriptions.get(param, '')
            _type = arg_types.get(param, str)
            p.add_argument(param, help=h, type=_type)

        cvh = config_variables.get(cmdname)
        if cvh:
            group = p.add_argument_group('configuration variables', '(set with setconfig/getconfig)')
            for k, v in cvh.items():
                group.add_argument(k, nargs='?', help=v)

    # 'gui' is the default command
    parser.set_default_subparser('gui')
    return parser<|MERGE_RESOLUTION|>--- conflicted
+++ resolved
@@ -1137,34 +1137,19 @@
         invoice = Invoice.from_bech32(invoice)
         return invoice.to_debug_json()
 
-<<<<<<< HEAD
     #@command('wnl')
-    #async def lnpay(self, invoice, attempts=1, timeout=30, wallet: Abstract_Wallet = None):
+    #async def lnpay(self, invoice, timeout=120, wallet: Abstract_Wallet = None):
     #    lnworker = wallet.lnworker
     #    lnaddr = lnworker._check_invoice(invoice)
     #    payment_hash = lnaddr.paymenthash
-    #    wallet.save_invoice(LNInvoice.from_bech32(invoice))
-    #    success, log = await lnworker.pay_invoice(invoice, attempts=attempts)
+    #    wallet.save_invoice(Invoice.from_bech32(invoice))
+    #    success, log = await lnworker.pay_invoice(invoice)
     #    return {
     #        'payment_hash': payment_hash.hex(),
     #        'success': success,
     #        'preimage': lnworker.get_preimage(payment_hash).hex() if success else None,
     #        'log': [x.formatted_tuple() for x in log]
     #    }
-=======
-    @command('wnl')
-    async def lnpay(self, invoice, timeout=120, wallet: Abstract_Wallet = None):
-        lnworker = wallet.lnworker
-        lnaddr = lnworker._check_invoice(invoice)
-        payment_hash = lnaddr.paymenthash
-        wallet.save_invoice(Invoice.from_bech32(invoice))
-        success, log = await lnworker.pay_invoice(invoice)
-        return {
-            'payment_hash': payment_hash.hex(),
-            'success': success,
-            'preimage': lnworker.get_preimage(payment_hash).hex() if success else None,
-            'log': [x.formatted_tuple() for x in log]
-        }
 
     @command('wl')
     async def nodeid(self, wallet: Abstract_Wallet = None):
@@ -1202,7 +1187,6 @@
                 'state': chan.get_state().name,
             } for channel_id, chan in backups
         ]
->>>>>>> 232e38e2
 
     #@command('w')
     #async def nodeid(self, wallet: Abstract_Wallet = None):
