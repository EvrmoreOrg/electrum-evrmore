#!/usr/bin/env python
#
# Electrum - lightweight Bitcoin client
# Copyright (C) 2015 Thomas Voegtlin
#
# Permission is hereby granted, free of charge, to any person
# obtaining a copy of this software and associated documentation files
# (the "Software"), to deal in the Software without restriction,
# including without limitation the rights to use, copy, modify, merge,
# publish, distribute, sublicense, and/or sell copies of the Software,
# and to permit persons to whom the Software is furnished to do so,
# subject to the following conditions:
#
# The above copyright notice and this permission notice shall be
# included in all copies or substantial portions of the Software.
#
# THE SOFTWARE IS PROVIDED "AS IS", WITHOUT WARRANTY OF ANY KIND,
# EXPRESS OR IMPLIED, INCLUDING BUT NOT LIMITED TO THE WARRANTIES OF
# MERCHANTABILITY, FITNESS FOR A PARTICULAR PURPOSE AND
# NONINFRINGEMENT. IN NO EVENT SHALL THE AUTHORS OR COPYRIGHT HOLDERS
# BE LIABLE FOR ANY CLAIM, DAMAGES OR OTHER LIABILITY, WHETHER IN AN
# ACTION OF CONTRACT, TORT OR OTHERWISE, ARISING FROM, OUT OF OR IN
# CONNECTION WITH THE SOFTWARE OR THE USE OR OTHER DEALINGS IN THE
# SOFTWARE.
import asyncio
import ast
import os
import time
import traceback
import sys
import threading
from typing import Dict, Optional, Tuple, Iterable, Callable, Union, Sequence, Mapping, TYPE_CHECKING
from base64 import b64decode, b64encode
from collections import defaultdict
import json
import socket

import aiohttp
from aiohttp import web, client_exceptions
from aiorpcx import timeout_after, TaskTimeout, ignore_after

from . import util
from .network import Network
from .util import (json_decode, to_bytes, to_string, profiler, standardize_path, constant_time_compare)
from .invoices import PR_PAID, PR_EXPIRED
from .util import log_exceptions, ignore_exceptions, randrange, OldTaskGroup
from .wallet import Wallet, Abstract_Wallet
from .storage import WalletStorage
from .wallet_db import WalletDB
from .commands import known_commands, Commands
from .simple_config import SimpleConfig
from .exchange_rate import FxThread
from .logging import get_logger, Logger

if TYPE_CHECKING:
    from electrum import gui


_logger = get_logger(__name__)


class DaemonNotRunning(Exception):
    pass

def get_rpcsock_defaultpath(config: SimpleConfig):
    return os.path.join(config.path, 'daemon_rpc_socket')

<<<<<<< HEAD
def get_rpcsock_default_type(osname):
    return 'tcp'


=======
def get_rpcsock_default_type(config: SimpleConfig):
    if config.get('rpchost') and config.get('rpcport'):
        return 'tcp'
    # Use unix domain sockets when available,
    # with the extra paranoia that in case windows "implements" them,
    # we want to test it before making it the default there.
    if hasattr(socket, 'AF_UNIX') and sys.platform != 'win32':
        return 'unix'
    return 'tcp'

>>>>>>> 5bd2524b
def get_lockfile(config: SimpleConfig):
    return os.path.join(config.path, 'daemon')

def remove_lockfile(lockfile):
    os.unlink(lockfile)


def get_file_descriptor(config: SimpleConfig):
    '''Tries to create the lockfile, using O_EXCL to
    prevent races.  If it succeeds, it returns the FD.
    Otherwise, try and connect to the server specified in the lockfile.
    If this succeeds, the server is returned.  Otherwise, remove the
    lockfile and try again.'''
    lockfile = get_lockfile(config)
    while True:
        try:
            return os.open(lockfile, os.O_CREAT | os.O_EXCL | os.O_WRONLY, 0o644)
        except OSError:
            pass
        try:
            request(config, 'ping')
            return None
        except DaemonNotRunning:
            # Couldn't connect; remove lockfile and try again.
            remove_lockfile(lockfile)



def request(config: SimpleConfig, endpoint, args=(), timeout=60):
    lockfile = get_lockfile(config)
    while True:
        create_time = None
        try:
            with open(lockfile) as f:
                socktype, address, create_time = ast.literal_eval(f.read())
                if socktype == 'unix':
                    path = address
                    (host, port) = "127.0.0.1", 0
                    # We still need a host and port for e.g. HTTP Host header
                elif socktype == 'tcp':
                    (host, port) = address
                else:
                    raise Exception(f"corrupt lockfile; socktype={socktype!r}")
        except Exception:
            raise DaemonNotRunning()
        rpc_user, rpc_password = get_rpc_credentials(config)
        server_url = 'http://%s:%d' % (host, port)
        auth = aiohttp.BasicAuth(login=rpc_user, password=rpc_password)
        loop = asyncio.get_event_loop()
        async def request_coroutine():
            if socktype == 'unix':
                connector = aiohttp.UnixConnector(path=path)
            elif socktype == 'tcp':
                connector = None # This will transform into TCP.
            else:
                raise Exception(f"impossible socktype ({socktype!r})")
            async with aiohttp.ClientSession(auth=auth, connector=connector) as session:
                c = util.JsonRPCClient(session, server_url)
                return await c.request(endpoint, *args)
        try:
            fut = asyncio.run_coroutine_threadsafe(request_coroutine(), loop)
            return fut.result(timeout=timeout)
        except aiohttp.client_exceptions.ClientConnectorError as e:
            _logger.info(f"failed to connect to JSON-RPC server {e}")
            if not create_time or create_time < time.time() - 1.0:
                raise DaemonNotRunning()
        # Sleep a bit and try again; it might have just been started
        time.sleep(1.0)


def get_rpc_credentials(config: SimpleConfig) -> Tuple[str, str]:
    rpc_user = config.get('rpcuser', None)
    rpc_password = config.get('rpcpassword', None)
    if rpc_user == '':
        rpc_user = None
    if rpc_password == '':
        rpc_password = None
    if rpc_user is None or rpc_password is None:
        rpc_user = 'user'
        bits = 128
        nbytes = bits // 8 + (bits % 8 > 0)
        pw_int = randrange(pow(2, bits))
        pw_b64 = b64encode(
            pw_int.to_bytes(nbytes, 'big'), b'-_')
        rpc_password = to_string(pw_b64, 'ascii')
        config.set_key('rpcuser', rpc_user)
        config.set_key('rpcpassword', rpc_password, save=True)
    return rpc_user, rpc_password


class AuthenticationError(Exception):
    pass

class AuthenticationInvalidOrMissing(AuthenticationError):
    pass

class AuthenticationCredentialsInvalid(AuthenticationError):
    pass

class AuthenticatedServer(Logger):

    def __init__(self, rpc_user, rpc_password):
        Logger.__init__(self)
        self.rpc_user = rpc_user
        self.rpc_password = rpc_password
        self.auth_lock = asyncio.Lock()
        self._methods = {}  # type: Dict[str, Callable]

    def register_method(self, f):
        assert f.__name__ not in self._methods, f"name collision for {f.__name__}"
        self._methods[f.__name__] = f

    async def authenticate(self, headers):
        if self.rpc_password == '':
            # RPC authentication is disabled
            return
        auth_string = headers.get('Authorization', None)
        if auth_string is None:
            raise AuthenticationInvalidOrMissing('CredentialsMissing')
        basic, _, encoded = auth_string.partition(' ')
        if basic != 'Basic':
            raise AuthenticationInvalidOrMissing('UnsupportedType')
        encoded = to_bytes(encoded, 'utf8')
        credentials = to_string(b64decode(encoded), 'utf8')
        username, _, password = credentials.partition(':')
        if not (constant_time_compare(username, self.rpc_user)
                and constant_time_compare(password, self.rpc_password)):
            await asyncio.sleep(0.050)
            raise AuthenticationCredentialsInvalid('Invalid Credentials')

    async def handle(self, request):
        async with self.auth_lock:
            try:
                await self.authenticate(request.headers)
            except AuthenticationInvalidOrMissing:
                return web.Response(headers={"WWW-Authenticate": "Basic realm=Electrum"},
                                    text='Unauthorized', status=401)
            except AuthenticationCredentialsInvalid:
                return web.Response(text='Forbidden', status=403)
        try:
            request = await request.text()
            request = json.loads(request)
            method = request['method']
            _id = request['id']
            params = request.get('params', [])  # type: Union[Sequence, Mapping]
            if method not in self._methods:
                raise Exception(f"attempting to use unregistered method: {method}")
            f = self._methods[method]
        except Exception as e:
            self.logger.exception("invalid request")
            return web.Response(text='Invalid Request', status=500)
        response = {
            'id': _id,
            'jsonrpc': '2.0',
        }
        try:
            if isinstance(params, dict):
                response['result'] = await f(**params)
            else:
                response['result'] = await f(*params)
        except BaseException as e:
            self.logger.exception("internal error while executing RPC")
            response['error'] = {
                'code': 1,
                'message': str(e),
            }
        return web.json_response(response)


class CommandsServer(AuthenticatedServer):

    def __init__(self, daemon, fd):
        rpc_user, rpc_password = get_rpc_credentials(daemon.config)
        AuthenticatedServer.__init__(self, rpc_user, rpc_password)
        self.daemon = daemon
        self.fd = fd
        self.config = daemon.config
        sockettype = self.config.get('rpcsock', 'auto')
<<<<<<< HEAD
        self.socktype = sockettype if sockettype != 'auto' else get_rpcsock_default_type(os.name)
=======
        self.socktype = sockettype if sockettype != 'auto' else get_rpcsock_default_type(self.config)
>>>>>>> 5bd2524b
        self.sockpath = self.config.get('rpcsockpath', get_rpcsock_defaultpath(self.config))
        self.host = self.config.get('rpchost', '127.0.0.1')
        self.port = self.config.get('rpcport', 0)
        self.app = web.Application()
        self.app.router.add_post("/", self.handle)
        self.register_method(self.ping)
        self.register_method(self.gui)
        self.cmd_runner = Commands(config=self.config, network=self.daemon.network, daemon=self.daemon)
        for cmdname in known_commands:
            self.register_method(getattr(self.cmd_runner, cmdname))
        self.register_method(self.run_cmdline)

    async def run(self):
        self.runner = web.AppRunner(self.app)
        await self.runner.setup()
        if self.socktype == 'unix':
            site = web.UnixSite(self.runner, self.sockpath)
        elif self.socktype == 'tcp':
            site = web.TCPSite(self.runner, self.host, self.port)
        else:
            raise Exception(f"unknown socktype '{self.socktype!r}'")
        await site.start()
        socket = site._server.sockets[0]
        if self.socktype == 'unix':
            addr = self.sockpath
        elif self.socktype == 'tcp':
            addr = socket.getsockname()
        else:
            raise Exception(f"impossible socktype ({self.socktype!r})")
        os.write(self.fd, bytes(repr((self.socktype, addr, time.time())), 'utf8'))
        os.close(self.fd)
        self.logger.info(f"now running and listening. socktype={self.socktype}, addr={addr}")

    async def ping(self):
        return True

    async def gui(self, config_options):
        if self.daemon.gui_object:
            if hasattr(self.daemon.gui_object, 'new_window'):
                path = self.config.get_wallet_path(use_gui_last_wallet=True)
                self.daemon.gui_object.new_window(path, config_options.get('url'))
                response = "ok"
            else:
                response = "error: current GUI does not support multiple windows"
        else:
            response = "Error: Electrum is running in daemon mode. Please stop the daemon first."
        return response

    async def run_cmdline(self, config_options):
        cmdname = config_options['cmd']
        cmd = known_commands[cmdname]
        # arguments passed to function
        args = [config_options.get(x) for x in cmd.params]
        # decode json arguments
        args = [json_decode(i) for i in args]
        # options
        kwargs = {}
        for x in cmd.options:
            kwargs[x] = config_options.get(x)
        if 'wallet_path' in cmd.options:
            kwargs['wallet_path'] = config_options.get('wallet_path')
        elif 'wallet' in cmd.options:
            kwargs['wallet'] = config_options.get('wallet_path')
        func = getattr(self.cmd_runner, cmd.name)
        # fixme: not sure how to retrieve message in jsonrpcclient
        try:
            result = await func(*args, **kwargs)
        except Exception as e:
            result = {'error':str(e)}
        return result


class WatchTowerServer(AuthenticatedServer):

    def __init__(self, network, netaddress):
        self.addr = netaddress
        self.config = network.config
        self.network = network
        watchtower_user = self.config.get('watchtower_user', '')
        watchtower_password = self.config.get('watchtower_password', '')
        AuthenticatedServer.__init__(self, watchtower_user, watchtower_password)
        self.lnwatcher = network.local_watchtower
        self.app = web.Application()
        self.app.router.add_post("/", self.handle)
        self.register_method(self.get_ctn)
        self.register_method(self.add_sweep_tx)

    async def run(self):
        self.runner = web.AppRunner(self.app)
        await self.runner.setup()
        site = web.TCPSite(self.runner, host=str(self.addr.host), port=self.addr.port, ssl_context=self.config.get_ssl_context())
        await site.start()
        self.logger.info(f"now running and listening. addr={self.addr}")

    async def get_ctn(self, *args):
        return await self.lnwatcher.get_ctn(*args)

    async def add_sweep_tx(self, *args):
        return await self.lnwatcher.sweepstore.add_sweep_tx(*args)


class PayServer(Logger):

    def __init__(self, daemon: 'Daemon', netaddress):
        Logger.__init__(self)
        self.addr = netaddress
        self.daemon = daemon
        self.config = daemon.config
        self.pending = defaultdict(asyncio.Event)
        util.register_callback(self.on_payment, ['request_status'])

    @property
    def wallet(self):
        # FIXME specify wallet somehow?
        return list(self.daemon.get_wallets().values())[0]

    async def on_payment(self, evt, wallet, key, status):
        if status == PR_PAID:
            self.pending[key].set()

    @ignore_exceptions
    @log_exceptions
    async def run(self):
        root = self.config.get('payserver_root', '/r')
        app = web.Application()
        app.add_routes([web.get('/api/get_invoice', self.get_request)])
        app.add_routes([web.get('/api/get_status', self.get_status)])
        app.add_routes([web.get('/bip70/{key}.bip70', self.get_bip70_request)])
        app.add_routes([web.static(root, os.path.join(os.path.dirname(__file__), 'www'))])
        if self.config.get('payserver_allow_create_invoice'):
            app.add_routes([web.post('/api/create_invoice', self.create_request)])
        runner = web.AppRunner(app)
        await runner.setup()
        site = web.TCPSite(runner, host=str(self.addr.host), port=self.addr.port, ssl_context=self.config.get_ssl_context())
        await site.start()
        self.logger.info(f"now running and listening. addr={self.addr}")

    async def create_request(self, request):
        params = await request.post()
        wallet = self.wallet
        if 'amount_sat' not in params or not params['amount_sat'].isdigit():
            raise web.HTTPUnsupportedMediaType()
        amount = int(params['amount_sat'])
        message = params['message'] or "donation"
        payment_hash = wallet.lnworker.add_request(
            amount_sat=amount,
            message=message,
            expiry=3600)
        key = payment_hash.hex()
        raise web.HTTPFound(self.root + '/pay?id=' + key)

    async def get_request(self, r):
        key = r.query_string
        request = self.wallet.get_formatted_request(key)
        return web.json_response(request)

    async def get_bip70_request(self, r):
        from .paymentrequest import make_request
        key = r.match_info['key']
        request = self.wallet.get_request(key)
        if not request:
            return web.HTTPNotFound()
        pr = make_request(self.config, request)
        return web.Response(body=pr.SerializeToString(), content_type='application/ravencoin-paymentrequest')

    async def get_status(self, request):
        ws = web.WebSocketResponse()
        await ws.prepare(request)
        key = request.query_string
        info = self.wallet.get_formatted_request(key)
        if not info:
            await ws.send_str('unknown invoice')
            await ws.close()
            return ws
        if info.get('status') == PR_PAID:
            await ws.send_str(f'paid')
            await ws.close()
            return ws
        if info.get('status') == PR_EXPIRED:
            await ws.send_str(f'expired')
            await ws.close()
            return ws
        while True:
            try:
                await asyncio.wait_for(self.pending[key].wait(), 1)
                break
            except asyncio.TimeoutError:
                # send data on the websocket, to keep it alive
                await ws.send_str('waiting')
        await ws.send_str('paid')
        await ws.close()
        return ws



class Daemon(Logger):

    network: Optional[Network]
    gui_object: Optional['gui.BaseElectrumGui']
<<<<<<< HEAD
=======

>>>>>>> 5bd2524b
    @profiler
    def __init__(self, config: SimpleConfig, fd=None, *, listen_jsonrpc=True):
        Logger.__init__(self)
        self.config = config
        self.listen_jsonrpc = listen_jsonrpc
        if fd is None and listen_jsonrpc:
            fd = get_file_descriptor(config)
            if fd is None:
                raise Exception('failed to lock daemon; already running?')
        if 'wallet_path' in config.cmdline_options:
            self.logger.warning("Ignoring parameter 'wallet_path' for daemon. "
                                "Use the load_wallet command instead.")
        self.asyncio_loop = asyncio.get_event_loop()
        self.network = None
        if not config.get('offline'):
            self.network = Network(config, daemon=self)
        self.fx = FxThread(config, self.network)
        self.gui_object = None
        # path -> wallet;   make sure path is standardized.
        self._wallets = {}  # type: Dict[str, Abstract_Wallet]
        daemon_jobs = []
        # Setup commands server
        self.commands_server = None
        if listen_jsonrpc:
            self.commands_server = CommandsServer(self, fd)
            daemon_jobs.append(self.commands_server.run())
        # pay server
        self.pay_server = None
        payserver_address = self.config.get_netaddress('payserver_address')
        if not config.get('offline') and payserver_address:
            self.pay_server = PayServer(self, payserver_address)
            daemon_jobs.append(self.pay_server.run())
        # server-side watchtower
        self.watchtower = None
        watchtower_address = self.config.get_netaddress('watchtower_address')
        if not config.get('offline') and watchtower_address:
            self.watchtower = WatchTowerServer(self.network, watchtower_address)
            daemon_jobs.append(self.watchtower.run)
        if self.network:
            self.network.start(jobs=[self.fx.run])
            # prepare lightning functionality, also load channel db early
            if self.config.get('use_gossip', False):
                self.network.start_gossip()

        self._stop_entered = False
        self._stopping_soon_or_errored = threading.Event()
        self._stopped_event = threading.Event()
<<<<<<< HEAD
        self.taskgroup = TaskGroup()
=======
        self.taskgroup = OldTaskGroup()
>>>>>>> 5bd2524b
        asyncio.run_coroutine_threadsafe(self._run(jobs=daemon_jobs), self.asyncio_loop)

    @log_exceptions
    async def _run(self, jobs: Iterable = None):
        if jobs is None:
            jobs = []
        self.logger.info("starting taskgroup.")
        try:
            async with self.taskgroup as group:
                [await group.spawn(job) for job in jobs]
                await group.spawn(asyncio.Event().wait)  # run forever (until cancel)
        except Exception as e:
            self.logger.exception("taskgroup died.")
            util.send_exception_to_crash_reporter(e)
        finally:
            self.logger.info("taskgroup stopped.")
            # note: we could just "await self.stop()", but in that case GUI users would
            #       not see the exception (especially if the GUI did not start yet).
            self._stopping_soon_or_errored.set()

    def load_wallet(self, path, password, *, manual_upgrades=True) -> Optional[Abstract_Wallet]:
        path = standardize_path(path)
        # wizard will be launched if we return
        if path in self._wallets:
            wallet = self._wallets[path]
            return wallet
        storage = WalletStorage(path)
        if not storage.file_exists():
            return
        if storage.is_encrypted():
            if not password:
                return
            storage.decrypt(password)
        # read data, pass it to db
        db = WalletDB(storage.read(), manual_upgrades=manual_upgrades)
        if db.requires_split():
            return
        if db.requires_upgrade():
            return
        if db.get_action():
            return
        wallet = Wallet(db, storage, config=self.config)
        wallet.start_network(self.network)
        self._wallets[path] = wallet
        return wallet

    def add_wallet(self, wallet: Abstract_Wallet) -> None:
        path = wallet.storage.path
        path = standardize_path(path)
        self._wallets[path] = wallet

    def get_wallet(self, path: str) -> Optional[Abstract_Wallet]:
        path = standardize_path(path)
        return self._wallets.get(path)

    def get_wallets(self) -> Dict[str, Abstract_Wallet]:
        return dict(self._wallets)  # copy

    def delete_wallet(self, path: str) -> bool:
        self.stop_wallet(path)
        if os.path.exists(path):
            os.unlink(path)
            return True
        return False

    def stop_wallet(self, path: str) -> bool:
        """Returns True iff a wallet was found."""
        # note: this must not be called from the event loop. # TODO raise if so
        fut = asyncio.run_coroutine_threadsafe(self._stop_wallet(path), self.asyncio_loop)
        return fut.result()

    async def _stop_wallet(self, path: str) -> bool:
        """Returns True iff a wallet was found."""
        path = standardize_path(path)
        wallet = self._wallets.pop(path, None)
        if not wallet:
            return False
        await wallet.stop()
        return True

    def run_daemon(self):
        try:
            self._stopping_soon_or_errored.wait()
        except KeyboardInterrupt:
            asyncio.run_coroutine_threadsafe(self.stop(), self.asyncio_loop).result()
        self._stopped_event.wait()

    async def stop(self):
        if self._stop_entered:
            return
        self._stop_entered = True
        self._stopping_soon_or_errored.set()
        self.logger.info("stop() entered. initiating shutdown")
<<<<<<< HEAD

        try:
            if self.gui_object:
                self.gui_object.stop()

            self.logger.info("stopping all wallets")
            async with TaskGroup() as group:
=======
        try:
            if self.gui_object:
                self.gui_object.stop()
            self.logger.info("stopping all wallets")
            async with OldTaskGroup() as group:
>>>>>>> 5bd2524b
                for k, wallet in self._wallets.items():
                    await group.spawn(wallet.stop())
            self.logger.info("stopping network and taskgroup")
            async with ignore_after(2):
<<<<<<< HEAD
                async with TaskGroup() as group:
=======
                async with OldTaskGroup() as group:
>>>>>>> 5bd2524b
                    if self.network:
                        await group.spawn(self.network.stop(full_shutdown=True))
                    await group.spawn(self.taskgroup.cancel_remaining())
        finally:
            if self.listen_jsonrpc:
                self.logger.info("removing lockfile")
                remove_lockfile(get_lockfile(self.config))
            self.logger.info("stopped")
            self._stopped_event.set()

    def run_gui(self, config, plugins):
        threading.current_thread().name = 'GUI'
        gui_name = config.get('gui', 'qt')
        if gui_name in ['lite', 'classic']:
            gui_name = 'qt'
        self.logger.info(f'launching GUI: {gui_name}')
        try:
            gui = __import__('electrum.gui.' + gui_name, fromlist=['electrum'])
            self.gui_object = gui.ElectrumGui(config=config, daemon=self, plugins=plugins)
            if not self._stop_entered:
                self.gui_object.main()
            else:
                # If daemon.stop() was called before gui_object got created, stop gui now.
                self.gui_object.stop()
        except BaseException as e:
            self.logger.error(f'GUI raised exception: {repr(e)}. shutting down.')
            raise
        finally:
            # app will exit now
            asyncio.run_coroutine_threadsafe(self.stop(), self.asyncio_loop).result()<|MERGE_RESOLUTION|>--- conflicted
+++ resolved
@@ -65,12 +65,6 @@
 def get_rpcsock_defaultpath(config: SimpleConfig):
     return os.path.join(config.path, 'daemon_rpc_socket')
 
-<<<<<<< HEAD
-def get_rpcsock_default_type(osname):
-    return 'tcp'
-
-
-=======
 def get_rpcsock_default_type(config: SimpleConfig):
     if config.get('rpchost') and config.get('rpcport'):
         return 'tcp'
@@ -81,7 +75,6 @@
         return 'unix'
     return 'tcp'
 
->>>>>>> 5bd2524b
 def get_lockfile(config: SimpleConfig):
     return os.path.join(config.path, 'daemon')
 
@@ -260,11 +253,7 @@
         self.fd = fd
         self.config = daemon.config
         sockettype = self.config.get('rpcsock', 'auto')
-<<<<<<< HEAD
-        self.socktype = sockettype if sockettype != 'auto' else get_rpcsock_default_type(os.name)
-=======
         self.socktype = sockettype if sockettype != 'auto' else get_rpcsock_default_type(self.config)
->>>>>>> 5bd2524b
         self.sockpath = self.config.get('rpcsockpath', get_rpcsock_defaultpath(self.config))
         self.host = self.config.get('rpchost', '127.0.0.1')
         self.port = self.config.get('rpcport', 0)
@@ -464,10 +453,6 @@
 
     network: Optional[Network]
     gui_object: Optional['gui.BaseElectrumGui']
-<<<<<<< HEAD
-=======
-
->>>>>>> 5bd2524b
     @profiler
     def __init__(self, config: SimpleConfig, fd=None, *, listen_jsonrpc=True):
         Logger.__init__(self)
@@ -515,11 +500,7 @@
         self._stop_entered = False
         self._stopping_soon_or_errored = threading.Event()
         self._stopped_event = threading.Event()
-<<<<<<< HEAD
-        self.taskgroup = TaskGroup()
-=======
         self.taskgroup = OldTaskGroup()
->>>>>>> 5bd2524b
         asyncio.run_coroutine_threadsafe(self._run(jobs=daemon_jobs), self.asyncio_loop)
 
     @log_exceptions
@@ -613,30 +594,16 @@
         self._stop_entered = True
         self._stopping_soon_or_errored.set()
         self.logger.info("stop() entered. initiating shutdown")
-<<<<<<< HEAD
-
-        try:
-            if self.gui_object:
-                self.gui_object.stop()
-
-            self.logger.info("stopping all wallets")
-            async with TaskGroup() as group:
-=======
         try:
             if self.gui_object:
                 self.gui_object.stop()
             self.logger.info("stopping all wallets")
             async with OldTaskGroup() as group:
->>>>>>> 5bd2524b
                 for k, wallet in self._wallets.items():
                     await group.spawn(wallet.stop())
             self.logger.info("stopping network and taskgroup")
             async with ignore_after(2):
-<<<<<<< HEAD
-                async with TaskGroup() as group:
-=======
                 async with OldTaskGroup() as group:
->>>>>>> 5bd2524b
                     if self.network:
                         await group.spawn(self.network.stop(full_shutdown=True))
                     await group.spawn(self.taskgroup.cancel_remaining())
