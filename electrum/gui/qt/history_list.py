#!/usr/bin/env python
#
# Electrum - lightweight Bitcoin client
# Copyright (C) 2015 Thomas Voegtlin
#
# Permission is hereby granted, free of charge, to any person
# obtaining a copy of this software and associated documentation files
# (the "Software"), to deal in the Software without restriction,
# including without limitation the rights to use, copy, modify, merge,
# publish, distribute, sublicense, and/or sell copies of the Software,
# and to permit persons to whom the Software is furnished to do so,
# subject to the following conditions:
#
# The above copyright notice and this permission notice shall be
# included in all copies or substantial portions of the Software.
#
# THE SOFTWARE IS PROVIDED "AS IS", WITHOUT WARRANTY OF ANY KIND,
# EXPRESS OR IMPLIED, INCLUDING BUT NOT LIMITED TO THE WARRANTIES OF
# MERCHANTABILITY, FITNESS FOR A PARTICULAR PURPOSE AND
# NONINFRINGEMENT. IN NO EVENT SHALL THE AUTHORS OR COPYRIGHT HOLDERS
# BE LIABLE FOR ANY CLAIM, DAMAGES OR OTHER LIABILITY, WHETHER IN AN
# ACTION OF CONTRACT, TORT OR OTHERWISE, ARISING FROM, OUT OF OR IN
# CONNECTION WITH THE SOFTWARE OR THE USE OR OTHER DEALINGS IN THE
# SOFTWARE.

import os
import re
import time
import datetime
from datetime import date
from typing import TYPE_CHECKING, Tuple, Dict, Optional
import threading
from enum import IntEnum
from decimal import Decimal
from recordclass import RecordClass

from PyQt5.QtGui import QMouseEvent, QFont, QBrush, QColor
from PyQt5.QtCore import (Qt, QPersistentModelIndex, QModelIndex, QAbstractItemModel,
                          QSortFilterProxyModel, QVariant, QItemSelectionModel, QDate, QPoint)
from PyQt5.QtWidgets import (QMenu, QHeaderView, QLabel, QMessageBox,
                             QPushButton, QComboBox, QVBoxLayout, QCalendarWidget,
                             QGridLayout)

from electrum.gui import messages
from electrum.address_synchronizer import TX_HEIGHT_LOCAL, TX_HEIGHT_FUTURE
from electrum.i18n import _
from electrum.util import (block_explorer_URL, profiler, TxMinedInfo,
                           OrderedDictWithIndex, timestamp_to_datetime,
                           Satoshis, Fiat, format_time, RavenValue)
from electrum.logging import get_logger, Logger

from .custom_model import CustomNode, CustomModel
from .util import (read_QIcon, MONOSPACE_FONT, Buttons, CancelButton, OkButton,
                   filename_field, MyTreeView, AcceptFileDragDrop, WindowModalDialog,
                   CloseButton, webopen, WWLabel)

if TYPE_CHECKING:
    from electrum.wallet import Abstract_Wallet
    from .main_window import ElectrumWindow

_logger = get_logger(__name__)

try:
    from electrum.plot import plot_history, NothingToPlotException
except:
    _logger.info("could not import electrum.plot. This feature needs matplotlib to be installed.")
    plot_history = None

# note: this list needs to be kept in sync with another in kivy
TX_ICONS = [
    "unconfirmed.png",
    "warning.png",
    "offline_tx.png",
    "offline_tx.png",
    "clock1.png",
    "clock2.png",
    "clock3.png",
    "clock4.png",
    "clock5.png",
    "confirmed.png",
]

ROLE_SORT_ORDER = Qt.UserRole + 1000


class HistoryColumns(IntEnum):
    STATUS = 0
    DESCRIPTION = 1
    ASSET = 2
    AMOUNT = 3
    BALANCE = 4
    FIAT_VALUE = 5
    FIAT_ACQ_PRICE = 6
    FIAT_CAP_GAINS = 7
    TXID = 8


class HistorySortModel(QSortFilterProxyModel):
    def lessThan(self, source_left: QModelIndex, source_right: QModelIndex):
        item1 = self.sourceModel().data(source_left, ROLE_SORT_ORDER)
        item2 = self.sourceModel().data(source_right, ROLE_SORT_ORDER)
        if item1 is None or item2 is None:
            raise Exception(f'UserRole not set for column {source_left.column()}')
        v1 = item1.value()
        v2 = item2.value()
        if v1 is None or isinstance(v1, Decimal) and v1.is_nan(): v1 = -float("inf")
        if v2 is None or isinstance(v2, Decimal) and v2.is_nan(): v2 = -float("inf")
        try:
            return v1 < v2
        except:
            return False


def get_item_key(tx_item):
    return tx_item.txid if tx_item.txid else tx_item.payment_hash


class HistoryNodeData(RecordClass):
    lightning: bool
    timestamp: Optional[int]
    type: Optional[str]
    txid: Optional[str]
    confirmations: int
    label: Optional[str]
    asset_name: Optional[str]
    amount: Satoshis
    balance: Satoshis
    fiat_value: Optional[Fiat]
    fiat_default: bool
    acquisition_price: Optional[Fiat]
    fiat_gain: Optional[Fiat]
    payment_hash: str
    height: int
    channel_id: Optional[str]
    preimage: Optional[str]
    fee: Optional[Satoshis]
    fiat_currency: Optional[str]
    fiat_rate: Optional[Fiat]
    fiat_fee: Optional[Fiat]
    capital_gain: Optional[Fiat]



class HistoryNode(CustomNode):

    def __init__(self, model, data):
        assert data is None or isinstance(data, HistoryNodeData)
        super().__init__(model, data)

    def get_data_for_role(self, index: QModelIndex, role: Qt.ItemDataRole) -> QVariant:
        # note: this method is performance-critical.
        # it is called a lot, and so must run extremely fast.
        assert index.isValid()
        col = index.column()
        window = self.model.parent
        tx_item = self.get_data()  # type: HistoryNodeData
        is_lightning = tx_item.lightning
        timestamp = tx_item.timestamp
        if is_lightning:
            status = 0
            if timestamp is None:
                status_str = 'unconfirmed'
            else:
                status_str = format_time(int(timestamp))
        else:
            tx_hash = tx_item.txid
            conf = tx_item.confirmations
            try:
                status, status_str = self.model.tx_status_cache[tx_hash]
            except KeyError:
                tx_mined_info = self.model.tx_mined_info_from_tx_item(tx_item)
                status, status_str = window.wallet.get_tx_status(tx_hash, tx_mined_info)

        if role == ROLE_SORT_ORDER:
            d = {
                HistoryColumns.STATUS:
                # respect sort order of self.transactions (wallet.get_full_history)
                    -index.row(),
                HistoryColumns.DESCRIPTION:
                    tx_item.label,
                HistoryColumns.ASSET:
                    tx_item.asset_name,
                HistoryColumns.AMOUNT:
                    tx_item.amount,
                HistoryColumns.BALANCE:
                    tx_item.balance,
                HistoryColumns.FIAT_VALUE:
                    tx_item.fiat_value,
                HistoryColumns.FIAT_ACQ_PRICE:
                    tx_item.acquisition_price,
                HistoryColumns.FIAT_CAP_GAINS:
                    tx_item.fiat_gain,
                HistoryColumns.TXID: tx_hash if not is_lightning else None,
            }
            return QVariant(d[col])
        if role == MyTreeView.ROLE_EDIT_KEY:
            return QVariant(get_item_key(tx_item))
        if role not in (Qt.DisplayRole, Qt.EditRole):
            if col == HistoryColumns.STATUS and role == Qt.DecorationRole:
                icon = "lightning" if is_lightning else TX_ICONS[status]
                return QVariant(read_QIcon(icon))
            elif col == HistoryColumns.STATUS and role == Qt.ToolTipRole:
                if is_lightning:
                    msg = 'lightning transaction'
                else:  # on-chain
                    if tx_item.height == TX_HEIGHT_LOCAL:
                        # note: should we also explain double-spends?
                        msg = _("This transaction is only available on your local machine.\n"
                                "The currently connected server does not know about it.\n"
                                "You can either broadcast it now, or simply remove it.")
                    else:
                        msg = str(conf) + _(" confirmation" + ("s" if conf != 1 else ""))
                return QVariant(msg)
            elif col > HistoryColumns.DESCRIPTION and role == Qt.TextAlignmentRole:
                return QVariant(int(Qt.AlignRight | Qt.AlignVCenter))
            elif col > HistoryColumns.DESCRIPTION and role == Qt.FontRole:
                monospace_font = QFont(MONOSPACE_FONT)
                return QVariant(monospace_font)
            # elif col == HistoryColumns.DESCRIPTION and role == Qt.DecorationRole and not is_lightning\
            #        and self.parent.wallet.invoices.paid.get(tx_hash):
            #    return QVariant(read_QIcon("seal"))
            elif col in (HistoryColumns.DESCRIPTION, HistoryColumns.AMOUNT) \
                    and role == Qt.ForegroundRole and tx_item.amount < 0:
                red_brush = QBrush(QColor("#BC1E1E"))
                return QVariant(red_brush)
            elif col == HistoryColumns.FIAT_VALUE and role == Qt.ForegroundRole \
                    and not tx_item.fiat_default and tx_item.fiat_value is not None:
                blue_brush = QBrush(QColor("#1E1EFF"))
                return QVariant(blue_brush)
            return QVariant()
        if col == HistoryColumns.STATUS:
            return QVariant(status_str)
        elif col == HistoryColumns.DESCRIPTION and tx_item.label:
            return QVariant(tx_item.label)
        elif col == HistoryColumns.ASSET and tx_item.asset_name:
            return QVariant(tx_item.asset_name)
        elif col == HistoryColumns.AMOUNT:
            v_str = window.format_amount(tx_item.amount, is_diff=True, whitespaces=True)
            return QVariant(v_str)
        elif col == HistoryColumns.BALANCE:
            balance_str = window.format_amount(tx_item.balance, whitespaces=True)
            return QVariant(balance_str)
        elif col == HistoryColumns.FIAT_VALUE and tx_item.fiat_value:
            value_str = window.fx.format_fiat(tx_item.fiat_value.value)
            return QVariant(value_str)
        elif col == HistoryColumns.FIAT_ACQ_PRICE and \
                tx_item.amount < 0 and tx_item.acquisition_price:
            # fixme: should use is_mine
            acq = tx_item.acquisition_price.value
            return QVariant(window.fx.format_fiat(acq))
        elif col == HistoryColumns.FIAT_CAP_GAINS and tx_item.fiat_gain:
            cg = tx_item.fiat_gain.value
            return QVariant(window.fx.format_fiat(cg))
        elif col == HistoryColumns.TXID:
            return QVariant(tx_hash) if not is_lightning else QVariant('')
        return QVariant()


class HistoryModel(CustomModel, Logger):

    def __init__(self, parent: 'ElectrumWindow'):
        CustomModel.__init__(self, parent, len(HistoryColumns))
        Logger.__init__(self)
        self.parent = parent
        self.view = None  # type: HistoryList
        self.transactions = OrderedDictWithIndex()
        self.tx_status_cache = {}  # type: Dict[str, Tuple[int, str]]

    def set_view(self, history_list: 'HistoryList'):
        # FIXME HistoryModel and HistoryList mutually depend on each other.
        # After constructing both, this method needs to be called.
        self.view = history_list  # type: HistoryList
        self.set_visibility_of_columns()

    def update_label(self, index):
        tx_item = index.internalPointer().get_data()
        tx_item.label = self.parent.wallet.get_label_for_txid(get_item_key(tx_item))
        topLeft = bottomRight = self.createIndex(index.row(), HistoryColumns.DESCRIPTION)
        self.dataChanged.emit(topLeft, bottomRight, [Qt.DisplayRole])
        self.parent.utxo_list.update()

    def get_domain(self):
        """Overridden in address_dialog.py"""
        return self.parent.wallet.get_addresses()

    def should_include_lightning_payments(self) -> bool:
        """Overridden in address_dialog.py"""
        return True

    def add_history_node(self, node_data: HistoryNodeData, parents, tx_item):
        node = HistoryNode(self, node_data)
        group_id = tx_item.get('group_id')
        if group_id is None:
            self._root.addChild(node)
        else:
            parent = parents.get(group_id)
            if parent is None:
                # create parent if it does not exist
                self._root.addChild(node)
                parents[group_id] = node
            else:
                # if parent has no children, create two children
                if parent.childCount() == 0:
                    child_data = dict(parent.get_data())
                    node1 = HistoryNode(self, child_data)
                    parent.addChild(node1)
                    parent._data['label'] = child_data.get('group_label')
                    parent._data['bc_value'] = child_data.get('bc_value', RavenValue())
                    parent._data['ln_value'] = child_data.get('ln_value', RavenValue())
                # add child to parent
                parent.addChild(node)
                # update parent data
                parent._data['balance'] = tx_item['balance']
                parent._data['value'] += tx_item['value']
                if 'group_label' in tx_item:
                    parent._data['label'] = tx_item['group_label']
                if 'bc_value' in tx_item:
                    parent._data['bc_value'] += tx_item['bc_value']
                if 'ln_value' in tx_item:
                    parent._data['ln_value'] += tx_item['ln_value']
                if 'fiat_value' in tx_item:
                    parent._data['fiat_value'] += tx_item['fiat_value']
                if tx_item.get('txid') == group_id:
                    parent._data['lightning'] = False
                    parent._data['txid'] = tx_item['txid']
                    parent._data['timestamp'] = tx_item['timestamp']
                    parent._data['height'] = tx_item['height']
                    parent._data['confirmations'] = tx_item['confirmations']

    @profiler
    def refresh(self, reason: str, force=False):
        self.logger.info(f"refreshing... reason: {reason}")
        assert self.parent.gui_thread == threading.current_thread(), 'must be called from GUI thread'
        assert self.view, 'view not set'
        if not force and self.view.maybe_defer_update():
            return
        selected = self.view.selectionModel().currentIndex()
        selected_row = None
        if selected:
            selected_row = selected.row()
        fx = self.parent.fx
        if fx: fx.history_used_spot = False
        wallet = self.parent.wallet
        self.set_visibility_of_columns()
        transactions = wallet.get_full_history(
            self.parent.fx,
            onchain_domain=self.get_domain(),
            include_lightning=self.should_include_lightning_payments())
        if not force and transactions == self.transactions:
            return
        old_length = self._root.childCount()
        if old_length != 0:
            self.beginRemoveRows(QModelIndex(), 0, old_length)
            self.transactions.clear()
            self._root = HistoryNode(self, None)
            self.endRemoveRows()
        parents = {}

        def should_show(asset):
            if not asset:
                return True
            should_show = True
            if not self.parent.config.get('show_spam_assets', False):
                for regex in self.parent.asset_blacklist:
                    if re.search(regex, asset):
                        should_show = False
                        break

                for regex in self.parent.asset_whitelist:
                    if re.search(regex, asset):
                        should_show = True
                        break

            return should_show

        for tx_item in transactions.values():

            # Create separate rows for assets

            value = tx_item['value']  # type: RavenValue
            lightning = tx_item.get('lightning', False)
            timestamp = tx_item.get('timestamp')
            txid = tx_item.get('txid')
            confirmations = tx_item.get('confirmations', 0)
            label = tx_item.get('label')
            fiat_value = tx_item.get('fiat_value')
            fiat_default = tx_item.get('fiat_default', False)
            acqu_price = tx_item.get('acquisition_price')
            fiat_gain = tx_item.get('capital_gain')
            payment_hash = tx_item.get('payment_hash')
            height = tx_item.get('height')
            type = tx_item.get('type')
            channel_id = tx_item.get('channel_id')
            preimage = tx_item.get('preimage')
            fee = tx_item.get('fee')
            fiat_currency = tx_item.get('fiat_currency'),
            fiat_rate = tx_item.get('fiat_rate'),
            fiat_fee = tx_item.get('fiat_fee'),
            capital_gain = tx_item.get('capital_gain')

            if value.rvn_value != 0:
                asset_name = 'RVN'
                amount = value.rvn_value
                balance = tx_item['balance'].rvn_value
                node_data = HistoryNodeData(
                    lightning=lightning,
                    timestamp=timestamp,
                    txid=txid,
                    confirmations=confirmations,
                    label=label,
                    asset_name=asset_name,
                    amount=amount,
                    balance=balance,
                    fiat_value=fiat_value,
                    fiat_default=fiat_default,
                    acquisition_price=acqu_price,
                    fiat_gain=fiat_gain,
                    payment_hash=payment_hash,
                    height=height,
                    type=type,
                    channel_id=channel_id,
                    preimage=preimage,
                    fee=fee,
                    fiat_currency=fiat_currency,
                    fiat_rate=fiat_rate,
                    fiat_fee=fiat_fee,
                    capital_gain=capital_gain
                )
                self.add_history_node(node_data, parents, tx_item)

            for asset in value.assets:

                if not should_show(asset):
                    continue

                asset_name = asset
                amount = value.assets[asset]
                balance = tx_item['balance'].assets[asset]

                node_data = HistoryNodeData(
                    lightning=lightning,
                    timestamp=timestamp,
                    txid=txid,
                    confirmations=confirmations,
                    label=label,
                    asset_name=asset_name,
                    amount=amount,
                    balance=balance,
                    fiat_value=None,
                    fiat_default=None,
                    acquisition_price=None,
                    fiat_gain=None,
                    payment_hash=payment_hash,
                    height=height,
                    type=type,
                    channel_id=channel_id,
                    preimage=preimage,
                    fee=fee,
                    fiat_currency=None,
                    fiat_rate=None,
                    fiat_fee=None,
                    capital_gain=None
                )
                self.add_history_node(node_data, parents, tx_item)

        new_length = self._root.childCount()
        self.beginInsertRows(QModelIndex(), 0, new_length - 1)
        self.transactions = transactions
        self.endInsertRows()

        if selected_row:
            self.view.selectionModel().select(self.createIndex(selected_row, 0),
                                              QItemSelectionModel.Rows | QItemSelectionModel.SelectCurrent)
        self.view.filter()
        # update time filter
        if not self.view.years and self.transactions:
            start_date = date.today()
            end_date = date.today()
            if len(self.transactions) > 0:
                start_date = self.transactions.value_from_pos(0).get('date') or start_date
                end_date = self.transactions.value_from_pos(len(self.transactions) - 1).get('date') or end_date
            self.view.years = [str(i) for i in range(start_date.year, end_date.year + 1)]
            self.view.period_combo.insertItems(1, self.view.years)
        # update tx_status_cache
        self.tx_status_cache.clear()
        for txid, tx_item in self.transactions.items():
            if not tx_item.get('lightning', False):
                tx_mined_info = self.tx_mined_info_from_tx_item(tx_item)
                self.tx_status_cache[txid] = self.parent.wallet.get_tx_status(txid, tx_mined_info)

    def set_visibility_of_columns(self):
        def set_visible(col: int, b: bool):
            self.view.showColumn(col) if b else self.view.hideColumn(col)

        # txid
        set_visible(HistoryColumns.TXID, False)
        # fiat
        history = self.parent.fx.show_history()
        cap_gains = self.parent.fx.get_history_capital_gains_config()
        set_visible(HistoryColumns.FIAT_VALUE, history)
        set_visible(HistoryColumns.FIAT_ACQ_PRICE, history and cap_gains)
        set_visible(HistoryColumns.FIAT_CAP_GAINS, history and cap_gains)

    def update_fiat(self, idx):
        tx_item = idx.internalPointer().get_data()
        txid = tx_item.txid
        fee = tx_item.fee
        value = tx_item.amount.value
        fiat_fields = self.parent.wallet.get_tx_item_fiat(
            tx_hash=txid, amount_sat=value, fx=self.parent.fx, tx_fee=fee.value if fee else None)
        for key in fiat_fields:
            setattr(tx_item, key, fiat_fields[key])
        self.dataChanged.emit(idx, idx, [Qt.DisplayRole, Qt.ForegroundRole])

    def update_tx_mined_status(self, tx_hash: str, tx_mined_info: TxMinedInfo):
        try:
            row = self.transactions.pos_from_key(tx_hash)
            tx_item = self.transactions[tx_hash]
        except KeyError:
            return
        self.tx_status_cache[tx_hash] = self.parent.wallet.get_tx_status(tx_hash, tx_mined_info)
        tx_item.update({
            'confirmations': tx_mined_info.conf,
            'timestamp': tx_mined_info.timestamp,
            'txpos_in_block': tx_mined_info.txpos,
            'date': timestamp_to_datetime(tx_mined_info.timestamp),
        })
        topLeft = self.createIndex(row, 0)
        bottomRight = self.createIndex(row, len(HistoryColumns) - 1)
        self.dataChanged.emit(topLeft, bottomRight)

    def on_fee_histogram(self):
        for tx_hash, tx_item in list(self.transactions.items()):
            if tx_item.get('lightning'):
                continue
            tx_mined_info = self.tx_mined_info_from_tx_item(tx_item)
            if tx_mined_info.conf > 0:
                # note: we could actually break here if we wanted to rely on the order of txns in self.transactions
                continue
            self.update_tx_mined_status(tx_hash, tx_mined_info)

    def headerData(self, section: int, orientation: Qt.Orientation, role: Qt.ItemDataRole):
        assert orientation == Qt.Horizontal
        if role != Qt.DisplayRole:
            return None
        fx = self.parent.fx
        fiat_title = 'n/a fiat value'
        fiat_acq_title = 'n/a fiat acquisition price'
        fiat_cg_title = 'n/a fiat capital gains'
        if fx and fx.show_history():
            fiat_title = '%s ' % fx.ccy + _('Value')
            fiat_acq_title = '%s ' % fx.ccy + _('Acquisition price')
            fiat_cg_title = '%s ' % fx.ccy + _('Capital Gains')
        return {
            HistoryColumns.STATUS: _('Date'),
            HistoryColumns.DESCRIPTION: _('Description'),
            HistoryColumns.ASSET: _('Asset'),
            HistoryColumns.AMOUNT: _('Amount'),
            HistoryColumns.BALANCE: _('Balance'),
            HistoryColumns.FIAT_VALUE: fiat_title,
            HistoryColumns.FIAT_ACQ_PRICE: fiat_acq_title,
            HistoryColumns.FIAT_CAP_GAINS: fiat_cg_title,
            HistoryColumns.TXID: 'TXID',
        }[section]

    def flags(self, idx: QModelIndex) -> int:
        extra_flags = Qt.NoItemFlags  # type: Qt.ItemFlag
        if idx.column() in self.view.editable_columns:
            extra_flags |= Qt.ItemIsEditable
        return super().flags(idx) | int(extra_flags)

    @staticmethod
    def tx_mined_info_from_tx_item(tx_item):
        if isinstance(tx_item, HistoryNodeData):
            height = tx_item.height
            confirmations = tx_item.confirmations
            timestamp = tx_item.timestamp
        else:
            height = tx_item['height']
            confirmations = tx_item['confirmations']
            timestamp = tx_item['timestamp']

        tx_mined_info = TxMinedInfo(height=height,
                                    conf=confirmations,
                                    timestamp=timestamp)
        return tx_mined_info


class AssetHistoryModel(HistoryModel):
    def __init__(self, parent, asset):
        HistoryModel.__init__(self, parent)
        self.asset = asset

    @profiler
    def refresh(self, reason: str):
        self.logger.info(f"refreshing... reason: {reason}")
        assert self.parent.gui_thread == threading.current_thread(), 'must be called from GUI thread'
        assert self.view, 'view not set'
        if self.view.maybe_defer_update():
            return
        selected = self.view.selectionModel().currentIndex()
        selected_row = None
        if selected:
            selected_row = selected.row()
        fx = self.parent.fx
        if fx: fx.history_used_spot = False
        wallet = self.parent.wallet
        self.set_visibility_of_columns()
        transactions = wallet.get_full_history(
            self.parent.fx,
            onchain_domain=self.get_domain(),
            include_lightning=self.should_include_lightning_payments())
        if transactions == self.transactions:
            return
        old_length = self._root.childCount()
        if old_length != 0:
            self.beginRemoveRows(QModelIndex(), 0, old_length)
            self.transactions.clear()
            self._root = HistoryNode(self, None)
            self.endRemoveRows()
        parents = {}

        def should_show(asset):
            if asset != self.asset:
                return False
            should_show = True
            if not self.parent.config.get('show_spam_assets', False):
                for regex in self.parent.asset_blacklist:
                    if re.search(regex, asset):
                        should_show = False
                        break

                for regex in self.parent.asset_whitelist:
                    if re.search(regex, asset):
                        should_show = True
                        break

            return should_show

        for tx_item in transactions.values():

            # Create separate rows for assets

            value = tx_item['value']  # type: RavenValue
            lightning = tx_item.get('lightning', False)
            timestamp = tx_item.get('timestamp')
            txid = tx_item.get('txid')
            confirmations = tx_item.get('confirmations', 0)
            label = tx_item.get('label')
            fiat_value = tx_item.get('fiat_value')
            fiat_default = tx_item.get('fiat_default', False)
            acqu_price = tx_item.get('acquisition_price')
            fiat_gain = tx_item.get('capital_gain')
            payment_hash = tx_item.get('payment_hash')
            height = tx_item.get('height')
            type = tx_item.get('type')
            channel_id = tx_item.get('channel_id')
            preimage = tx_item.get('preimage')
            fee = tx_item.get('fee')
            fiat_currency = tx_item.get('fiat_currency'),
            fiat_rate = tx_item.get('fiat_rate'),
            fiat_fee = tx_item.get('fiat_fee'),
            capital_gain = tx_item.get('capital_gain')

            for asset in value.assets:

                if not should_show(asset):
                    continue

                asset_name = asset
                amount = value.assets[asset]
                balance = tx_item['balance'].assets[asset]

                node_data = HistoryNodeData(
                    lightning=lightning,
                    timestamp=timestamp,
                    txid=txid,
                    confirmations=confirmations,
                    label=label,
                    asset_name=asset_name,
                    amount=amount,
                    balance=balance,
                    fiat_value=fiat_value,
                    fiat_default=fiat_default,
                    acquisition_price=acqu_price,
                    fiat_gain=fiat_gain,
                    payment_hash=payment_hash,
                    height=height,
                    type=type,
                    channel_id=channel_id,
                    preimage=preimage,
                    fee=fee,
                    fiat_currency=fiat_currency,
                    fiat_rate=fiat_rate,
                    fiat_fee=fiat_fee,
                    capital_gain=capital_gain
                )
                self.add_history_node(node_data, parents, tx_item)

        new_length = self._root.childCount()
        self.beginInsertRows(QModelIndex(), 0, new_length - 1)
        self.transactions = transactions
        self.endInsertRows()

        if selected_row:
            self.view.selectionModel().select(self.createIndex(selected_row, 0),
                                              QItemSelectionModel.Rows | QItemSelectionModel.SelectCurrent)
        self.view.filter()
        # update time filter
        if not self.view.years and self.transactions:
            start_date = date.today()
            end_date = date.today()
            if len(self.transactions) > 0:
                start_date = self.transactions.value_from_pos(0).get('date') or start_date
                end_date = self.transactions.value_from_pos(len(self.transactions) - 1).get('date') or end_date
            self.view.years = [str(i) for i in range(start_date.year, end_date.year + 1)]
            self.view.period_combo.insertItems(1, self.view.years)
        # update tx_status_cache
        self.tx_status_cache.clear()
        for txid, tx_item in self.transactions.items():
            if not tx_item.get('lightning', False):
                tx_mined_info = self.tx_mined_info_from_tx_item(tx_item)
                self.tx_status_cache[txid] = self.parent.wallet.get_tx_status(txid, tx_mined_info)

class HistoryList(MyTreeView, AcceptFileDragDrop):
    filter_columns = [HistoryColumns.STATUS,
                      HistoryColumns.DESCRIPTION,
                      HistoryColumns.AMOUNT,
                      HistoryColumns.TXID]

    def tx_item_from_proxy_row(self, proxy_row):
        hm_idx = self.model().mapToSource(self.model().index(proxy_row, 0))
        return hm_idx.internalPointer().get_data()

    def should_hide(self, proxy_row):
        if self.start_date and self.end_date:
            tx_item = self.tx_item_from_proxy_row(proxy_row)
            date = tx_item['date']
            if date:
                in_interval = self.start_date <= date <= self.end_date
                if not in_interval:
                    return True
            return False

    def __init__(self, parent, model: HistoryModel):
        super().__init__(parent, self.create_menu,
                         stretch_column=HistoryColumns.DESCRIPTION,
                         editable_columns=[HistoryColumns.DESCRIPTION, HistoryColumns.FIAT_VALUE])
        self.config = parent.config
        self.hm = model
        self.proxy = HistorySortModel(self)
        self.proxy.setSourceModel(model)
        self.setModel(self.proxy)
        AcceptFileDragDrop.__init__(self, ".txn")
        self.setSortingEnabled(True)
        self.start_date = None
        self.end_date = None
        self.years = []
        self.create_toolbar_buttons()
        self.wallet = self.parent.wallet  # type: Abstract_Wallet
        self.sortByColumn(HistoryColumns.STATUS, Qt.AscendingOrder)
        self.setRootIsDecorated(True)
        self.header().setStretchLastSection(False)
        for col in HistoryColumns:
            sm = QHeaderView.Stretch if col == self.stretch_column else QHeaderView.ResizeToContents
            self.header().setSectionResizeMode(col, sm)

    def update(self):
        self.hm.refresh('HistoryList.update()')

    def format_date(self, d):
        return str(datetime.date(d.year, d.month, d.day)) if d else _('None')

    def on_combo(self, x):
        s = self.period_combo.itemText(x)
        x = s == _('Custom')
        self.start_button.setEnabled(x)
        self.end_button.setEnabled(x)
        if s == _('All'):
            self.start_date = None
            self.end_date = None
            self.start_button.setText("-")
            self.end_button.setText("-")
        else:
            try:
                year = int(s)
            except:
                return
            self.start_date = datetime.datetime(year, 1, 1)
            self.end_date = datetime.datetime(year + 1, 1, 1)
            self.start_button.setText(_('From') + ' ' + self.format_date(self.start_date))
            self.end_button.setText(_('To') + ' ' + self.format_date(self.end_date))
        self.hide_rows()

    def create_toolbar_buttons(self):
        self.period_combo = QComboBox()
        self.start_button = QPushButton('-')
        self.start_button.pressed.connect(self.select_start_date)
        self.start_button.setEnabled(False)
        self.end_button = QPushButton('-')
        self.end_button.pressed.connect(self.select_end_date)
        self.end_button.setEnabled(False)
        self.period_combo.addItems([_('All'), _('Custom')])
        self.period_combo.activated.connect(self.on_combo)

    def get_toolbar_buttons(self):
        return self.period_combo, self.start_button, self.end_button

    def on_hide_toolbar(self):
        self.start_date = None
        self.end_date = None
        self.hide_rows()

    def save_toolbar_state(self, state, config):
        config.set_key('show_toolbar_history', state)

    def select_start_date(self):
        self.start_date = self.select_date(self.start_button)
        self.hide_rows()

    def select_end_date(self):
        self.end_date = self.select_date(self.end_button)
        self.hide_rows()

    def select_date(self, button):
        d = WindowModalDialog(self, _("Select date"))
        d.setMinimumSize(600, 150)
        d.date = None
        vbox = QVBoxLayout()

        def on_date(date):
            d.date = date

        cal = QCalendarWidget()
        cal.setGridVisible(True)
        cal.clicked[QDate].connect(on_date)
        vbox.addWidget(cal)
        vbox.addLayout(Buttons(OkButton(d), CancelButton(d)))
        d.setLayout(vbox)
        if d.exec_():
            if d.date is None:
                return None
            date = d.date.toPyDate()
            button.setText(self.format_date(date))
            return datetime.datetime(date.year, date.month, date.day)

    def show_summary(self):
        fx = self.parent.fx
        show_fiat = fx and fx.is_enabled() and fx.get_history_config()
        if not show_fiat:
            self.parent.show_message(_("Enable fiat exchange rate with history."))
            return
        h = self.wallet.get_detailed_history(
            from_timestamp=time.mktime(self.start_date.timetuple()) if self.start_date else None,
            to_timestamp=time.mktime(self.end_date.timetuple()) if self.end_date else None,
            fx=fx)
        summary = h['summary']
        if not summary:
            self.parent.show_message(_("Nothing to summarize."))
            return
        start = summary['begin']
        end = summary['end']
        flow = summary['flow']
        start_date = start.get('date')
        end_date = end.get('date')
        format_amount = lambda x: self.parent.format_amount(x.value) + ' ' + self.parent.base_unit()
        format_fiat = lambda x: str(x) + ' ' + self.parent.fx.ccy

        d = WindowModalDialog(self, _("Summary"))
        d.setMinimumSize(600, 150)
        vbox = QVBoxLayout()
        msg = messages.to_rtf(messages.MSG_CAPITAL_GAINS)
        vbox.addWidget(WWLabel(msg))
        grid = QGridLayout()
        grid.addWidget(QLabel(_("Begin")), 0, 1)
        grid.addWidget(QLabel(_("End")), 0, 2)
        #
        grid.addWidget(QLabel(_("Date")), 1, 0)
        grid.addWidget(QLabel(self.format_date(start_date)), 1, 1)
        grid.addWidget(QLabel(self.format_date(end_date)), 1, 2)
        #
        grid.addWidget(QLabel(_("RVN balance")), 2, 0)
        grid.addWidget(QLabel(format_amount(start['BTC_balance'].rvn_value)), 2, 1)
        grid.addWidget(QLabel(format_amount(end['BTC_balance'].rvn_value)), 2, 2)
        #
        grid.addWidget(QLabel(_("RVN Fiat price")), 3, 0)
        grid.addWidget(QLabel(format_fiat(start.get('BTC_fiat_price'))), 3, 1)
        grid.addWidget(QLabel(format_fiat(end.get('BTC_fiat_price'))), 3, 2)
        #
        grid.addWidget(QLabel(_("Fiat balance")), 4, 0)
        grid.addWidget(QLabel(format_fiat(start.get('fiat_balance'))), 4, 1)
        grid.addWidget(QLabel(format_fiat(end.get('fiat_balance'))), 4, 2)
        #
        grid.addWidget(QLabel(_("Acquisition price")), 5, 0)
        grid.addWidget(QLabel(format_fiat(start.get('acquisition_price', ''))), 5, 1)
        grid.addWidget(QLabel(format_fiat(end.get('acquisition_price', ''))), 5, 2)
        #
        grid.addWidget(QLabel(_("Unrealized capital gains")), 6, 0)
        grid.addWidget(QLabel(format_fiat(start.get('unrealized_gains', ''))), 6, 1)
        grid.addWidget(QLabel(format_fiat(end.get('unrealized_gains', ''))), 6, 2)
        #
        grid2 = QGridLayout()
        grid2.addWidget(QLabel(_("RVN incoming")), 0, 0)
        grid2.addWidget(QLabel(format_amount(flow['BTC_incoming'].rvn_value)), 0, 1)
        grid2.addWidget(QLabel(_("Fiat incoming")), 1, 0)
        grid2.addWidget(QLabel(format_fiat(flow.get('fiat_incoming'))), 1, 1)
        grid2.addWidget(QLabel(_("RVN outgoing")), 2, 0)
        grid2.addWidget(QLabel(format_amount(flow['BTC_outgoing'].rvn_value)), 2, 1)
        grid2.addWidget(QLabel(_("Fiat outgoing")), 3, 0)
        grid2.addWidget(QLabel(format_fiat(flow.get('fiat_outgoing'))), 3, 1)
        #
        grid2.addWidget(QLabel(_("Realized capital gains")), 4, 0)
        grid2.addWidget(QLabel(format_fiat(flow.get('realized_capital_gains'))), 4, 1)
        vbox.addLayout(grid)
        vbox.addWidget(QLabel(_('Cash flow')))
        vbox.addLayout(grid2)
        vbox.addLayout(Buttons(CloseButton(d)))
        d.setLayout(vbox)
        d.exec_()

    def plot_history_dialog(self):
        if plot_history is None:
            self.parent.show_message(
                _("Can't plot history.") + '\n' +
                _("Perhaps some dependencies are missing...") + " (matplotlib?)")
            return
        try:
            plt = plot_history(list(self.hm.transactions.values()))
            plt.show()
        except NothingToPlotException as e:
            self.parent.show_message(str(e))

    def on_edited(self, idx, edit_key, *, text):
        index = self.model().mapToSource(idx)
        tx_item = index.internalPointer().get_data()  # type: HistoryNodeData
        column = index.column()
        key = get_item_key(tx_item)
        if column == HistoryColumns.DESCRIPTION:
            if self.wallet.set_label(key, text):  # changed
                self.hm.update_label(index)
                self.parent.update_completions()
        elif column == HistoryColumns.FIAT_VALUE:
            self.wallet.set_fiat_value(key, self.parent.fx.ccy, text, self.parent.fx, tx_item.amount.value)
            value = tx_item.amount
            if value is not None:
                self.hm.update_fiat(index)
        else:
            assert False

    def mouseDoubleClickEvent(self, event: QMouseEvent):
        org_idx: QModelIndex = self.indexAt(event.pos())
        idx = self.proxy.mapToSource(org_idx)
        if not idx.isValid():
            # can happen e.g. before list is populated for the first time
            return
        tx_item = idx.internalPointer().get_data()
        if self.hm.flags(idx) & Qt.ItemIsEditable:
            super().mouseDoubleClickEvent(event)
        else:
            if tx_item.lightning:
                if tx_item.type == 'payment':
                    self.parent.show_lightning_transaction(tx_item)
                return
            tx_hash = tx_item.txid
            tx = self.wallet.db.get_transaction(tx_hash)
            if not tx:
                return
            self.show_transaction(tx_item, tx)

    def show_transaction(self, tx_item: HistoryNodeData, tx):
        tx_hash = tx_item.txid
        label = self.wallet.get_label_for_txid(
            tx_hash) or None  # prefer 'None' if not defined (force tx dialog to hide Description field if missing)
        self.parent.show_transaction(tx, tx_desc=label)

    def add_copy_menu(self, menu, idx):
        cc = menu.addMenu(_("Copy"))
        for column in HistoryColumns:
            if self.isColumnHidden(column):
                continue
            column_title = self.hm.headerData(column, Qt.Horizontal, Qt.DisplayRole)
            idx2 = idx.sibling(idx.row(), column)
            column_data = (self.hm.data(idx2, Qt.DisplayRole).value() or '').strip()
            cc.addAction(
                column_title,
                lambda text=column_data, title=column_title:
                self.place_text_on_clipboard(text, title=title))
        return cc

    def create_menu(self, position: QPoint):
        org_idx: QModelIndex = self.indexAt(position)
        idx = self.proxy.mapToSource(org_idx)
        if not idx.isValid():
            # can happen e.g. before list is populated for the first time
            return
        tx_item = idx.internalPointer().get_data()  # type: HistoryNodeData
        if tx_item.lightning and tx_item.type == 'payment':
            menu = QMenu()
            menu.addAction(_("View Payment"), lambda: self.parent.show_lightning_transaction(tx_item))
            cc = self.add_copy_menu(menu, idx)
            cc.addAction(_("Payment Hash"),
                         lambda: self.place_text_on_clipboard(tx_item.payment_hash, title="Payment Hash"))
            cc.addAction(_("Preimage"), lambda: self.place_text_on_clipboard(tx_item.preimage, title="Preimage"))
            key = tx_item.payment_hash
            log = self.wallet.lnworker.logs.get(key)
            if log:
                menu.addAction(_("View log"), lambda: self.parent.invoice_list.show_log(key, log))
            menu.exec_(self.viewport().mapToGlobal(position))
            return
<<<<<<< HEAD
        tx_hash = tx_item.txid
        if tx_item.lightning:
            tx = self.wallet.lnworker.lnwatcher.db.get_transaction(tx_hash)
=======
        tx_hash = tx_item['txid']
        if tx_item.get('lightning'):
            tx = self.wallet.adb.get_transaction(tx_hash)
>>>>>>> ed65f335
        else:
            tx = self.wallet.db.get_transaction(tx_hash)
        if not tx:
            return
        tx_URL = block_explorer_URL(self.config, 'tx', tx_hash)
        tx_details = self.wallet.get_tx_info(tx)
        is_unconfirmed = tx_details.tx_mined_status.height <= 0
        menu = QMenu()
        if tx_details.can_remove:
            menu.addAction(_("Remove"), lambda: self.remove_local_tx(tx_hash))
        cc = self.add_copy_menu(menu, idx)
        cc.addAction(_("Transaction ID"), lambda: self.place_text_on_clipboard(tx_hash, title="TXID"))
        for c in self.editable_columns:
            if self.isColumnHidden(c): continue
            label = self.hm.headerData(c, Qt.Horizontal, Qt.DisplayRole)
            # TODO use siblingAtColumn when min Qt version is >=5.11
            persistent = QPersistentModelIndex(org_idx.sibling(org_idx.row(), c))
            menu.addAction(_("Edit {}").format(label), lambda p=persistent: self.edit(QModelIndex(p)))
        menu.addAction(_("View Transaction"), lambda: self.show_transaction(tx_item, tx))
        channel_id = tx_item.channel_id
        if channel_id:
            menu.addAction(_("View Channel"), lambda: self.parent.show_channel(bytes.fromhex(channel_id)))
        if is_unconfirmed and tx:
            if tx_details.can_bump:
                menu.addAction(_("Increase fee"), lambda: self.parent.bump_fee_dialog(tx))
            else:
                if tx_details.can_cpfp:
                    pass
                    #menu.addAction(_("Child pays for parent"), lambda: self.parent.cpfp_dialog(tx))
            if tx_details.can_dscancel:
                menu.addAction(_("Cancel (double-spend)"), lambda: self.parent.dscancel_dialog(tx))
        invoices = self.wallet.get_relevant_invoices_for_tx(tx)
        if len(invoices) == 1:
            menu.addAction(_("View invoice"), lambda inv=invoices[0]: self.parent.show_onchain_invoice(inv))
        elif len(invoices) > 1:
            menu_invs = menu.addMenu(_("Related invoices"))
            for inv in invoices:
                menu_invs.addAction(_("View invoice"), lambda inv=inv: self.parent.show_onchain_invoice(inv))
        if tx_URL:
            menu.addAction(_("View on block explorer"), lambda: webopen(tx_URL))
        menu.exec_(self.viewport().mapToGlobal(position))

    def remove_local_tx(self, tx_hash: str):
        num_child_txs = len(self.wallet.adb.get_depending_transactions(tx_hash))
        question = _("Are you sure you want to remove this transaction?")
        if num_child_txs > 0:
            question = (_("Are you sure you want to remove this transaction and {} child transactions?")
                        .format(num_child_txs))
        if not self.parent.question(msg=question,
                                    title=_("Please confirm")):
            return
        self.wallet.adb.remove_transaction(tx_hash)
        self.wallet.save_db()
        # need to update at least: history_list, utxo_list, address_list
        self.parent.need_update.set()

    def onFileAdded(self, fn):
        try:
            with open(fn) as f:
                tx = self.parent.tx_from_text(f.read())
        except IOError as e:
            self.parent.show_error(e)
            return
        if not tx:
            return
        self.parent.save_transaction_into_wallet(tx)

    def export_history_dialog(self):
        d = WindowModalDialog(self, _('Export History'))
        d.setMinimumSize(400, 200)
        vbox = QVBoxLayout(d)
        defaultname = os.path.expanduser('~/electrum-ravencoin-history.csv')
        select_msg = _('Select file to export your wallet transactions to')
        hbox, filename_e, csv_button = filename_field(self, self.config, defaultname, select_msg)
        vbox.addLayout(hbox)
        vbox.addStretch(1)
        hbox = Buttons(CancelButton(d), OkButton(d, _('Export')))
        vbox.addLayout(hbox)
        # run_hook('export_history_dialog', self, hbox)
        self.update()
        if not d.exec_():
            return
        filename = filename_e.text()
        if not filename:
            return
        try:
            self.do_export_history(filename, csv_button.isChecked())
        except (IOError, os.error) as reason:
            export_error_label = _("Electrum was unable to produce a transaction export.")
            self.parent.show_critical(export_error_label + "\n" + str(reason), title=_("Unable to export history"))
            return
        self.parent.show_message(_("Your wallet history has been successfully exported."))

    def do_export_history(self, file_name, is_csv):
        hist = self.wallet.get_detailed_history(fx=self.parent.fx)
        txns = hist['transactions']
        lines = []
        if is_csv:
            for item in txns:
                rvn_value = item['bc_value']
                val = rvn_value.rvn_value

                if val != 0:
                    lines.append([item['txid'],
                                  item.get('label', ''),
                                  item['confirmations'],
                                  val,
                                  '',
                                  item.get('fiat_value', ''),
                                  item.get('fee', ''),
                                  item.get('fiat_fee', ''),
                                  item['date']])

                assets = rvn_value.assets
                for asset, val in assets.items():
                    lines.append([item['txid'],
                                  item.get('label', ''),
                                  item['confirmations'],
                                  val,
                                  asset,
                                  '',
                                  '',
                                  '',
                                  item['date']])

        with open(file_name, "w+", encoding='utf-8') as f:
            if is_csv:
                import csv
                transaction = csv.writer(f, lineterminator='\n')
                transaction.writerow(["transaction_hash",
                                      "label",
                                      "confirmations",
                                      "value",
                                      "asset",
                                      "fiat_value",
                                      "fee",
                                      "fiat_fee",
                                      "timestamp"])
                for line in lines:
                    transaction.writerow(line)
            else:
                from electrum.util import json_encode
                f.write(json_encode(txns))

    def get_text_from_coordinate(self, row, col):
        return self.get_role_data_from_coordinate(row, col, role=Qt.DisplayRole)

    def get_role_data_from_coordinate(self, row, col, *, role):
        idx = self.model().mapToSource(self.model().index(row, col))
        return self.hm.data(idx, role).value()<|MERGE_RESOLUTION|>--- conflicted
+++ resolved
@@ -1007,15 +1007,9 @@
                 menu.addAction(_("View log"), lambda: self.parent.invoice_list.show_log(key, log))
             menu.exec_(self.viewport().mapToGlobal(position))
             return
-<<<<<<< HEAD
-        tx_hash = tx_item.txid
-        if tx_item.lightning:
-            tx = self.wallet.lnworker.lnwatcher.db.get_transaction(tx_hash)
-=======
         tx_hash = tx_item['txid']
         if tx_item.get('lightning'):
             tx = self.wallet.adb.get_transaction(tx_hash)
->>>>>>> ed65f335
         else:
             tx = self.wallet.db.get_transaction(tx_hash)
         if not tx:
