#!/usr/bin/env python
#
# Electrum - lightweight Bitcoin client
# Copyright (C) 2015 Thomas Voegtlin
#
# Permission is hereby granted, free of charge, to any person
# obtaining a copy of this software and associated documentation files
# (the "Software"), to deal in the Software without restriction,
# including without limitation the rights to use, copy, modify, merge,
# publish, distribute, sublicense, and/or sell copies of the Software,
# and to permit persons to whom the Software is furnished to do so,
# subject to the following conditions:
#
# The above copyright notice and this permission notice shall be
# included in all copies or substantial portions of the Software.
#
# THE SOFTWARE IS PROVIDED "AS IS", WITHOUT WARRANTY OF ANY KIND,
# EXPRESS OR IMPLIED, INCLUDING BUT NOT LIMITED TO THE WARRANTIES OF
# MERCHANTABILITY, FITNESS FOR A PARTICULAR PURPOSE AND
# NONINFRINGEMENT. IN NO EVENT SHALL THE AUTHORS OR COPYRIGHT HOLDERS
# BE LIABLE FOR ANY CLAIM, DAMAGES OR OTHER LIABILITY, WHETHER IN AN
# ACTION OF CONTRACT, TORT OR OTHERWISE, ARISING FROM, OUT OF OR IN
# CONNECTION WITH THE SOFTWARE OR THE USE OR OTHER DEALINGS IN THE
# SOFTWARE.

import os
import re
import time
import datetime
from datetime import date
from typing import TYPE_CHECKING, Tuple, Dict, Optional
import threading
from enum import IntEnum
from decimal import Decimal
from recordclass import RecordClass

from PyQt5.QtGui import QMouseEvent, QFont, QBrush, QColor
from PyQt5.QtCore import (Qt, QPersistentModelIndex, QModelIndex, QAbstractItemModel,
                          QSortFilterProxyModel, QVariant, QItemSelectionModel, QDate, QPoint)
from PyQt5.QtWidgets import (QMenu, QHeaderView, QLabel, QMessageBox,
                             QPushButton, QComboBox, QVBoxLayout, QCalendarWidget,
                             QGridLayout)

from electrum.gui import messages
from electrum.address_synchronizer import TX_HEIGHT_LOCAL, TX_HEIGHT_FUTURE
from electrum.i18n import _
from electrum.util import (block_explorer_URL, profiler, TxMinedInfo,
                           OrderedDictWithIndex, timestamp_to_datetime,
                           Satoshis, Fiat, format_time)
from electrum.logging import get_logger, Logger

from .custom_model import CustomNode, CustomModel
from .util import (read_QIcon, MONOSPACE_FONT, Buttons, CancelButton, OkButton,
                   filename_field, MyTreeView, AcceptFileDragDrop, WindowModalDialog,
                   CloseButton, webopen, WWLabel)

from electrum.transaction import RavenValue

if TYPE_CHECKING:
    from electrum.wallet import Abstract_Wallet
    from .main_window import ElectrumWindow

_logger = get_logger(__name__)

try:
    from electrum.plot import plot_history, NothingToPlotException
except:
    _logger.info("could not import electrum.plot. This feature needs matplotlib to be installed.")
    plot_history = None

# note: this list needs to be kept in sync with another in kivy
TX_ICONS = [
    "unconfirmed.png",
    "warning.png",
    "offline_tx.png",
    "offline_tx.png",
    "clock1.png",
    "clock2.png",
    "clock3.png",
    "clock4.png",
    "clock5.png",
    "confirmed.png",
]

ROLE_SORT_ORDER = Qt.UserRole + 1000


class HistoryColumns(IntEnum):
    STATUS = 0
    DESCRIPTION = 1
    ASSET = 2
    AMOUNT = 3
    BALANCE = 4
    FIAT_VALUE = 5
    FIAT_ACQ_PRICE = 6
    FIAT_CAP_GAINS = 7
    TXID = 8


class HistorySortModel(QSortFilterProxyModel):
    def lessThan(self, source_left: QModelIndex, source_right: QModelIndex):
        item1 = self.sourceModel().data(source_left, ROLE_SORT_ORDER)
        item2 = self.sourceModel().data(source_right, ROLE_SORT_ORDER)
        if item1 is None or item2 is None:
            raise Exception(f'UserRole not set for column {source_left.column()}')
        v1 = item1.value()
        v2 = item2.value()
        if v1 is None or isinstance(v1, Decimal) and v1.is_nan(): v1 = -float("inf")
        if v2 is None or isinstance(v2, Decimal) and v2.is_nan(): v2 = -float("inf")
        try:
            return v1 < v2
        except:
            return False


def get_item_key(tx_item):
    return tx_item.txid if tx_item.txid else tx_item.payment_hash


class HistoryNodeData(RecordClass):
    lightning: bool
    timestamp: Optional[int]
    type: Optional[str]
    txid: Optional[str]
    confirmations: int
    label: Optional[str]
    asset_name: Optional[str]
    amount: Satoshis
    balance: Satoshis
    fiat_value: Optional[Fiat]
    fiat_default: bool
    acquisition_price: Optional[Fiat]
    fiat_gain: Optional[Fiat]
    payment_hash: str
    height: int
    channel_id: Optional[str]
    preimage: Optional[str]
    fee: Optional[Satoshis]
    fiat_currency: Optional[str]
    fiat_rate: Optional[Fiat]
    fiat_fee: Optional[Fiat]
    capital_gain: Optional[Fiat]



class HistoryNode(CustomNode):

    def __init__(self, model, data):
        assert data is None or isinstance(data, HistoryNodeData)
        super().__init__(model, data)

    def get_data_for_role(self, index: QModelIndex, role: Qt.ItemDataRole) -> QVariant:
        # note: this method is performance-critical.
        # it is called a lot, and so must run extremely fast.
        assert index.isValid()
        col = index.column()
        window = self.model.parent
        tx_item = self.get_data()  # type: HistoryNodeData
        is_lightning = tx_item.lightning
        timestamp = tx_item.timestamp
        if is_lightning:
            status = 0
            if timestamp is None:
                status_str = 'unconfirmed'
            else:
                status_str = format_time(int(timestamp))
        else:
            tx_hash = tx_item.txid
            conf = tx_item.confirmations
            try:
                status, status_str = self.model.tx_status_cache[tx_hash]
            except KeyError:
                tx_mined_info = self.model.tx_mined_info_from_tx_item(tx_item)
                status, status_str = window.wallet.get_tx_status(tx_hash, tx_mined_info)

        if role == ROLE_SORT_ORDER:
            d = {
                HistoryColumns.STATUS:
                # respect sort order of self.transactions (wallet.get_full_history)
                    -index.row(),
                HistoryColumns.DESCRIPTION:
                    tx_item.label,
                HistoryColumns.ASSET:
                    tx_item.asset_name,
                HistoryColumns.AMOUNT:
                    tx_item.amount,
                HistoryColumns.BALANCE:
                    tx_item.balance,
                HistoryColumns.FIAT_VALUE:
                    tx_item.fiat_value,
                HistoryColumns.FIAT_ACQ_PRICE:
                    tx_item.acquisition_price,
                HistoryColumns.FIAT_CAP_GAINS:
                    tx_item.fiat_gain,
                HistoryColumns.TXID: tx_hash if not is_lightning else None,
            }
            return QVariant(d[col])
        if role == MyTreeView.ROLE_EDIT_KEY:
            return QVariant(get_item_key(tx_item))
        if role not in (Qt.DisplayRole, Qt.EditRole):
            if col == HistoryColumns.STATUS and role == Qt.DecorationRole:
                icon = "lightning" if is_lightning else TX_ICONS[status]
                return QVariant(read_QIcon(icon))
            elif col == HistoryColumns.STATUS and role == Qt.ToolTipRole:
                if is_lightning:
                    msg = 'lightning transaction'
                else:  # on-chain
                    if tx_item.height == TX_HEIGHT_LOCAL:
                        # note: should we also explain double-spends?
                        msg = _("This transaction is only available on your local machine.\n"
                                "The currently connected server does not know about it.\n"
                                "You can either broadcast it now, or simply remove it.")
                    else:
                        msg = str(conf) + _(" confirmation" + ("s" if conf != 1 else ""))
                return QVariant(msg)
            elif col > HistoryColumns.DESCRIPTION and role == Qt.TextAlignmentRole:
                return QVariant(int(Qt.AlignRight | Qt.AlignVCenter))
            elif col > HistoryColumns.DESCRIPTION and role == Qt.FontRole:
                monospace_font = QFont(MONOSPACE_FONT)
                return QVariant(monospace_font)
            # elif col == HistoryColumns.DESCRIPTION and role == Qt.DecorationRole and not is_lightning\
            #        and self.parent.wallet.invoices.paid.get(tx_hash):
            #    return QVariant(read_QIcon("seal"))
            elif col in (HistoryColumns.DESCRIPTION, HistoryColumns.AMOUNT) \
                    and role == Qt.ForegroundRole and tx_item.amount < 0:
                red_brush = QBrush(QColor("#BC1E1E"))
                return QVariant(red_brush)
            elif col == HistoryColumns.FIAT_VALUE and role == Qt.ForegroundRole \
                    and not tx_item.fiat_default and tx_item.fiat_value is not None:
                blue_brush = QBrush(QColor("#1E1EFF"))
                return QVariant(blue_brush)
            return QVariant()
        if col == HistoryColumns.STATUS:
            return QVariant(status_str)
        elif col == HistoryColumns.DESCRIPTION and tx_item.label:
            return QVariant(tx_item.label)
        elif col == HistoryColumns.ASSET and tx_item.asset_name:
            return QVariant(tx_item.asset_name)
        elif col == HistoryColumns.AMOUNT:
            v_str = window.format_amount(tx_item.amount, is_diff=True, whitespaces=True)
            return QVariant(v_str)
        elif col == HistoryColumns.BALANCE:
            balance_str = window.format_amount(tx_item.balance, whitespaces=True)
            return QVariant(balance_str)
        elif col == HistoryColumns.FIAT_VALUE and tx_item.fiat_value:
            value_str = window.fx.format_fiat(tx_item.fiat_value.value)
            return QVariant(value_str)
        elif col == HistoryColumns.FIAT_ACQ_PRICE and \
                tx_item.amount < 0 and tx_item.acquisition_price:
            # fixme: should use is_mine
            acq = tx_item.acquisition_price.value
            return QVariant(window.fx.format_fiat(acq))
        elif col == HistoryColumns.FIAT_CAP_GAINS and tx_item.fiat_gain:
            cg = tx_item.fiat_gain.value
            return QVariant(window.fx.format_fiat(cg))
        elif col == HistoryColumns.TXID:
            return QVariant(tx_hash) if not is_lightning else QVariant('')
        return QVariant()


class HistoryModel(CustomModel, Logger):

    def __init__(self, parent: 'ElectrumWindow'):
        CustomModel.__init__(self, parent, len(HistoryColumns))
        Logger.__init__(self)
        self.parent = parent
        self.view = None  # type: HistoryList
        self.transactions = OrderedDictWithIndex()
        self.tx_status_cache = {}  # type: Dict[str, Tuple[int, str]]

    def set_view(self, history_list: 'HistoryList'):
        # FIXME HistoryModel and HistoryList mutually depend on each other.
        # After constructing both, this method needs to be called.
        self.view = history_list  # type: HistoryList
        self.set_visibility_of_columns()

    def update_label(self, index):
        tx_item = index.internalPointer().get_data()
        tx_item.label = self.parent.wallet.get_label_for_txid(get_item_key(tx_item))
        topLeft = bottomRight = self.createIndex(index.row(), HistoryColumns.DESCRIPTION)
        self.dataChanged.emit(topLeft, bottomRight, [Qt.DisplayRole])
        self.parent.utxo_list.update()

    def get_domain(self):
        """Overridden in address_dialog.py"""
        return self.parent.wallet.get_addresses()

    def should_include_lightning_payments(self) -> bool:
        """Overridden in address_dialog.py"""
        return True

    def add_history_node(self, node_data: HistoryNodeData, parents, tx_item):
        node = HistoryNode(self, node_data)
        group_id = tx_item.get('group_id')
        if group_id is None:
            self._root.addChild(node)
        else:
            parent = parents.get(group_id)
            if parent is None:
                # create parent if it does not exist
                self._root.addChild(node)
                parents[group_id] = node
            else:
                # if parent has no children, create two children
                if parent.childCount() == 0:
                    child_data = dict(parent.get_data())
                    node1 = HistoryNode(self, child_data)
                    parent.addChild(node1)
                    parent._data['label'] = child_data.get('group_label')
                    parent._data['bc_value'] = child_data.get('bc_value', RavenValue())
                    parent._data['ln_value'] = child_data.get('ln_value', RavenValue())
                # add child to parent
                parent.addChild(node)
                # update parent data
                parent._data['balance'] = tx_item['balance']
                parent._data['value'] += tx_item['value']
                if 'group_label' in tx_item:
                    parent._data['label'] = tx_item['group_label']
                if 'bc_value' in tx_item:
                    parent._data['bc_value'] += tx_item['bc_value']
                if 'ln_value' in tx_item:
                    parent._data['ln_value'] += tx_item['ln_value']
                if 'fiat_value' in tx_item:
                    parent._data['fiat_value'] += tx_item['fiat_value']
                if tx_item.get('txid') == group_id:
                    parent._data['lightning'] = False
                    parent._data['txid'] = tx_item['txid']
                    parent._data['timestamp'] = tx_item['timestamp']
                    parent._data['height'] = tx_item['height']
                    parent._data['confirmations'] = tx_item['confirmations']

    @profiler
    def refresh(self, reason: str, force=False):
        self.logger.info(f"refreshing... reason: {reason}")
        assert self.parent.gui_thread == threading.current_thread(), 'must be called from GUI thread'
        assert self.view, 'view not set'
        if not force and self.view.maybe_defer_update():
            return
        selected = self.view.selectionModel().currentIndex()
        selected_row = None
        if selected:
            selected_row = selected.row()
        fx = self.parent.fx
        if fx: fx.history_used_spot = False
        wallet = self.parent.wallet
        self.set_visibility_of_columns()
        transactions = wallet.get_full_history(
            self.parent.fx,
            onchain_domain=self.get_domain(),
            include_lightning=self.should_include_lightning_payments())
        if not force and transactions == self.transactions:
            return
        old_length = self._root.childCount()
        if old_length != 0:
            self.beginRemoveRows(QModelIndex(), 0, old_length)
            self.transactions.clear()
            self._root = HistoryNode(self, None)
            self.endRemoveRows()
        parents = {}

        def should_show(asset):
            if not asset:
                return True
            should_show = True
            if not self.parent.config.get('show_spam_assets', False):
                for regex in self.parent.asset_blacklist:
                    if re.search(regex, asset):
                        should_show = False
                        break

                for regex in self.parent.asset_whitelist:
                    if re.search(regex, asset):
                        should_show = True
                        break

            return should_show

        for tx_item in transactions.values():

            # Create separate rows for assets

            value = tx_item['value']  # type: RavenValue
            lightning = tx_item.get('lightning', False)
            timestamp = tx_item.get('timestamp')
            txid = tx_item.get('txid')
            confirmations = tx_item.get('confirmations', 0)
            label = tx_item.get('label')
            fiat_value = tx_item.get('fiat_value')
            fiat_default = tx_item.get('fiat_default', False)
            acqu_price = tx_item.get('acquisition_price')
            fiat_gain = tx_item.get('capital_gain')
            payment_hash = tx_item.get('payment_hash')
            height = tx_item.get('height')
            type = tx_item.get('type')
            channel_id = tx_item.get('channel_id')
            preimage = tx_item.get('preimage')
            fee = tx_item.get('fee')
            fiat_currency = tx_item.get('fiat_currency'),
            fiat_rate = tx_item.get('fiat_rate'),
            fiat_fee = tx_item.get('fiat_fee'),
            capital_gain = tx_item.get('capital_gain')

            if value.rvn_value != 0:
                asset_name = None
                amount = value.rvn_value
                balance = tx_item['balance'].rvn_value
                node_data = HistoryNodeData(
                    lightning=lightning,
                    timestamp=timestamp,
                    txid=txid,
                    confirmations=confirmations,
                    label=label,
                    asset_name=asset_name,
                    amount=amount,
                    balance=balance,
                    fiat_value=fiat_value,
                    fiat_default=fiat_default,
                    acquisition_price=acqu_price,
                    fiat_gain=fiat_gain,
                    payment_hash=payment_hash,
                    height=height,
                    type=type,
                    channel_id=channel_id,
                    preimage=preimage,
                    fee=fee,
                    fiat_currency=fiat_currency,
                    fiat_rate=fiat_rate,
                    fiat_fee=fiat_fee,
                    capital_gain=capital_gain
                )
                self.add_history_node(node_data, parents, tx_item)

            for asset in value.assets:

                if not should_show(asset):
                    continue

                asset_name = asset
                amount = value.assets[asset]
                balance = tx_item['balance'].assets[asset]

                node_data = HistoryNodeData(
                    lightning=lightning,
                    timestamp=timestamp,
                    txid=txid,
                    confirmations=confirmations,
                    label=label,
                    asset_name=asset_name,
                    amount=amount,
                    balance=balance,
                    fiat_value=None,
                    fiat_default=None,
                    acquisition_price=None,
                    fiat_gain=None,
                    payment_hash=payment_hash,
                    height=height,
                    type=type,
                    channel_id=channel_id,
                    preimage=preimage,
                    fee=fee,
                    fiat_currency=None,
                    fiat_rate=None,
                    fiat_fee=None,
                    capital_gain=None
                )
                self.add_history_node(node_data, parents, tx_item)

        new_length = self._root.childCount()
        self.beginInsertRows(QModelIndex(), 0, new_length - 1)
        self.transactions = transactions
        self.endInsertRows()

        if selected_row:
            self.view.selectionModel().select(self.createIndex(selected_row, 0),
                                              QItemSelectionModel.Rows | QItemSelectionModel.SelectCurrent)
        self.view.filter()
        # update time filter
        if not self.view.years and self.transactions:
            start_date = date.today()
            end_date = date.today()
            if len(self.transactions) > 0:
                start_date = self.transactions.value_from_pos(0).get('date') or start_date
                end_date = self.transactions.value_from_pos(len(self.transactions) - 1).get('date') or end_date
            self.view.years = [str(i) for i in range(start_date.year, end_date.year + 1)]
            self.view.period_combo.insertItems(1, self.view.years)
        # update tx_status_cache
        self.tx_status_cache.clear()
        for txid, tx_item in self.transactions.items():
            if not tx_item.get('lightning', False):
                tx_mined_info = self.tx_mined_info_from_tx_item(tx_item)
                self.tx_status_cache[txid] = self.parent.wallet.get_tx_status(txid, tx_mined_info)

    def set_visibility_of_columns(self):
        def set_visible(col: int, b: bool):
            self.view.showColumn(col) if b else self.view.hideColumn(col)

        # txid
        set_visible(HistoryColumns.TXID, False)
        # fiat
        history = self.parent.fx.show_history()
        cap_gains = self.parent.fx.get_history_capital_gains_config()
        set_visible(HistoryColumns.FIAT_VALUE, history)
        set_visible(HistoryColumns.FIAT_ACQ_PRICE, history and cap_gains)
        set_visible(HistoryColumns.FIAT_CAP_GAINS, history and cap_gains)

    def update_fiat(self, idx):
        tx_item = idx.internalPointer().get_data()
        txid = tx_item.txid
        fee = tx_item.fee
        value = tx_item.amount.value
        fiat_fields = self.parent.wallet.get_tx_item_fiat(
            tx_hash=txid, amount_sat=value, fx=self.parent.fx, tx_fee=fee.value if fee else None)
        for key in fiat_fields:
            setattr(tx_item, key, fiat_fields[key])
        self.dataChanged.emit(idx, idx, [Qt.DisplayRole, Qt.ForegroundRole])

    def update_tx_mined_status(self, tx_hash: str, tx_mined_info: TxMinedInfo):
        try:
            row = self.transactions.pos_from_key(tx_hash)
            tx_item = self.transactions[tx_hash]
        except KeyError:
            return
        self.tx_status_cache[tx_hash] = self.parent.wallet.get_tx_status(tx_hash, tx_mined_info)
        tx_item.update({
            'confirmations': tx_mined_info.conf,
            'timestamp': tx_mined_info.timestamp,
            'txpos_in_block': tx_mined_info.txpos,
            'date': timestamp_to_datetime(tx_mined_info.timestamp),
        })
        topLeft = self.createIndex(row, 0)
        bottomRight = self.createIndex(row, len(HistoryColumns) - 1)
        self.dataChanged.emit(topLeft, bottomRight)

    def on_fee_histogram(self):
        for tx_hash, tx_item in list(self.transactions.items()):
            if tx_item.get('lightning'):
                continue
            tx_mined_info = self.tx_mined_info_from_tx_item(tx_item)
            if tx_mined_info.conf > 0:
                # note: we could actually break here if we wanted to rely on the order of txns in self.transactions
                continue
            self.update_tx_mined_status(tx_hash, tx_mined_info)

    def headerData(self, section: int, orientation: Qt.Orientation, role: Qt.ItemDataRole):
        assert orientation == Qt.Horizontal
        if role != Qt.DisplayRole:
            return None
        fx = self.parent.fx
        fiat_title = 'n/a fiat value'
        fiat_acq_title = 'n/a fiat acquisition price'
        fiat_cg_title = 'n/a fiat capital gains'
        if fx and fx.show_history():
            fiat_title = '%s ' % fx.ccy + _('Value')
            fiat_acq_title = '%s ' % fx.ccy + _('Acquisition price')
            fiat_cg_title = '%s ' % fx.ccy + _('Capital Gains')
        return {
            HistoryColumns.STATUS: _('Date'),
            HistoryColumns.DESCRIPTION: _('Description'),
            HistoryColumns.ASSET: _('Asset'),
            HistoryColumns.AMOUNT: _('Amount'),
            HistoryColumns.BALANCE: _('Balance'),
            HistoryColumns.FIAT_VALUE: fiat_title,
            HistoryColumns.FIAT_ACQ_PRICE: fiat_acq_title,
            HistoryColumns.FIAT_CAP_GAINS: fiat_cg_title,
            HistoryColumns.TXID: 'TXID',
        }[section]

<<<<<<< HEAD
    def flags(self, idx):
=======
    def flags(self, idx: QModelIndex) -> int:
>>>>>>> 5bd2524b
        extra_flags = Qt.NoItemFlags  # type: Qt.ItemFlag
        if idx.column() in self.view.editable_columns:
            extra_flags |= Qt.ItemIsEditable
        return super().flags(idx) | int(extra_flags)

    @staticmethod
    def tx_mined_info_from_tx_item(tx_item):
        if isinstance(tx_item, HistoryNodeData):
            height = tx_item.height
            confirmations = tx_item.confirmations
            timestamp = tx_item.timestamp
        else:
            height = tx_item['height']
            confirmations = tx_item['confirmations']
            timestamp = tx_item['timestamp']

        tx_mined_info = TxMinedInfo(height=height,
                                    conf=confirmations,
                                    timestamp=timestamp)
        return tx_mined_info


class AssetHistoryModel(HistoryModel):
    def __init__(self, parent, asset):
        HistoryModel.__init__(self, parent)
        self.asset = asset

    @profiler
    def refresh(self, reason: str):
        self.logger.info(f"refreshing... reason: {reason}")
        assert self.parent.gui_thread == threading.current_thread(), 'must be called from GUI thread'
        assert self.view, 'view not set'
        if self.view.maybe_defer_update():
            return
        selected = self.view.selectionModel().currentIndex()
        selected_row = None
        if selected:
            selected_row = selected.row()
        fx = self.parent.fx
        if fx: fx.history_used_spot = False
        wallet = self.parent.wallet
        self.set_visibility_of_columns()
        transactions = wallet.get_full_history(
            self.parent.fx,
            onchain_domain=self.get_domain(),
            include_lightning=self.should_include_lightning_payments())
        if transactions == self.transactions:
            return
        old_length = self._root.childCount()
        if old_length != 0:
            self.beginRemoveRows(QModelIndex(), 0, old_length)
            self.transactions.clear()
            self._root = HistoryNode(self, None)
            self.endRemoveRows()
        parents = {}

        def should_show(asset):
            if asset != self.asset:
                return False
            should_show = True
            if not self.parent.config.get('show_spam_assets', False):
                for regex in self.parent.asset_blacklist:
                    if re.search(regex, asset):
                        should_show = False
                        break

                for regex in self.parent.asset_whitelist:
                    if re.search(regex, asset):
                        should_show = True
                        break

            return should_show

        for tx_item in transactions.values():

            # Create separate rows for assets

            value = tx_item['value']  # type: RavenValue
            lightning = tx_item.get('lightning', False)
            timestamp = tx_item.get('timestamp')
            txid = tx_item.get('txid')
            confirmations = tx_item.get('confirmations', 0)
            label = tx_item.get('label')
            fiat_value = tx_item.get('fiat_value')
            fiat_default = tx_item.get('fiat_default', False)
            acqu_price = tx_item.get('acquisition_price')
            fiat_gain = tx_item.get('capital_gain')
            payment_hash = tx_item.get('payment_hash')
            height = tx_item.get('height')
            type = tx_item.get('type')
            channel_id = tx_item.get('channel_id')
            preimage = tx_item.get('preimage')
            fee = tx_item.get('fee')
            fiat_currency = tx_item.get('fiat_currency'),
            fiat_rate = tx_item.get('fiat_rate'),
            fiat_fee = tx_item.get('fiat_fee'),
            capital_gain = tx_item.get('capital_gain')

            for asset in value.assets:

                if not should_show(asset):
                    continue

                asset_name = asset
                amount = value.assets[asset]
                balance = tx_item['balance'].assets[asset]

                node_data = HistoryNodeData(
                    lightning=lightning,
                    timestamp=timestamp,
                    txid=txid,
                    confirmations=confirmations,
                    label=label,
                    asset_name=asset_name,
                    amount=amount,
                    balance=balance,
                    fiat_value=fiat_value,
                    fiat_default=fiat_default,
                    acquisition_price=acqu_price,
                    fiat_gain=fiat_gain,
                    payment_hash=payment_hash,
                    height=height,
                    type=type,
                    channel_id=channel_id,
                    preimage=preimage,
                    fee=fee,
                    fiat_currency=fiat_currency,
                    fiat_rate=fiat_rate,
                    fiat_fee=fiat_fee,
                    capital_gain=capital_gain
                )
                self.add_history_node(node_data, parents, tx_item)

        new_length = self._root.childCount()
        self.beginInsertRows(QModelIndex(), 0, new_length - 1)
        self.transactions = transactions
        self.endInsertRows()

        if selected_row:
            self.view.selectionModel().select(self.createIndex(selected_row, 0),
                                              QItemSelectionModel.Rows | QItemSelectionModel.SelectCurrent)
        self.view.filter()
        # update time filter
        if not self.view.years and self.transactions:
            start_date = date.today()
            end_date = date.today()
            if len(self.transactions) > 0:
                start_date = self.transactions.value_from_pos(0).get('date') or start_date
                end_date = self.transactions.value_from_pos(len(self.transactions) - 1).get('date') or end_date
            self.view.years = [str(i) for i in range(start_date.year, end_date.year + 1)]
            self.view.period_combo.insertItems(1, self.view.years)
        # update tx_status_cache
        self.tx_status_cache.clear()
        for txid, tx_item in self.transactions.items():
            if not tx_item.get('lightning', False):
                tx_mined_info = self.tx_mined_info_from_tx_item(tx_item)
                self.tx_status_cache[txid] = self.parent.wallet.get_tx_status(txid, tx_mined_info)

class HistoryList(MyTreeView, AcceptFileDragDrop):
    filter_columns = [HistoryColumns.STATUS,
                      HistoryColumns.DESCRIPTION,
                      HistoryColumns.AMOUNT,
                      HistoryColumns.TXID]

    def tx_item_from_proxy_row(self, proxy_row):
        hm_idx = self.model().mapToSource(self.model().index(proxy_row, 0))
        return hm_idx.internalPointer().get_data()

    def should_hide(self, proxy_row):
        if self.start_date and self.end_date:
            tx_item = self.tx_item_from_proxy_row(proxy_row)
            date = tx_item['date']
            if date:
                in_interval = self.start_date <= date <= self.end_date
                if not in_interval:
                    return True
            return False

    def __init__(self, parent, model: HistoryModel):
        super().__init__(parent, self.create_menu,
                         stretch_column=HistoryColumns.DESCRIPTION,
                         editable_columns=[HistoryColumns.DESCRIPTION, HistoryColumns.FIAT_VALUE])
        self.config = parent.config
        self.hm = model
        self.proxy = HistorySortModel(self)
        self.proxy.setSourceModel(model)
        self.setModel(self.proxy)
        AcceptFileDragDrop.__init__(self, ".txn")
        self.setSortingEnabled(True)
        self.start_date = None
        self.end_date = None
        self.years = []
        self.create_toolbar_buttons()
        self.wallet = self.parent.wallet  # type: Abstract_Wallet
        self.sortByColumn(HistoryColumns.STATUS, Qt.AscendingOrder)
        self.setRootIsDecorated(True)
        self.header().setStretchLastSection(False)
        for col in HistoryColumns:
            sm = QHeaderView.Stretch if col == self.stretch_column else QHeaderView.ResizeToContents
            self.header().setSectionResizeMode(col, sm)

    def update(self):
        self.hm.refresh('HistoryList.update()')

    def format_date(self, d):
        return str(datetime.date(d.year, d.month, d.day)) if d else _('None')

    def on_combo(self, x):
        s = self.period_combo.itemText(x)
        x = s == _('Custom')
        self.start_button.setEnabled(x)
        self.end_button.setEnabled(x)
        if s == _('All'):
            self.start_date = None
            self.end_date = None
            self.start_button.setText("-")
            self.end_button.setText("-")
        else:
            try:
                year = int(s)
            except:
                return
            self.start_date = datetime.datetime(year, 1, 1)
            self.end_date = datetime.datetime(year + 1, 1, 1)
            self.start_button.setText(_('From') + ' ' + self.format_date(self.start_date))
            self.end_button.setText(_('To') + ' ' + self.format_date(self.end_date))
        self.hide_rows()

    def create_toolbar_buttons(self):
        self.period_combo = QComboBox()
        self.start_button = QPushButton('-')
        self.start_button.pressed.connect(self.select_start_date)
        self.start_button.setEnabled(False)
        self.end_button = QPushButton('-')
        self.end_button.pressed.connect(self.select_end_date)
        self.end_button.setEnabled(False)
        self.period_combo.addItems([_('All'), _('Custom')])
        self.period_combo.activated.connect(self.on_combo)

    def get_toolbar_buttons(self):
        return self.period_combo, self.start_button, self.end_button

    def on_hide_toolbar(self):
        self.start_date = None
        self.end_date = None
        self.hide_rows()

    def save_toolbar_state(self, state, config):
        config.set_key('show_toolbar_history', state)

    def select_start_date(self):
        self.start_date = self.select_date(self.start_button)
        self.hide_rows()

    def select_end_date(self):
        self.end_date = self.select_date(self.end_button)
        self.hide_rows()

    def select_date(self, button):
        d = WindowModalDialog(self, _("Select date"))
        d.setMinimumSize(600, 150)
        d.date = None
        vbox = QVBoxLayout()

        def on_date(date):
            d.date = date

        cal = QCalendarWidget()
        cal.setGridVisible(True)
        cal.clicked[QDate].connect(on_date)
        vbox.addWidget(cal)
        vbox.addLayout(Buttons(OkButton(d), CancelButton(d)))
        d.setLayout(vbox)
        if d.exec_():
            if d.date is None:
                return None
            date = d.date.toPyDate()
            button.setText(self.format_date(date))
            return datetime.datetime(date.year, date.month, date.day)

    def show_summary(self):
        fx = self.parent.fx
        show_fiat = fx and fx.is_enabled() and fx.get_history_config()
        if not show_fiat:
            self.parent.show_message(_("Enable fiat exchange rate with history."))
            return
        h = self.wallet.get_detailed_history(
            from_timestamp=time.mktime(self.start_date.timetuple()) if self.start_date else None,
            to_timestamp=time.mktime(self.end_date.timetuple()) if self.end_date else None,
            fx=fx)
        summary = h['summary']
        if not summary:
            self.parent.show_message(_("Nothing to summarize."))
            return
        start = summary['begin']
        end = summary['end']
        flow = summary['flow']
        start_date = start.get('date')
        end_date = end.get('date')
        format_amount = lambda x: self.parent.format_amount(x.value) + ' ' + self.parent.base_unit()
        format_fiat = lambda x: str(x) + ' ' + self.parent.fx.ccy

        d = WindowModalDialog(self, _("Summary"))
        d.setMinimumSize(600, 150)
        vbox = QVBoxLayout()
        msg = messages.to_rtf(messages.MSG_CAPITAL_GAINS)
        vbox.addWidget(WWLabel(msg))
        grid = QGridLayout()
        grid.addWidget(QLabel(_("Begin")), 0, 1)
        grid.addWidget(QLabel(_("End")), 0, 2)
        #
        grid.addWidget(QLabel(_("Date")), 1, 0)
        grid.addWidget(QLabel(self.format_date(start_date)), 1, 1)
        grid.addWidget(QLabel(self.format_date(end_date)), 1, 2)
        #
        grid.addWidget(QLabel(_("RVN balance")), 2, 0)
        grid.addWidget(QLabel(format_amount(start['BTC_balance'].rvn_value)), 2, 1)
        grid.addWidget(QLabel(format_amount(end['BTC_balance'].rvn_value)), 2, 2)
        #
        grid.addWidget(QLabel(_("RVN Fiat price")), 3, 0)
        grid.addWidget(QLabel(format_fiat(start.get('BTC_fiat_price'))), 3, 1)
        grid.addWidget(QLabel(format_fiat(end.get('BTC_fiat_price'))), 3, 2)
        #
        grid.addWidget(QLabel(_("Fiat balance")), 4, 0)
        grid.addWidget(QLabel(format_fiat(start.get('fiat_balance'))), 4, 1)
        grid.addWidget(QLabel(format_fiat(end.get('fiat_balance'))), 4, 2)
        #
        grid.addWidget(QLabel(_("Acquisition price")), 5, 0)
        grid.addWidget(QLabel(format_fiat(start.get('acquisition_price', ''))), 5, 1)
        grid.addWidget(QLabel(format_fiat(end.get('acquisition_price', ''))), 5, 2)
        #
        grid.addWidget(QLabel(_("Unrealized capital gains")), 6, 0)
        grid.addWidget(QLabel(format_fiat(start.get('unrealized_gains', ''))), 6, 1)
        grid.addWidget(QLabel(format_fiat(end.get('unrealized_gains', ''))), 6, 2)
        #
        grid2 = QGridLayout()
        grid2.addWidget(QLabel(_("RVN incoming")), 0, 0)
        grid2.addWidget(QLabel(format_amount(flow['BTC_incoming'].rvn_value)), 0, 1)
        grid2.addWidget(QLabel(_("Fiat incoming")), 1, 0)
        grid2.addWidget(QLabel(format_fiat(flow.get('fiat_incoming'))), 1, 1)
        grid2.addWidget(QLabel(_("RVN outgoing")), 2, 0)
        grid2.addWidget(QLabel(format_amount(flow['BTC_outgoing'].rvn_value)), 2, 1)
        grid2.addWidget(QLabel(_("Fiat outgoing")), 3, 0)
        grid2.addWidget(QLabel(format_fiat(flow.get('fiat_outgoing'))), 3, 1)
        #
        grid2.addWidget(QLabel(_("Realized capital gains")), 4, 0)
        grid2.addWidget(QLabel(format_fiat(flow.get('realized_capital_gains'))), 4, 1)
        vbox.addLayout(grid)
        vbox.addWidget(QLabel(_('Cash flow')))
        vbox.addLayout(grid2)
        vbox.addLayout(Buttons(CloseButton(d)))
        d.setLayout(vbox)
        d.exec_()

    def plot_history_dialog(self):
        if plot_history is None:
            self.parent.show_message(
                _("Can't plot history.") + '\n' +
                _("Perhaps some dependencies are missing...") + " (matplotlib?)")
            return
        try:
            plt = plot_history(list(self.hm.transactions.values()))
            plt.show()
        except NothingToPlotException as e:
            self.parent.show_message(str(e))

    def on_edited(self, idx, edit_key, *, text):
        index = self.model().mapToSource(idx)
        tx_item = index.internalPointer().get_data()  # type: HistoryNodeData
        column = index.column()
        key = get_item_key(tx_item)
        if column == HistoryColumns.DESCRIPTION:
            if self.wallet.set_label(key, text):  # changed
                self.hm.update_label(index)
                self.parent.update_completions()
        elif column == HistoryColumns.FIAT_VALUE:
            self.wallet.set_fiat_value(key, self.parent.fx.ccy, text, self.parent.fx, tx_item.amount.value)
            value = tx_item.amount
            if value is not None:
                self.hm.update_fiat(index)
        else:
            assert False

    def mouseDoubleClickEvent(self, event: QMouseEvent):
        org_idx: QModelIndex = self.indexAt(event.pos())
        idx = self.proxy.mapToSource(org_idx)
        if not idx.isValid():
            # can happen e.g. before list is populated for the first time
            return
<<<<<<< HEAD
        tx_item = self.tx_item_from_proxy_row(idx.row())  # type: HistoryNodeData
        if self.hm.flags(self.model().mapToSource(idx)) & Qt.ItemIsEditable:
=======
        tx_item = idx.internalPointer().get_data()
        if self.hm.flags(idx) & Qt.ItemIsEditable:
>>>>>>> 5bd2524b
            super().mouseDoubleClickEvent(event)
        else:
            if tx_item.lightning:
                if tx_item.type == 'payment':
                    self.parent.show_lightning_transaction(tx_item)
                return
            tx_hash = tx_item.txid
            tx = self.wallet.db.get_transaction(tx_hash)
            if not tx:
                return
            self.show_transaction(tx_item, tx)

    def show_transaction(self, tx_item: HistoryNodeData, tx):
        tx_hash = tx_item.txid
        label = self.wallet.get_label_for_txid(
            tx_hash) or None  # prefer 'None' if not defined (force tx dialog to hide Description field if missing)
        self.parent.show_transaction(tx, tx_desc=label)

    def add_copy_menu(self, menu, idx):
        cc = menu.addMenu(_("Copy"))
        for column in HistoryColumns:
            if self.isColumnHidden(column):
                continue
            column_title = self.hm.headerData(column, Qt.Horizontal, Qt.DisplayRole)
            idx2 = idx.sibling(idx.row(), column)
            column_data = (self.hm.data(idx2, Qt.DisplayRole).value() or '').strip()
            cc.addAction(
                column_title,
                lambda text=column_data, title=column_title:
                self.place_text_on_clipboard(text, title=title))
        return cc

    def create_menu(self, position: QPoint):
        org_idx: QModelIndex = self.indexAt(position)
        idx = self.proxy.mapToSource(org_idx)
        if not idx.isValid():
            # can happen e.g. before list is populated for the first time
            return
        tx_item = idx.internalPointer().get_data()  # type: HistoryNodeData
        if tx_item.lightning and tx_item.type == 'payment':
            menu = QMenu()
            menu.addAction(_("View Payment"), lambda: self.parent.show_lightning_transaction(tx_item))
            cc = self.add_copy_menu(menu, idx)
            cc.addAction(_("Payment Hash"),
                         lambda: self.place_text_on_clipboard(tx_item.payment_hash, title="Payment Hash"))
            cc.addAction(_("Preimage"), lambda: self.place_text_on_clipboard(tx_item.preimage, title="Preimage"))
            key = tx_item.payment_hash
            log = self.wallet.lnworker.logs.get(key)
            if log:
                menu.addAction(_("View log"), lambda: self.parent.invoice_list.show_log(key, log))
            menu.exec_(self.viewport().mapToGlobal(position))
            return
        tx_hash = tx_item.txid
        if tx_item.lightning:
            tx = self.wallet.lnworker.lnwatcher.db.get_transaction(tx_hash)
        else:
            tx = self.wallet.db.get_transaction(tx_hash)
        if not tx:
            return
        tx_URL = block_explorer_URL(self.config, 'tx', tx_hash)
        tx_details = self.wallet.get_tx_info(tx)
        is_unconfirmed = tx_details.tx_mined_status.height <= 0
        menu = QMenu()
        if tx_details.can_remove:
            menu.addAction(_("Remove"), lambda: self.remove_local_tx(tx_hash))
        cc = self.add_copy_menu(menu, idx)
        cc.addAction(_("Transaction ID"), lambda: self.place_text_on_clipboard(tx_hash, title="TXID"))
        for c in self.editable_columns:
            if self.isColumnHidden(c): continue
            label = self.hm.headerData(c, Qt.Horizontal, Qt.DisplayRole)
            # TODO use siblingAtColumn when min Qt version is >=5.11
            persistent = QPersistentModelIndex(org_idx.sibling(org_idx.row(), c))
            menu.addAction(_("Edit {}").format(label), lambda p=persistent: self.edit(QModelIndex(p)))
        menu.addAction(_("View Transaction"), lambda: self.show_transaction(tx_item, tx))
        channel_id = tx_item.channel_id
        if channel_id:
            menu.addAction(_("View Channel"), lambda: self.parent.show_channel(bytes.fromhex(channel_id)))
        if is_unconfirmed and tx:
            if tx_details.can_bump:
                menu.addAction(_("Increase fee"), lambda: self.parent.bump_fee_dialog(tx))
            else:
                if tx_details.can_cpfp:
                    pass
                    #menu.addAction(_("Child pays for parent"), lambda: self.parent.cpfp_dialog(tx))
            if tx_details.can_dscancel:
                menu.addAction(_("Cancel (double-spend)"), lambda: self.parent.dscancel_dialog(tx))
        invoices = self.wallet.get_relevant_invoices_for_tx(tx)
        if len(invoices) == 1:
            menu.addAction(_("View invoice"), lambda inv=invoices[0]: self.parent.show_onchain_invoice(inv))
        elif len(invoices) > 1:
            menu_invs = menu.addMenu(_("Related invoices"))
            for inv in invoices:
                menu_invs.addAction(_("View invoice"), lambda inv=inv: self.parent.show_onchain_invoice(inv))
        if tx_URL:
            menu.addAction(_("View on block explorer"), lambda: webopen(tx_URL))
        menu.exec_(self.viewport().mapToGlobal(position))

    def remove_local_tx(self, tx_hash: str):
        num_child_txs = len(self.wallet.get_depending_transactions(tx_hash))
        question = _("Are you sure you want to remove this transaction?")
        if num_child_txs > 0:
            question = (_("Are you sure you want to remove this transaction and {} child transactions?")
                        .format(num_child_txs))
        if not self.parent.question(msg=question,
                                    title=_("Please confirm")):
            return
        self.wallet.remove_transaction(tx_hash)
        self.wallet.save_db()
        # need to update at least: history_list, utxo_list, address_list
        self.parent.need_update.set()

    def onFileAdded(self, fn):
        try:
            with open(fn) as f:
                tx = self.parent.tx_from_text(f.read())
        except IOError as e:
            self.parent.show_error(e)
            return
        if not tx:
            return
        self.parent.save_transaction_into_wallet(tx)

    def export_history_dialog(self):
        d = WindowModalDialog(self, _('Export History'))
        d.setMinimumSize(400, 200)
        vbox = QVBoxLayout(d)
        defaultname = os.path.expanduser('~/electrum-ravencoin-history.csv')
        select_msg = _('Select file to export your wallet transactions to')
        hbox, filename_e, csv_button = filename_field(self, self.config, defaultname, select_msg)
        vbox.addLayout(hbox)
        vbox.addStretch(1)
        hbox = Buttons(CancelButton(d), OkButton(d, _('Export')))
        vbox.addLayout(hbox)
        # run_hook('export_history_dialog', self, hbox)
        self.update()
        if not d.exec_():
            return
        filename = filename_e.text()
        if not filename:
            return
        try:
            self.do_export_history(filename, csv_button.isChecked())
        except (IOError, os.error) as reason:
            export_error_label = _("Electrum was unable to produce a transaction export.")
            self.parent.show_critical(export_error_label + "\n" + str(reason), title=_("Unable to export history"))
            return
        self.parent.show_message(_("Your wallet history has been successfully exported."))

    def do_export_history(self, file_name, is_csv):
        hist = self.wallet.get_detailed_history(fx=self.parent.fx)
        txns = hist['transactions']
        lines = []
        if is_csv:
            for item in txns:
                rvn_value = item['bc_value']
                val = rvn_value.rvn_value

                if val != 0:
                    lines.append([item['txid'],
                                  item.get('label', ''),
                                  item['confirmations'],
                                  val,
                                  '',
                                  item.get('fiat_value', ''),
                                  item.get('fee', ''),
                                  item.get('fiat_fee', ''),
                                  item['date']])

                assets = rvn_value.assets
                for asset, val in assets.items():
                    lines.append([item['txid'],
                                  item.get('label', ''),
                                  item['confirmations'],
                                  val,
                                  asset,
                                  '',
                                  '',
                                  '',
                                  item['date']])

        with open(file_name, "w+", encoding='utf-8') as f:
            if is_csv:
                import csv
                transaction = csv.writer(f, lineterminator='\n')
                transaction.writerow(["transaction_hash",
                                      "label",
                                      "confirmations",
                                      "value",
                                      "asset",
                                      "fiat_value",
                                      "fee",
                                      "fiat_fee",
                                      "timestamp"])
                for line in lines:
                    transaction.writerow(line)
            else:
                from electrum.util import json_encode
                f.write(json_encode(txns))

    def get_text_from_coordinate(self, row, col):
        return self.get_role_data_from_coordinate(row, col, role=Qt.DisplayRole)

    def get_role_data_from_coordinate(self, row, col, *, role):
        idx = self.model().mapToSource(self.model().index(row, col))
        return self.hm.data(idx, role).value()<|MERGE_RESOLUTION|>--- conflicted
+++ resolved
@@ -565,11 +565,7 @@
             HistoryColumns.TXID: 'TXID',
         }[section]
 
-<<<<<<< HEAD
-    def flags(self, idx):
-=======
     def flags(self, idx: QModelIndex) -> int:
->>>>>>> 5bd2524b
         extra_flags = Qt.NoItemFlags  # type: Qt.ItemFlag
         if idx.column() in self.view.editable_columns:
             extra_flags |= Qt.ItemIsEditable
@@ -959,13 +955,8 @@
         if not idx.isValid():
             # can happen e.g. before list is populated for the first time
             return
-<<<<<<< HEAD
-        tx_item = self.tx_item_from_proxy_row(idx.row())  # type: HistoryNodeData
-        if self.hm.flags(self.model().mapToSource(idx)) & Qt.ItemIsEditable:
-=======
         tx_item = idx.internalPointer().get_data()
         if self.hm.flags(idx) & Qt.ItemIsEditable:
->>>>>>> 5bd2524b
             super().mouseDoubleClickEvent(event)
         else:
             if tx_item.lightning:
