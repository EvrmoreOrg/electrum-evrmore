--- conflicted
+++ resolved
@@ -66,15 +66,11 @@
                            InvalidBitcoinURI, maybe_extract_bolt11_invoice, NotEnoughFunds,
                            NoDynamicFeeEstimates,
                            AddTransactionException, BITCOIN_BIP21_URI_SCHEME,
-                           InvoiceError, parse_max_spend, RavenValue)
+                           InvoiceError, RavenValue)
 from electrum.invoices import PR_DEFAULT_EXPIRATION_WHEN_CREATING, Invoice
 from electrum.invoices import PR_PAID, PR_UNPAID, PR_FAILED, pr_expiration_values, Invoice
 from electrum.transaction import (Transaction, PartialTxInput, SIGHASH,
-<<<<<<< HEAD
-                                  PartialTransaction, PartialTxOutput, script_GetOp, TxOutpoint)
-=======
-                                  PartialTransaction, PartialTxOutput, RavenValue, TxOutpoint)
->>>>>>> e101707d
+                                  PartialTransaction, PartialTxOutput, TxOutpoint)
 from electrum.wallet import (Multisig_Wallet, CannotBumpFee, Abstract_Wallet,
                              sweep_preparations, InternalAddressCorruption,
                              CannotDoubleSpendTx, CannotCPFP)
@@ -1327,39 +1323,32 @@
         self.receive_address_help = WWLabel('')
         self.receive_address_help.setVisible(False)
         self.receive_URI_e = ButtonsTextEdit()
-<<<<<<< HEAD
         #self.receive_lightning_e = ButtonsTextEdit()
-        #self.receive_lightning_help = WWLabel('')
+
+        #self.receive_lightning_help_text = WWLabel('')
+        #self.receive_rebalance_button = QPushButton('Rebalance')
+        #self.receive_rebalance_button.suggestion = None
+        #def on_receive_rebalance():
+        #    if self.receive_rebalance_button.suggestion:
+        #        chan1, chan2, delta = self.receive_rebalance_button.suggestion
+        #        self.rebalance_dialog(chan1, chan2, amount_sat=delta)
+        #self.receive_rebalance_button.clicked.connect(on_receive_rebalance)
+        #self.receive_swap_button = QPushButton('Swap')
+        #self.receive_swap_button.suggestion = None
+        #def on_receive_swap():
+        #    if self.receive_swap_button.suggestion:
+        #        chan, swap_recv_amount_sat = self.receive_swap_button.suggestion
+        #        self.run_swap_dialog(is_reverse=True, recv_amount_sat=swap_recv_amount_sat, channels=[chan])
+        #self.receive_swap_button.clicked.connect(on_receive_swap)
+        #buttons = QHBoxLayout()
+        #buttons.addWidget(self.receive_rebalance_button)
+        #buttons.addWidget(self.receive_swap_button)
+        #vbox = QVBoxLayout()
+        #vbox.addWidget(self.receive_lightning_help_text)
+        #vbox.addLayout(buttons)
+        #self.receive_lightning_help = QWidget()
         #self.receive_lightning_help.setVisible(False)
-        #self.receive_URI_e.setFocusPolicy(Qt.ClickFocus)
-=======
-        self.receive_lightning_e = ButtonsTextEdit()
-
-        self.receive_lightning_help_text = WWLabel('')
-        self.receive_rebalance_button = QPushButton('Rebalance')
-        self.receive_rebalance_button.suggestion = None
-        def on_receive_rebalance():
-            if self.receive_rebalance_button.suggestion:
-                chan1, chan2, delta = self.receive_rebalance_button.suggestion
-                self.rebalance_dialog(chan1, chan2, amount_sat=delta)
-        self.receive_rebalance_button.clicked.connect(on_receive_rebalance)
-        self.receive_swap_button = QPushButton('Swap')
-        self.receive_swap_button.suggestion = None
-        def on_receive_swap():
-            if self.receive_swap_button.suggestion:
-                chan, swap_recv_amount_sat = self.receive_swap_button.suggestion
-                self.run_swap_dialog(is_reverse=True, recv_amount_sat=swap_recv_amount_sat, channels=[chan])
-        self.receive_swap_button.clicked.connect(on_receive_swap)
-        buttons = QHBoxLayout()
-        buttons.addWidget(self.receive_rebalance_button)
-        buttons.addWidget(self.receive_swap_button)
-        vbox = QVBoxLayout()
-        vbox.addWidget(self.receive_lightning_help_text)
-        vbox.addLayout(buttons)
-        self.receive_lightning_help = QWidget()
-        self.receive_lightning_help.setVisible(False)
-        self.receive_lightning_help.setLayout(vbox)
->>>>>>> e101707d
+        #self.receive_lightning_help.setLayout(vbox)
 
         fixedSize = 200
         for e in [self.receive_address_e, self.receive_URI_e, ]:#self.receive_lightning_e]:
@@ -1472,12 +1461,8 @@
         else:
             ln_help = ''
 
-<<<<<<< HEAD
+        #icon_name = "lightning.png" if lnaddr else "lightning_disconnected.png"
         #self.receive_tabs.setTabIcon(2, read_QIcon(icon_name))
-=======
-        icon_name = "lightning.png" if lnaddr else "lightning_disconnected.png"
-        self.receive_tabs.setTabIcon(2, read_QIcon(icon_name))
->>>>>>> e101707d
         # encode lightning invoices as uppercase so QR encoding can use
         # alphanumeric mode; resulting in smaller QR codes
         lnaddr_qr = lnaddr.upper()
@@ -1487,15 +1472,9 @@
         self.receive_address_help.setText(address_help)
         self.receive_URI_e.setText(URI)
         self.receive_URI_qr.setData(URI)
-<<<<<<< HEAD
         #self.receive_lightning_e.setText(lnaddr)  # TODO maybe prepend "lightning:" ??
-        #self.receive_lightning_help.setText(ln_help)
+        #self.receive_lightning_help_text.setText(ln_help)
         #self.receive_lightning_qr.setData(lnaddr_qr)
-=======
-        self.receive_lightning_e.setText(lnaddr)  # TODO maybe prepend "lightning:" ??
-        self.receive_lightning_help_text.setText(ln_help)
-        self.receive_lightning_qr.setData(lnaddr_qr)
->>>>>>> e101707d
         # macOS hack (similar to #4777)
         #self.receive_lightning_e.repaint()
         self.receive_URI_e.repaint()
@@ -3296,21 +3275,6 @@
             ok, encrypt_file = d.run()
             if not ok:
                 return
-<<<<<<< HEAD
-            try:
-                hw_dev_pw = self.wallet.keystore.get_password_for_storage_encryption()
-            except UserCancelled:
-                return
-            except ValueError:
-                self.show_error('No hardware device connected')
-                return
-            except BaseException as e:
-                self.logger.exception('')
-                self.show_error(repr(e))
-                return
-            old_password = hw_dev_pw if self.wallet.has_password() else None
-            new_password = hw_dev_pw if encrypt_file else None
-=======
 
             def on_password(hw_dev_pw):
                 old_password = hw_dev_pw if self.wallet.has_password() else None
@@ -3321,7 +3285,6 @@
             self.thread.add(
                 self.wallet.keystore.get_password_for_storage_encryption,
                 on_success=on_password)
->>>>>>> e101707d
         else:
             from .password_dialog import ChangePasswordDialogForSW
             d = ChangePasswordDialogForSW(self, self.wallet)
