--- conflicted
+++ resolved
@@ -79,12 +79,8 @@
 from electrum.simple_config import SimpleConfig
 from electrum.logging import Logger
 from electrum.lnutil import ln_dummy_address, extract_nodeid, ConnStringFormatError
-<<<<<<< HEAD
 from electrum.lnaddr import lndecode, LnDecodeException
 from .asset_workspace import AssetCreateWorkspace, AssetReissueWorkspace
-=======
-from electrum.lnaddr import lndecode, LnInvoiceException
->>>>>>> e9f08ef6
 
 from .exception_window import Exception_Hook
 from .amountedit import AmountEdit, RVNAmountEdit, FreezableLineEdit, FeerateEdit, PayToAmountEdit, SizedFreezableLineEdit
@@ -2389,10 +2385,8 @@
         self.message_e.setText(description)
         if lnaddr.get_amount_sat() is not None:
             self.amount_e.setAmount(lnaddr.get_amount_sat())
-<<<<<<< HEAD
+
         # self.amount_e.textEdited.emit("")
-=======
->>>>>>> e9f08ef6
         self.set_onchain(False)
 
     def set_onchain(self, b):
@@ -2426,8 +2420,6 @@
         if amount:
             self.amount_e.setAmount(amount)
 
-<<<<<<< HEAD
-=======
     def pay_to_URI(self, text: str):
         if not text:
             return
@@ -2441,7 +2433,6 @@
         self.amount_e.textEdited.emit("")
         self.show_send_tab()
 
->>>>>>> e9f08ef6
     def do_clear(self):
         self.max_button.setChecked(False)
         self.payment_request = None
