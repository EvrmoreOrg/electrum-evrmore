--- conflicted
+++ resolved
@@ -354,33 +354,11 @@
             self._update_check_thread.checked.connect(on_version_received)
             self._update_check_thread.start()
 
-<<<<<<< HEAD
-        self._dev_notification_thread = None
-        if config.get('get_dev_notifications', True):
-            self._dev_notification_thread = UpdateDevMessagesThread(self)
-            self._dev_notification_thread.start()
-
-
-    def setup_exception_hook(self):
-        Exception_Hook.maybe_setup(config=self.config,
-                                   wallet=self.wallet)
-
-
-    def run_coroutine_from_thread(self, coro, on_result=None, *, is_swap=False):
-        def task():
-            try:
-                f = asyncio.run_coroutine_threadsafe(coro, self.network.asyncio_loop)
-                if is_swap:
-                    self.current_swap_coro = f
-                r = f.result()
-                if on_result:
-                    on_result(r)
-            except Exception as e:
-                self.logger.exception("exception in coro scheduled via window.wallet")
-                self.show_error_signal.emit(str(e))
-
-        self.wallet.thread.add(task)
-=======
+            self._dev_notification_thread = None
+            if config.get('get_dev_notifications', True):
+                self._dev_notification_thread = UpdateDevMessagesThread(self)
+                self._dev_notification_thread.start()
+
     def run_coroutine_from_thread(self, coro, on_result=None):
         if self._cleaned_up:
             self.logger.warning(f"stopping or already stopped but run_coroutine_from_thread was called.")
@@ -399,7 +377,6 @@
 
         fut = asyncio.run_coroutine_threadsafe(wrapper(), self.network.asyncio_loop)
         self._coroutines_scheduled.add(fut)
->>>>>>> 5bd2524b
 
     def on_fx_history(self):
         self.history_model.refresh('fx_history')
@@ -641,17 +618,7 @@
 
     @classmethod
     def get_app_name_and_version_str(cls) -> str:
-        name = "Electrum Ravencoin Testnet" if constants.net.TESTNET else "Electrum Ravencoin"
-        return f"{name} {ELECTRUM_VERSION}"
-
-<<<<<<< HEAD
-    def watching_only_changed(self):
-        name_and_version = self.get_app_name_and_version_str()
-        title = f"{name_and_version}  -  {self.wallet.basename()}"    
-=======
-    @classmethod
-    def get_app_name_and_version_str(cls) -> str:
-        name = "Electrum"
+        name = "Electrum Ravencoin"
         if constants.net.TESTNET:
             name += " " + constants.net.NET_NAME.capitalize()
         return f"{name} {ELECTRUM_VERSION}"
@@ -659,7 +626,6 @@
     def watching_only_changed(self):
         name_and_version = self.get_app_name_and_version_str()
         title = f"{name_and_version}  -  {self.wallet.basename()}"
->>>>>>> 5bd2524b
         extra = [self.wallet.db.get('wallet_type', '?')]
         if self.wallet.is_watching_only():
             extra.append(_('watching only'))
@@ -1036,12 +1002,9 @@
                 self.tray.showMessage("Electrum", message, QSystemTrayIcon.Information, 20000)
 
     def timer_actions(self):
-<<<<<<< HEAD
-=======
         # refresh invoices and requests because they show ETA
         self.request_list.refresh_all()
         self.invoice_list.refresh_all()
->>>>>>> 5bd2524b
         # Note this runs in the GUI thread
         if self.need_update.is_set():
             self.need_update.clear()
@@ -1131,12 +1094,9 @@
         network_text = ""
         balance_text = ""
 
-<<<<<<< HEAD
         status_text = ''
         local_height = self.network.get_local_height()
         server_height = self.network.get_server_height()
-=======
->>>>>>> 5bd2524b
         if self.network is None:
             network_text = _("Offline")
             icon = read_QIcon("status_disconnected.png")
@@ -1147,7 +1107,6 @@
             # Server height can be 0 after switching to a new server
             # until we get a headers subscription request response.
             # Display the synchronizing message in that case.
-<<<<<<< HEAD
 
             if self.header_tracker:
                 if server_height < local_height + 100:
@@ -1160,10 +1119,7 @@
                 else:
                     self.header_tracker.calculate_stats(local_height, server_height)
 
-            if not self.wallet.up_to_date or server_height == 0:
-=======
             if not self.wallet.is_up_to_date() or server_height == 0:
->>>>>>> 5bd2524b
                 num_sent, num_answered = self.wallet.get_history_sync_state_details()
                 network_text = ("{} ({}/{})"
                                 .format(_("Synchronizing..."), num_answered, num_sent))
@@ -1171,18 +1127,11 @@
 
             elif server_lag > 1:
                 network_text = _("Server is lagging ({} blocks)").format(server_lag)
-<<<<<<< HEAD
                 icon = read_QIcon("status_lagging%s.png" % fork_str)
             else:
                 network_text = _("Connected")
                 c, u, x = self.wallet.get_balance()
                 c, u, x = c.rvn_value, u.rvn_value, x.rvn_value
-=======
-                icon = read_QIcon("status_lagging%s.png"%fork_str)
-            else:
-                network_text = _("Connected")
-                c, u, x = self.wallet.get_balance()
->>>>>>> 5bd2524b
                 balance_text =  _("Balance") + ": %s "%(self.format_amount_and_units(c))
                 if u:
                     balance_text +=  " [%s unconfirmed]"%(self.format_amount(u, is_diff=True).strip())
@@ -1194,11 +1143,7 @@
                 # append fiat balance and price
                 if self.fx.is_enabled():
                     balance_text += self.fx.get_fiat_status_text(c + u + x,
-<<<<<<< HEAD
-                                                         self.base_unit(), self.get_decimal_point()) or ''
-=======
                         self.base_unit(), self.get_decimal_point()) or ''
->>>>>>> 5bd2524b
                 if not self.network.proxy:
                     icon = read_QIcon("status_connected%s.png" % fork_str)
                 else:
@@ -1236,24 +1181,13 @@
         self.asset_list.update()
         self.utxo_list.update()
         self.contact_list.update()
-<<<<<<< HEAD
-        self.invoice_list.update()
-        # self.channels_list.update_rows.emit(wallet)
-=======
-        self.channels_list.update_rows.emit(wallet)
->>>>>>> 5bd2524b
+        #self.channels_list.update_rows.emit(wallet)
         self.update_completions()
         self.refresh_send_tab()
         if self.wallet.wallet_type not in ('imported, xpub'):
             self.create_workspace.refresh_owners()
             self.reissue_workspace.refresh_owners()
 
-<<<<<<< HEAD
-    # def create_channels_tab(self):
-    #     self.channels_list = ChannelsList(self)
-    #     t = self.channels_list.get_toolbar()
-    #     return self.create_list_tab(self.channels_list, t)
-=======
     def refresh_tabs(self, wallet=None):
         self.history_model.refresh('refresh_tabs')
         self.request_list.refresh_all()
@@ -1261,13 +1195,12 @@
         self.address_list.refresh_all()
         self.utxo_list.refresh_all()
         self.contact_list.refresh_all()
-        self.channels_list.update_rows.emit(self.wallet)
-
-    def create_channels_tab(self):
-        self.channels_list = ChannelsList(self)
-        t = self.channels_list.get_toolbar()
-        return self.create_list_tab(self.channels_list, t)
->>>>>>> 5bd2524b
+        #self.channels_list.update_rows.emit(self.wallet)
+
+    #def create_channels_tab(self):
+    #    self.channels_list = ChannelsList(self)
+    #    t = self.channels_list.get_toolbar()
+    #    return self.create_list_tab(self.channels_list, t)
 
     def create_history_tab(self):
         self.history_model = HistoryModel(self)
@@ -1635,22 +1568,16 @@
 
         self.payto_e = PayToEdit(self)
         self.payto_e.addPasteButton(self.app)
-<<<<<<< HEAD
-        msg = _('Recipient of the funds.') + '\n\n' \
-              + _(
-            'You may enter a Ravencoin address, a label from your list of contacts (a list of completions will be proposed), or an alias (email-like address that forwards to a Ravencoin address)')
-=======
         msg = (_("Recipient of the funds.") + "\n\n"
-               + _("You may enter a Bitcoin address, a label from your list of contacts "
+               + _("You may enter a Ravencoin address, a label from your list of contacts "
                    "(a list of completions will be proposed), "
                    "or an alias (email-like address that forwards to a Bitcoin address)") + ". "
-               + _("Lightning invoices are also supported.") + "\n\n"
+               #+ _("Lightning invoices are also supported.") + "\n\n"
                + _("You can also pay to many outputs in a single transaction, "
                    "specifying one output per line.") + "\n" + _("Format: address, amount") + "\n"
                + _("To set the amount to 'max', use the '!' special character.") + "\n"
                + _("Integers weights can also be used in conjunction with '!', "
                    "e.g. set one amount to '2!' and another to '3!' to split your coins 40-60."))
->>>>>>> 5bd2524b
         payto_label = HelpLabel(_('Pay to'), msg)
         grid.addWidget(payto_label, 1, 0)
         grid.addWidget(self.payto_e, 1, 1, 1, -1)
@@ -1668,7 +1595,6 @@
         self.message_e = SizedFreezableLineEdit(width=700)
         grid.addWidget(self.message_e, 2, 1, 1, -1)
 
-<<<<<<< HEAD
         vis = self.config.get('enable_op_return_messages', False)
         self.pubkey_e = FreezableLineEdit()
         self.pubkey_e.setMaxLength(40)  # Maximum length of an OP_RETURN message is 40. 1 byte for message length
@@ -1689,13 +1615,6 @@
                + _('The amount will be displayed in red if you do not have enough funds in your wallet.') + ' '
                + _('Note that if you have frozen some of your addresses, the available funds will be lower than your total balance.'))
 
-=======
-        msg = (_('The amount to be received by the recipient.') + ' '
-               + _('Fees are paid by the sender.') + '\n\n'
-               + _('The amount will be displayed in red if you do not have enough funds in your wallet.') + ' '
-               + _('Note that if you have frozen some of your addresses, the available funds will be lower than your total balance.') + '\n\n'
-               + _('Keyboard shortcut: type "!" to send all your coins.'))
->>>>>>> 5bd2524b
         amount_label = HelpLabel(_('Amount'), msg)
         grid.addWidget(amount_label, 4, 0)
         grid.addWidget(self.amount_e, 4, 1)
@@ -2366,18 +2285,8 @@
         if not self.question(msg):
             return
         self.save_pending_invoice()
-<<<<<<< HEAD
-
-        def task():
-            coro = self.wallet.lnworker.pay_invoice(invoice, amount_msat=amount_msat, attempts=LN_NUM_PAYMENT_ATTEMPTS)
-            fut = asyncio.run_coroutine_threadsafe(coro, self.network.asyncio_loop)
-            return fut.result()
-
-        self.wallet.thread.add(task)
-=======
         coro = self.wallet.lnworker.pay_invoice(invoice, amount_msat=amount_msat, attempts=LN_NUM_PAYMENT_ATTEMPTS)
         self.run_coroutine_from_thread(coro)
->>>>>>> 5bd2524b
 
     def on_request_status(self, wallet, key, status):
         if wallet != self.wallet:
@@ -2545,7 +2454,6 @@
             outputs=outputs,
             inputs=mandatory_inputs,
             fee=fee_est,
-<<<<<<< HEAD
             is_sweep=is_sweep,
             coinbase_outputs=coinbase_outputs,
             change_addr=change_addr,
@@ -2556,14 +2464,6 @@
             sum([RavenValue(0, {x.asset: x.value}) if x.asset else RavenValue(x.value) for x in outputs +
                  (coinbase_outputs if coinbase_outputs else [])], RavenValue())
 
-=======
-            is_sweep=is_sweep)
-        output_values = [x.value for x in outputs]
-        if any(parse_max_spend(outval) for outval in output_values):
-            output_value = '!'
-        else:
-            output_value = sum(output_values)
->>>>>>> 5bd2524b
         conf_dlg = ConfirmTxDialog(window=self, make_tx=make_tx, output_value=output_value, is_sweep=is_sweep)
         if conf_dlg.not_enough_funds:
             # Check if we had enough funds excluding fees,
@@ -3355,11 +3255,7 @@
             ks_type = str(keystore_types[0]) if keystore_types else _('No keystore')
             grid.addWidget(WWLabel(ks_type), 4, 1)
         # lightning
-<<<<<<< HEAD
-        grid.addWidget(WWLabel(_('Lightning') + ':'), 5, 0)        
-=======
         grid.addWidget(WWLabel(_('Lightning') + ':'), 5, 0)
->>>>>>> 5bd2524b
         from .util import IconLabel
         if self.wallet.has_lightning():
             if self.wallet.lnworker.has_deterministic_node_id():
@@ -3396,12 +3292,7 @@
                 grid.addWidget(button, 5, 3)
             else:
                 grid.addWidget(WWLabel(_("Not available for this wallet.")), 5, 1)
-<<<<<<< HEAD
-                grid.addWidget(HelpButton(_("Lightning is currently restricted to HD wallets with p2wpkh addresses.")),
-                               5, 2)
-=======
                 grid.addWidget(HelpButton(_("Lightning is currently restricted to HD wallets with p2wpkh addresses.")), 5, 2)
->>>>>>> 5bd2524b
         vbox.addLayout(grid)
 
         labels_clayout = None
@@ -4278,18 +4169,6 @@
             return
         d = WindowModalDialog(self, _('Child Pays for Parent'))
         vbox = QVBoxLayout(d)
-<<<<<<< HEAD
-        msg = (_(
-            "A CPFP is a transaction that sends an unconfirmed output back to "
-            "yourself, with a high fee. The goal is to have miners confirm "
-            "the parent transaction in order to get the fee attached to the "
-            "child transaction."))
-        vbox.addWidget(WWLabel(msg))
-        msg2 = (_("The proposed fee is computed using your "
-                "fee/kB settings, applied to the total size of both child and "
-                "parent transactions. After you broadcast a CPFP transaction, "
-                "it is normal to see a new unconfirmed transaction in your history."))
-=======
         msg = _(
             "A CPFP is a transaction that sends an unconfirmed output back to "
             "yourself, with a high fee. The goal is to have miners confirm "
@@ -4300,7 +4179,6 @@
             "fee/kB settings, applied to the total size of both child and "
             "parent transactions. After you broadcast a CPFP transaction, "
             "it is normal to see a new unconfirmed transaction in your history.")
->>>>>>> 5bd2524b
         vbox.addWidget(WWLabel(msg2))
         grid = QGridLayout()
         grid.addWidget(QLabel(_('Total size') + ':'), 0, 0)
