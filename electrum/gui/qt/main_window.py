--- conflicted
+++ resolved
@@ -38,18 +38,6 @@
 from typing import Optional, TYPE_CHECKING, Sequence, List, Union, Dict, Set
 import concurrent.futures
 
-<<<<<<< HEAD
-from PyQt5.QtGui import QPixmap, QKeySequence, QIcon, QCursor, QFont, QRegExpValidator
-from PyQt5.QtCore import Qt, QRect, QStringListModel, QSize, pyqtSignal, QPoint
-from PyQt5.QtCore import QTimer, QRegExp
-from PyQt5.QtWidgets import (QMessageBox, QComboBox, QSystemTrayIcon, QTabWidget,
-                             QMenuBar, QFileDialog, QCheckBox, QLabel,
-                             QVBoxLayout, QGridLayout, QLineEdit,
-                             QHBoxLayout, QPushButton, QScrollArea, QTextEdit,
-                             QShortcut, QMainWindow, QCompleter, QInputDialog,
-                             QWidget, QSizePolicy, QStatusBar, QToolTip, QDialog,
-                             QMenu, QAction, QStackedWidget, QToolButton, )
-=======
 from PyQt5.QtGui import QPixmap, QKeySequence, QIcon, QCursor, QFont
 from PyQt5.QtCore import Qt, QRect, QStringListModel, QSize, pyqtSignal
 from PyQt5.QtWidgets import (QMessageBox, QSystemTrayIcon, QTabWidget,
@@ -59,7 +47,6 @@
                              QShortcut, QMainWindow, QInputDialog,
                              QWidget, QSizePolicy, QStatusBar, QToolTip,
                              QMenu, QAction, QStackedWidget, QToolButton)
->>>>>>> ed65f335
 
 import electrum
 from electrum.blockchain import DGW_PASTBLOCKS, hash_header
@@ -69,28 +56,16 @@
 from electrum.ravencoin import COIN, is_address, base_decode, TOTAL_COIN_SUPPLY_LIMIT_IN_BTC, address_to_scripthash
 from electrum.plugin import run_hook, BasePlugin
 from electrum.i18n import _
-from electrum.util import (format_time, get_asyncio_loop,
+from electrum.util import (RavenValue, format_time, get_asyncio_loop,
                            UserCancelled, profiler,
                            bh2u, bfh, InvalidPassword,
                            UserFacingException,
                            get_new_wallet_name, send_exception_to_crash_reporter,
-<<<<<<< HEAD
-                           InvalidBitcoinURI, maybe_extract_bolt11_invoice, NotEnoughFunds,
-                           NoDynamicFeeEstimates,
-                           AddTransactionException, BITCOIN_BIP21_URI_SCHEME,
-                           InvoiceError, RavenValue)
-from electrum.invoices import PR_DEFAULT_EXPIRATION_WHEN_CREATING, Invoice
-from electrum.invoices import PR_PAID, PR_UNPAID, PR_FAILED, pr_expiration_values, Invoice
-from electrum.transaction import (Transaction, PartialTxInput, SIGHASH,
-                                  PartialTransaction, PartialTxOutput, TxOutpoint)
-from electrum.wallet import (Multisig_Wallet, CannotBumpFee, Abstract_Wallet,
-=======
                            AddTransactionException, BITCOIN_BIP21_URI_SCHEME)
 from electrum.invoices import PR_PAID, Invoice
 from electrum.transaction import (Transaction, PartialTxInput,
                                   PartialTransaction, PartialTxOutput)
 from electrum.wallet import (Multisig_Wallet, Abstract_Wallet,
->>>>>>> ed65f335
                              sweep_preparations, InternalAddressCorruption,
                              CannotCPFP)
 from electrum.version import ELECTRUM_VERSION
@@ -99,21 +74,13 @@
 from electrum.simple_config import SimpleConfig
 from electrum.logging import Logger
 from electrum.lnutil import ln_dummy_address, extract_nodeid, ConnStringFormatError
-<<<<<<< HEAD
-from electrum.lnaddr import lndecode, LnDecodeException, LnInvoiceException
+from electrum.lnaddr import lndecode
+
 from .asset_workspace import AssetCreateWorkspace, AssetReissueWorkspace
-
-from .exception_window import Exception_Hook
-from .amountedit import AmountEdit, RVNAmountEdit, FreezableLineEdit, FeerateEdit, PayToAmountEdit, SizedFreezableLineEdit
-from .messages_list import UpdateDevMessagesThread
-from .qrcodewidget import QRCodeWidget, QRDialog
-=======
-from electrum.lnaddr import lndecode
 
 from .exception_window import Exception_Hook
 from .amountedit import BTCAmountEdit
 from .qrcodewidget import QRDialog
->>>>>>> ed65f335
 from .qrtextedit import ShowQRTextEdit, ScanQRTextEdit, ScanShowQRTextEdit
 from .transaction_dialog import show_transaction
 from .fee_slider import FeeSlider, FeeComboBox
@@ -125,12 +92,8 @@
                    filename_field, address_field, char_width_in_lineedit, webopen,
                    TRANSACTION_FILE_EXTENSION_FILTER_ANY, MONOSPACE_FONT,
                    getOpenFileName, getSaveFileName, BlockingWaitingDialog)
-<<<<<<< HEAD
-from .util import ButtonsTextEdit, ButtonsLineEdit, ComplexLineEdit
-=======
 from .util import ButtonsLineEdit
 from .util import QtEventListener, qt_event_listener, event_listener
->>>>>>> ed65f335
 from .installwizard import WIF_HELP_TEXT
 from .history_list import HistoryList, HistoryModel
 from .update_checker import UpdateCheck, UpdateCheckThread
@@ -200,23 +163,11 @@
     return request_password
 
 
-<<<<<<< HEAD
-class ElectrumWindow(QMainWindow, MessageBoxMixin, Logger):
-    payment_request_ok_signal = pyqtSignal()
-    payment_request_error_signal = pyqtSignal()
-    network_signal = pyqtSignal(str, object)
-    #ln_payment_attempt_signal = pyqtSignal(str)
+class ElectrumWindow(QMainWindow, MessageBoxMixin, Logger, QtEventListener):
+
     computing_privkeys_signal = pyqtSignal()
     show_privkeys_signal = pyqtSignal()
     show_error_signal = pyqtSignal(str)
-    payment_request: Optional[paymentrequest.PaymentRequest]
-=======
-class ElectrumWindow(QMainWindow, MessageBoxMixin, Logger, QtEventListener):
-
-    computing_privkeys_signal = pyqtSignal()
-    show_privkeys_signal = pyqtSignal()
-    show_error_signal = pyqtSignal(str)
->>>>>>> ed65f335
 
     def __init__(self, gui_object: 'ElectrumGui', wallet: Abstract_Wallet):
         QMainWindow.__init__(self)
@@ -344,27 +295,9 @@
         self.history_list.setFocus()
 
         # network callbacks
-<<<<<<< HEAD
-        if self.network:
-            self.network_signal.connect(self.on_network_qt)
-            interests = ['wallet_updated', 'network_updated', 'blockchain_updated',
-                         'new_transaction', 'status',
-                         'banner', 'verified', 'fee', 'fee_histogram', 'on_quotes',
-                         'on_history', 'channel', 'channels_updated',
-                         'payment_failed', 'payment_succeeded',
-                         'invoice_status', 'request_status', 'ln_gossip_sync_progress',
-                         'cert_mismatch', 'gossip_db_loaded', 'asset_meta']
-            # To avoid leaking references to "self" that prevent the
-            # window from being GC-ed when closed, callbacks should be
-            # methods of this class only, and specifically not be
-            # partials, lambdas or methods of subobjects.  Hence...
-            util.register_callback(self.on_network, interests)
-            # set initial message
-=======
         self.register_callbacks()
         # banner may already be there
         if self.network and self.network.banner:
->>>>>>> ed65f335
             self.console.showMessage(self.network.banner)
 
         # update fee slider in case we missed the callback
@@ -511,95 +444,6 @@
         if wallet == self.wallet:
             self.need_update.set()
 
-<<<<<<< HEAD
-    def on_network_qt(self, event, args=None):
-        # Handle a network message in the GUI thread
-        # note: all windows get events from all wallets!
-        if event == 'wallet_updated':
-            wallet = args[0]
-            if wallet == self.wallet:
-                self.need_update.set()
-        elif event == 'network_updated':
-            self.gui_object.network_updated_signal_obj.network_updated_signal \
-                .emit(event, args)
-            self.network_signal.emit('status', None)
-        elif event == 'blockchain_updated':
-            # to update number of confirmations in history
-            self.refresh_tabs()
-        elif event == 'new_transaction':
-            wallet, tx = args
-            if wallet == self.wallet:
-                self.tx_notification_queue.put(tx)
-
-            # If a swap went thru, reset the swap tab
-            """
-            if self.current_swap_psbt:
-                this_prevouts = [vin.prevout.to_str() for vin in tx.inputs()]
-                this_outs = [f'{vout.asset if vout.asset else "RVN"}:{vout.value}' for vout in tx.outputs()]
-
-                wanted_prevout = [vin.prevout.to_str() for vin in self.current_swap_psbt.inputs()]
-                wanted_outs = [f'{vout.asset if vout.asset else "RVN"}:{vout.value}' for vout in self.current_swap_psbt.outputs()]
-
-                if all(vin in this_prevouts for vin in wanted_prevout) and \
-                    all(vout in this_outs for vout in wanted_outs):
-                  
-                    self.swap_input_text.setText('')
-                    self.swap_info.setStyleSheet(ColorScheme.GREEN.as_stylesheet())
-                    self.swap_info.setText(_('Success'))
-                    self.current_swap_psbt = None
-            """
-
-        elif event == 'on_quotes':
-            self.on_fx_quotes()
-        elif event == 'on_history':
-            self.on_fx_history()
-        # elif event == 'gossip_db_loaded':
-        #    self.channels_list.gossip_db_loaded.emit(*args)
-        # elif event == 'channels_updated':
-        #    wallet = args[0]
-        #    if wallet == self.wallet:
-        #        self.channels_list.update_rows.emit(*args)
-        # elif event == 'channel':
-        #    wallet = args[0]
-        #    if wallet == self.wallet:
-        #        self.channels_list.update_single_row.emit(*args)
-        #        self.update_status()
-        elif event == 'request_status':
-            self.on_request_status(*args)
-        elif event == 'invoice_status':
-            self.on_invoice_status(*args)
-        elif event == 'payment_succeeded':
-            # sent by lnworker, redundant with invoice_status
-            wallet = args[0]
-            if wallet == self.wallet:
-                self.on_payment_succeeded(*args)
-        elif event == 'payment_failed':
-            wallet = args[0]
-            if wallet == self.wallet:
-                self.on_payment_failed(*args)
-        elif event == 'status':
-            self.update_status()
-        elif event == 'banner':
-            self.console.showMessage(args[0])
-        elif event == 'verified':
-            wallet, tx_hash, tx_mined_status = args
-            if wallet == self.wallet:
-                self.history_model.update_tx_mined_status(tx_hash, tx_mined_status)
-        elif event == 'fee':
-            pass
-        elif event == 'fee_histogram':
-            self.history_model.on_fee_histogram()
-        elif event == 'ln_gossip_sync_progress':
-            self.update_lightning_icon()
-        elif event == 'cert_mismatch':
-            self.show_cert_mismatch_error()
-        elif event == 'asset_meta':
-            pass
-        #    self.reissue_workspace.refresh_owners(True)
-        #    self.create_workspace.refresh_owners(True)
-        else:
-            self.logger.info(f"unexpected network event: {event} {args}")
-=======
     @event_listener
     def on_event_new_transaction(self, wallet, tx):
         if wallet == self.wallet:
@@ -664,7 +508,6 @@
     @qt_event_listener
     def on_event_cert_mismatch(self, *args):
         self.show_cert_mismatch_error()
->>>>>>> ed65f335
 
     def close_wallet(self):
         if self.wallet:
@@ -683,15 +526,9 @@
         self.update_lock_icon()
         self.update_buttons_on_seed()
         self.update_console()
-<<<<<<< HEAD
-        self.clear_receive_tab()
-        self.request_list.update()
-        # self.channels_list.update()
-=======
         self.receive_tab.do_clear()
         self.receive_tab.request_list.update()
         self.channels_list.update()
->>>>>>> ed65f335
         self.tabs.show()
         self.init_geometry()
         if self.config.get('hide_gui') and self.gui_object.tray.isVisible():
@@ -872,14 +709,8 @@
 
             def loader(k):
                 return lambda: self.gui_object.new_window(k)
-<<<<<<< HEAD
-
-            self.recently_visited_menu.addAction(b, loader(k)).setShortcut(QKeySequence("Ctrl+%d" % (i + 1)))
-        self.recently_visited_menu.setEnabled(len(recent))
-=======
             self.recently_visited_menu.addAction(b, loader(k)).setShortcut(QKeySequence("Ctrl+%d"%(i+1)))
         self.recently_visited_menu.setEnabled(bool(len(recent)))
->>>>>>> ed65f335
 
     def get_wallet_folder(self):
         return os.path.dirname(os.path.abspath(self.wallet.storage.path))
@@ -1014,11 +845,7 @@
         d = self.network.get_donation_address()
         if d:
             host = self.network.get_parameters().server.host
-<<<<<<< HEAD
-            self.pay_to_URI('raven:%s?message=donation for %s' % (d, host))
-=======
-            self.handle_payment_identifier('bitcoin:%s?message=donation for %s' % (d, host))
->>>>>>> ed65f335
+            self.handle_payment_identifier('raven:%s?message=donation for %s' % (d, host))
         else:
             self.show_error(_('No donation address for this server'))
 
@@ -1240,15 +1067,9 @@
                     (_('Frozen'), COLOR_FROZEN, frozen),
                     (_('Unmatured'), COLOR_UNMATURED, unmatured),
                     (_('Unconfirmed'), COLOR_UNCONFIRMED, unconfirmed),
-<<<<<<< HEAD
-                    (_('Confirmed'), COLOR_CONFIRMED, confirmed),
+                    (_('On-chain'), COLOR_CONFIRMED, confirmed),
                     #(_('Lightning'), COLOR_LIGHTNING, lightning),
-                    #(_('Lightning (frozen)'), COLOR_FROZEN_LIGHTNING, f_lightning),
-=======
-                    (_('On-chain'), COLOR_CONFIRMED, confirmed),
-                    (_('Lightning'), COLOR_LIGHTNING, lightning),
-                    (_('Lightning frozen'), COLOR_FROZEN_LIGHTNING, f_lightning),
->>>>>>> ed65f335
+                    #(_('Lightning frozen'), COLOR_FROZEN_LIGHTNING, f_lightning),
                 ])
                 balance = confirmed + unconfirmed + unmatured + frozen + lightning + f_lightning
                 balance_text =  _("Balance") + ": %s "%(self.format_amount_and_units(balance))
@@ -1371,355 +1192,9 @@
         d = LightningTxDialog(self, tx_item)
         d.show()
 
-<<<<<<< HEAD
-    def toggle_receive_qr(self, e):
-        b = not self.config.get('receive_qr_visible', False)
-        self.config.set_key('receive_qr_visible', b)
-        self.update_receive_widgets()
-
-    def update_receive_widgets(self):
-        b = self.config.get('receive_qr_visible', False)
-        self.receive_URI_widget.update_visibility(b)
-        self.receive_address_widget.update_visibility(b)
-        #self.receive_lightning_widget.update_visibility(b)
-
-    def create_receive_tab(self):
-        # A 4-column grid layout.  All the stretch is in the last column.
-        # The exchange rate plugin adds a fiat widget in column 2
-        self.receive_grid = grid = QGridLayout()
-        grid.setSpacing(8)
-        grid.setColumnStretch(3, 1)
-
-        self.receive_message_e = SizedFreezableLineEdit(width=400)
-        grid.addWidget(QLabel(_('Description')), 0, 0)
-        grid.addWidget(self.receive_message_e, 0, 1, 1, 4)
-
-        self.receive_amount_e = RVNAmountEdit(self.get_decimal_point)
-        grid.addWidget(QLabel(_('Requested amount')), 1, 0)
-        grid.addWidget(self.receive_amount_e, 1, 1)
-
-        self.fiat_receive_e = AmountEdit(self.fx.get_currency if self.fx else '')
-        if not self.fx or not self.fx.is_enabled():
-            self.fiat_receive_e.setVisible(False)
-        grid.addWidget(self.fiat_receive_e, 1, 2, Qt.AlignLeft)
-
-        self.connect_fields(self, self.receive_amount_e, self.fiat_receive_e, None)
-        self.connect_fields(self, self.amount_e, self.fiat_send_e, None)
-
-        self.expires_combo = QComboBox()
-        evl = sorted(pr_expiration_values.items())
-        evl_keys = [i[0] for i in evl]
-        evl_values = [i[1] for i in evl]
-        default_expiry = self.config.get('request_expiry', PR_DEFAULT_EXPIRATION_WHEN_CREATING)
-        try:
-            i = evl_keys.index(default_expiry)
-        except ValueError:
-            i = 0
-        self.expires_combo.addItems(evl_values)
-        self.expires_combo.setCurrentIndex(i)
-        #self.expires_combo.setFixedWidth(self.receive_amount_e.width())
-
-        def on_expiry(i):
-            self.config.set_key('request_expiry', evl_keys[i])
-
-        self.expires_combo.currentIndexChanged.connect(on_expiry)
-        msg = ''.join([
-            _('Expiration date of your request.'), ' ',
-            _('This information is seen by the recipient if you send them a signed payment request.'),
-            '\n\n',
-            _('For on-chain requests, the address gets reserved until expiration. After that, it might get reused.'),
-            ' ',
-            _('The ravencoin address never expires and will always be part of this electrum wallet.'), ' ',
-            _('You can reuse a ravencoin address any number of times but it is not good for your privacy.'),
-            '\n\n',
-            _('For Lightning requests, payments will not be accepted after the expiration.'),
-        ])
-        grid.addWidget(HelpLabel(_('Expires after') + ' (?)', msg), 2, 0)
-        grid.addWidget(self.expires_combo, 2, 1)
-        self.expires_label = QLineEdit('')
-        self.expires_label.setReadOnly(1)
-        self.expires_label.setFocusPolicy(Qt.NoFocus)
-        self.expires_label.hide()
-        grid.addWidget(self.expires_label, 2, 1)
-
-        self.clear_invoice_button = QPushButton(_('Clear'))
-        self.clear_invoice_button.clicked.connect(self.clear_receive_tab)
-        self.create_invoice_button = QPushButton(_('Create Request'))
-        self.create_invoice_button.clicked.connect(lambda: self.create_invoice())
-        self.receive_buttons = buttons = QHBoxLayout()
-        buttons.addStretch(1)
-        buttons.addWidget(self.clear_invoice_button)
-        buttons.addWidget(self.create_invoice_button)
-        grid.addLayout(buttons, 4, 0, 1, -1)
-
-        self.receive_address_e = ButtonsTextEdit()
-        self.receive_address_help_text = WWLabel('')
-        vbox = QVBoxLayout()
-        vbox.addWidget(self.receive_address_help_text)
-        self.receive_address_help = QWidget()
-        self.receive_address_help.setVisible(False)
-        self.receive_address_help.setLayout(vbox)
-
-        self.receive_URI_e = ButtonsTextEdit()
-        self.receive_URI_help = WWLabel('')
-        #self.receive_lightning_e = ButtonsTextEdit()
-        #self.receive_lightning_help_text = WWLabel('')
-        #self.receive_rebalance_button = QPushButton('Rebalance')
-        #self.receive_rebalance_button.suggestion = None
-        #def on_receive_rebalance():
-        #    if self.receive_rebalance_button.suggestion:
-        #        chan1, chan2, delta = self.receive_rebalance_button.suggestion
-        #        self.rebalance_dialog(chan1, chan2, amount_sat=delta)
-        #self.receive_rebalance_button.clicked.connect(on_receive_rebalance)
-        #self.receive_swap_button = QPushButton('Swap')
-        #self.receive_swap_button.suggestion = None
-        #def on_receive_swap():
-        #    if self.receive_swap_button.suggestion:
-        #        chan, swap_recv_amount_sat = self.receive_swap_button.suggestion
-        #        self.run_swap_dialog(is_reverse=True, recv_amount_sat=swap_recv_amount_sat, channels=[chan])
-        #self.receive_swap_button.clicked.connect(on_receive_swap)
-        #buttons = QHBoxLayout()
-        #buttons.addWidget(self.receive_rebalance_button)
-        #buttons.addWidget(self.receive_swap_button)
-        #vbox = QVBoxLayout()
-        #vbox.addWidget(self.receive_lightning_help_text)
-        #vbox.addLayout(buttons)
-        #self.receive_lightning_help = QWidget()
-        #self.receive_lightning_help.setVisible(False)
-        #self.receive_lightning_help.setLayout(vbox)
-        self.receive_address_qr = QRCodeWidget()
-        self.receive_URI_qr = QRCodeWidget()
-        #self.receive_lightning_qr = QRCodeWidget()
-
-        for e in [self.receive_address_e, self.receive_URI_e]: #, self.receive_lightning_e]:
-            e.setFont(QFont(MONOSPACE_FONT))
-            e.addCopyButton()
-            e.setReadOnly(True)
-
-        #self.receive_lightning_e.textChanged.connect(self.update_receive_widgets)
-
-        self.receive_address_widget = ReceiveTabWidget(self,
-            self.receive_address_e, self.receive_address_qr, self.receive_address_help)
-        self.receive_URI_widget = ReceiveTabWidget(self,
-            self.receive_URI_e, self.receive_URI_qr, self.receive_URI_help)
-        #self.receive_lightning_widget = ReceiveTabWidget(self,
-        #    self.receive_lightning_e, self.receive_lightning_qr, self.receive_lightning_help)
-
-        from .util import VTabWidget
-        self.receive_tabs = VTabWidget()
-        self.receive_tabs.setMinimumHeight(ReceiveTabWidget.min_size.height() + 4) # for margins
-        self.receive_tabs.addTab(self.receive_URI_widget, read_QIcon("link.png"), _('URI'))
-        self.receive_tabs.addTab(self.receive_address_widget, read_QIcon("ravencoin.png"), _('Address'))
-        #self.receive_tabs.addTab(self.receive_lightning_widget, read_QIcon("lightning.png"), _('Lightning'))
-        self.receive_tabs.currentChanged.connect(self.update_receive_qr_window)
-        self.receive_tabs.setCurrentIndex(self.config.get('receive_tabs_index', 0))
-        self.receive_tabs.currentChanged.connect(lambda i: self.config.set_key('receive_tabs_index', i))
-        receive_tabs_sp = QSizePolicy(QSizePolicy.MinimumExpanding, QSizePolicy.MinimumExpanding)
-        receive_tabs_sp.setRetainSizeWhenHidden(True)
-        self.receive_tabs.setSizePolicy(receive_tabs_sp)
-        self.receive_tabs.setVisible(False)
-
-        self.receive_requests_label = QLabel(_('Receive queue'))
-        from .request_list import RequestList
-        self.request_list = RequestList(self)
-
-        # layout
-        vbox_g = QVBoxLayout()
-        vbox_g.addLayout(grid)
-        vbox_g.addStretch()
-        hbox = QHBoxLayout()
-        hbox.addLayout(vbox_g)
-        hbox.addStretch()
-        hbox.addWidget(self.receive_tabs)
-
-        w = QWidget()
-        w.searchable_list = self.request_list
-        vbox = QVBoxLayout(w)
-        vbox.addLayout(hbox)
-        vbox.addStretch()
-        vbox.addWidget(self.receive_requests_label)
-        vbox.addWidget(self.request_list)
-        vbox.setStretchFactor(hbox, 40)
-        vbox.setStretchFactor(self.request_list, 60)
-        self.request_list.update()  # after parented and put into a layout, can update without flickering
-
-        return w
-
-    def update_current_request(self):
-        key = self.request_list.get_current_key()
-        req = self.wallet.get_request(key) if key else None
-        if req is None:
-            self.receive_URI_e.setText('')
-            #self.receive_lightning_e.setText('')
-            self.receive_address_e.setText('')
-            return
-        addr = req.get_address() or ''
-        amount_sat = req.get_amount_sat().rvn_value.value or 0
-        address_help = '' if addr else _('Amount too small to be received onchain')
-        lnaddr = req.lightning_invoice
-        bip21_lightning = lnaddr if self.config.get('bip21_lightning', False) else None
-        URI = req.get_bip21_URI(lightning=bip21_lightning)
-        lightning_online = self.wallet.lnworker and self.wallet.lnworker.num_peers() > 0
-        can_receive_lightning = self.wallet.lnworker and amount_sat <= self.wallet.lnworker.num_sats_can_receive()
-        if lnaddr is None:
-            ln_help = _('This request does not have a Lightning invoice.')
-            lnaddr = ''
-            can_rebalance = False
-            can_swap = False
-        elif not lightning_online:
-            ln_help = _('You must be online to receive Lightning payments.')
-            lnaddr = ''
-            can_rebalance = False
-            can_swap = False
-        elif not can_receive_lightning:
-            #self.receive_rebalance_button.suggestion = self.wallet.lnworker.suggest_rebalance_to_receive(amount_sat)
-            #self.receive_swap_button.suggestion = self.wallet.lnworker.suggest_swap_to_receive(amount_sat)
-            #can_rebalance = bool(self.receive_rebalance_button.suggestion)
-            #can_swap = bool(self.receive_swap_button.suggestion)
-            lnaddr = ''
-            #ln_help = _('You do not have the capacity to receive that amount with Lightning.')
-            #if can_rebalance:
-            #    ln_help += '\n\n' + _('You may have that capacity if you rebalance your channels.')
-            #elif can_swap:
-            #    ln_help += '\n\n' + _('You may have that capacity if you swap some of your funds.')
-        else:
-            ln_help = ''
-            can_rebalance = False
-            can_swap = False
-        #self.receive_rebalance_button.setVisible(can_rebalance)
-        #self.receive_swap_button.setVisible(can_swap)
-        #self.receive_rebalance_button.setEnabled(can_rebalance and self.num_tasks() == 0)
-        #self.receive_swap_button.setEnabled(can_swap and self.num_tasks() == 0)
-        icon_name = "lightning.png" if lnaddr else "lightning_disconnected.png"
-        #self.receive_tabs.setTabIcon(2, read_QIcon(icon_name))
-        # encode lightning invoices as uppercase so QR encoding can use
-        # alphanumeric mode; resulting in smaller QR codes
-        lnaddr_qr = lnaddr.upper()
-        self.receive_address_e.setText(addr)
-        #self.update_receive_address_styling()
-        self.receive_address_qr.setData(addr)
-        self.receive_address_help_text.setText(address_help)
-        self.receive_URI_e.setText(URI)
-        self.receive_URI_qr.setData(URI)
-        #self.receive_lightning_e.setText(lnaddr)  # TODO maybe prepend "lightning:" ??
-        #self.receive_lightning_help_text.setText(ln_help)
-        #self.receive_lightning_qr.setData(lnaddr_qr)
-        # macOS hack (similar to #4777)
-        #self.receive_lightning_e.repaint()
-        self.receive_URI_e.repaint()
-        self.receive_address_e.repaint()
-        # always show
-        self.receive_tabs.setVisible(True)
-        self.update_receive_qr_window()
-        
-        # Since no lightning, need to trigger this
-        # Call twice to put back in original state
-        self.toggle_receive_qr(None)
-        self.toggle_receive_qr(None)
-
-    def update_receive_qr_window(self):
-        if self.qr_window and self.qr_window.isVisible():
-            i = self.receive_tabs.currentIndex()
-            if i == 0:
-                data = self.receive_URI_qr.data
-            elif i == 1:
-                data = self.receive_address_qr.data
-            else:
-                data = self.receive_URI_qr.data
-            #else:
-            #    data = self.receive_lightning_qr.data
-            self.qr_window.qrw.setData(data)
-
-    def delete_requests(self, keys):
-        for key in keys:
-            self.wallet.delete_request(key)
-            self.request_list.delete_item(key)
-        self.clear_receive_tab()
-
-    def sign_payment_request(self, addr):
-        alias = self.config.get('alias')
-        if alias and self.alias_info:
-            alias_addr, alias_name, validated = self.alias_info
-            if alias_addr:
-                if self.wallet.is_mine(alias_addr):
-                    msg = _('This payment request will be signed.') + '\n' + _('Please enter your password')
-                    password = None
-                    if self.wallet.has_keystore_encryption():
-                        password = self.password_dialog(msg)
-                        if not password:
-                            return
-                    try:
-                        self.wallet.sign_payment_request(addr, alias, alias_addr, password)
-                    except Exception as e:
-                        self.show_error(repr(e))
-                        return
-                else:
-                    return
-
-    def create_invoice(self):
-        amount_sat = self.receive_amount_e.get_amount()
-        message = self.receive_message_e.text()
-        expiry = self.config.get('request_expiry', PR_DEFAULT_EXPIRATION_WHEN_CREATING)
-
-        if amount_sat and amount_sat < self.wallet.dust_threshold():
-            address = None
-            if not self.wallet.has_lightning():
-                return
-        else:
-            address = self.get_bitcoin_address_for_request(amount_sat)
-            if not address:
-                return
-            self.address_list.update()
-
-        # generate even if we cannot receive
-        lightning = self.wallet.has_lightning()
-        try:
-            key = self.wallet.create_request(amount_sat, message, expiry, address, lightning=lightning)
-        except InvoiceError as e:
-            self.show_error(_('Error creating payment request') + ':\n' + str(e))
-            return
-        except Exception as e:
-            self.logger.exception('Error adding payment request')
-            self.show_error(_('Error adding payment request') + ':\n' + repr(e))
-            return
-        self.sign_payment_request(address)
-        assert key is not None
-        self.address_list.refresh_all()
-        self.request_list.update()
-        self.request_list.set_current_key(key)
-        # clear request fields
-        self.receive_amount_e.setText('')
-        self.receive_message_e.setText('')
-        # copy to clipboard
-        r = self.wallet.get_request(key)
-        content = r.lightning_invoice if r.is_lightning() else r.get_address()
-        title = _('Invoice') if r.is_lightning() else _('Address')
-        self.do_copy(content, title=title)
-
-    def get_bitcoin_address_for_request(self, amount) -> Optional[str]:
-        addr = self.wallet.get_unused_address()
-        if addr is None:
-            if not self.wallet.is_deterministic():  # imported wallet
-                msg = [
-                    _('No more addresses in your wallet.'), ' ',
-                    _('You are using a non-deterministic wallet, which cannot create new addresses.'), ' ',
-                    _('If you want to create new addresses, use a deterministic wallet instead.'), '\n\n',
-                    _('Creating a new payment request will reuse one of your addresses and overwrite an existing request. Continue anyway?'),
-                ]
-                if not self.question(''.join(msg)):
-                    return
-                addr = self.wallet.get_receiving_address()
-            else:  # deterministic wallet
-                if not self.question(
-                        _("Warning: The next address will not be recovered automatically if you restore your wallet from seed; you may need to add it manually.\n\nThis occurs because you have too many unused addresses in your wallet. To avoid this situation, use the existing addresses first.\n\nCreate anyway?")):
-                    return
-                addr = self.wallet.create_new_address(False)
-        return addr
-=======
     def create_receive_tab(self):
         from .receive_tab import ReceiveTab
         return ReceiveTab(self)
->>>>>>> ed65f335
 
     def do_copy(self, content: str, *, title: str = None) -> None:
         self.app.clipboard().setText(content)
@@ -1729,20 +1204,6 @@
             tooltip_text = _("{} copied to clipboard").format(title)
         QToolTip.showText(QCursor.pos(), tooltip_text, self)
 
-<<<<<<< HEAD
-    def clear_receive_tab(self):
-        self.receive_address_e.setText('')
-        self.receive_URI_e.setText('')
-        #self.receive_lightning_e.setText('')
-        self.receive_tabs.setVisible(False)
-        self.receive_message_e.setText('')
-        self.receive_amount_e.setAmount(None)
-        self.expires_label.hide()
-        self.expires_combo.show()
-        self.request_list.clearSelection()
-
-=======
->>>>>>> ed65f335
     def toggle_qr_window(self):
         from . import qrwindow
         if not self.qr_window:
@@ -1763,41 +1224,7 @@
     def show_receive_tab(self):
         self.tabs.setCurrentIndex(self.tabs.indexOf(self.receive_tab))
 
-<<<<<<< HEAD
-    def update_receive_address_styling(self):
-        addr = str(self.receive_address_e.text())
-        if is_address(addr) and self.wallet.is_used(addr):
-            self.receive_address_e.setStyleSheet(ColorScheme.RED.as_stylesheet(True))
-            self.receive_address_e.setToolTip(_("This address has already been used. "
-                                                "For better privacy, do not reuse it for new payments."))
-        else:
-            self.receive_address_e.setStyleSheet("")
-            self.receive_address_e.setToolTip("")
-
-    def refresh_send_tab(self):
-        # Don't interrupt if we don't need to
-        coins = self.get_manually_selected_coins() if self.utxo_list else None
-        if coins:
-            selected_value = sum((x.value_sats() for x in coins), RavenValue())
-            list_rvn = selected_value.rvn_value > 0
-            selectable_assets = list(selected_value.assets.keys())
-        else:
-            list_rvn, selectable_assets = self.wallet.get_non_frozen_assets()
-
-        new_send_options = ([util.decimal_point_to_base_unit_name(self.get_decimal_point())] if list_rvn else []) + \
-                            sorted(selectable_assets)
-
-        if not new_send_options:
-            new_send_options = [util.decimal_point_to_base_unit_name(self.get_decimal_point())]
-
-        diff = set(new_send_options) ^ set(self.send_options)
-        if self.send_options and not diff:
-            return
-
-        self.to_send_combo.clear()
-        self.send_options = new_send_options
-        self.to_send_combo.addItems(self.send_options)
-
+    '''
     def create_send_tab(self):
         # A 4-column grid layout.  All the stretch is in the last column.
         # The exchange rate plugin adds a fiat widget in column 2
@@ -2406,11 +1833,10 @@
             msg += "\n" + _("Some coins are frozen: {} (can be unfrozen in the Addresses or in the Coins tab)").format(
                 frozen_bal)
         QToolTip.showText(self.max_button.mapToGlobal(QPoint(0, 0)), msg)
-=======
+    '''
     def create_send_tab(self):
         from .send_tab import SendTab
         return SendTab(self)
->>>>>>> ed65f335
 
     def get_contact_payto(self, key):
         _type, label = self.contacts.get(key)
@@ -2424,139 +1850,6 @@
     def protect(self, func, args, password):
         return func(*args, password)
 
-<<<<<<< HEAD
-    def read_outputs(self) -> List[PartialTxOutput]:
-        if self.payment_request:
-            outputs = self.payment_request.get_outputs()
-        else:
-            outputs = self.payto_e.get_outputs(self.max_button.isChecked())
-        return outputs
-
-    def check_send_tab_onchain_outputs_and_show_errors(self, outputs: List[PartialTxOutput]) -> bool:
-        """Returns whether there are errors with outputs.
-        Also shows error dialog to user if so.
-        """
-        if not outputs:
-            self.show_error(_('No outputs'))
-            return True
-
-        for o in outputs:
-            if o.scriptpubkey is None:
-                self.show_error(_('Ravencoin Address is None'))
-                return True
-            if o.value is None:
-                self.show_error(_('Invalid Amount'))
-                return True
-
-        return False  # no errors
-
-    def check_send_tab_payto_line_and_show_errors(self) -> bool:
-        """Returns whether there are errors.
-        Also shows error dialog to user if so.
-        """
-        pr = self.payment_request
-        if pr:
-            if pr.has_expired():
-                self.show_error(_('Payment request has expired'))
-                return True
-
-        if not pr:
-            errors = self.payto_e.get_errors()
-            if errors:
-                if len(errors) == 1 and not errors[0].is_multiline:
-                    err = errors[0]
-                    self.show_warning(_("Failed to parse 'Pay to' line") + ":\n" +
-                                      f"{err.line_content[:40]}...\n\n"
-                                      f"{err.exc!r}")
-                else:
-                    self.show_warning(_("Invalid Lines found:") + "\n\n" +
-                                      '\n'.join([_("Line #") +
-                                                 f"{err.idx + 1}: {err.line_content[:40]}... ({err.exc!r})"
-                                                 for err in errors]))
-                return True
-
-            if self.payto_e.is_alias and self.payto_e.validated is False:
-                alias = self.payto_e.toPlainText()
-                msg = _('WARNING: the alias "{}" could not be validated via an additional '
-                        'security check, DNSSEC, and thus may not be correct.').format(alias) + '\n'
-                msg += _('Do you wish to continue?')
-                if not self.question(msg):
-                    return True
-
-        return False  # no errors
-
-    def pay_lightning_invoice(self, invoice: Invoice):
-        amount_sat = invoice.get_amount_sat()
-        key = self.wallet.get_key_for_outgoing_invoice(invoice)
-        if amount_sat is None:
-            raise Exception("missing amount for LN invoice")
-        if not self.wallet.lnworker.can_pay_invoice(invoice):
-            num_sats_can_send = int(self.wallet.lnworker.num_sats_can_send())
-            lightning_needed = amount_sat - num_sats_can_send
-            lightning_needed += (lightning_needed // 20) # operational safety margin
-            coins = self.get_coins(nonlocal_only=True)
-            can_pay_onchain = invoice.get_address() and self.wallet.can_pay_onchain(invoice.get_outputs(), coins=coins)
-            can_pay_with_new_channel = self.wallet.lnworker.suggest_funding_amount(amount_sat, coins=coins)
-            can_pay_with_swap = self.wallet.lnworker.suggest_swap_to_send(amount_sat, coins=coins)
-            rebalance_suggestion = self.wallet.lnworker.suggest_rebalance_to_send(amount_sat)
-            can_rebalance = bool(rebalance_suggestion) and self.num_tasks() == 0
-            choices = {}
-            if can_rebalance:
-                msg = ''.join([
-                    _('Rebalance existing channels'), '\n',
-                    _('Move funds between your channels in order to increase your sending capacity.')
-                ])
-                choices[0] = msg
-            if can_pay_with_new_channel:
-                msg = ''.join([
-                    _('Open a new channel'), '\n',
-                    _('You will be able to pay once the channel is open.')
-                ])
-                choices[1] = msg
-            if can_pay_with_swap:
-                msg = ''.join([
-                    _('Swap onchain funds for lightning funds'), '\n',
-                    _('You will be able to pay once the swap is confirmed.')
-                ])
-                choices[2] = msg
-            if can_pay_onchain:
-                msg = ''.join([
-                    _('Pay onchain'), '\n',
-                    _('Funds will be sent to the invoice fallback address.')
-                ])
-                choices[3] = msg
-            if not choices:
-                raise NotEnoughFunds()
-            msg = _('You cannot pay that invoice using Lightning.')
-            if self.wallet.lnworker.channels:
-                msg += '\n' + _('Your channels can send {}.').format(self.format_amount(num_sats_can_send) + self.base_unit())
-            r = self.query_choice(msg, choices)
-            if r is not None:
-                self.save_pending_invoice()
-                if r == 0:
-                    chan1, chan2, delta = rebalance_suggestion
-                    self.rebalance_dialog(chan1, chan2, amount_sat=delta)
-                elif r == 1:
-                    amount_sat, min_amount_sat = can_pay_with_new_channel
-                    self.channels_list.new_channel_dialog(amount_sat=amount_sat, min_amount_sat=min_amount_sat)
-                elif r == 2:
-                    chan, swap_recv_amount_sat = can_pay_with_swap
-                    self.run_swap_dialog(is_reverse=False, recv_amount_sat=swap_recv_amount_sat, channels=[chan])
-                elif r == 3:
-                    self.pay_onchain_dialog(coins, invoice.get_outputs())
-            return
-
-        # FIXME this is currently lying to user as we truncate to satoshis
-        amount_msat = invoice.get_amount_msat()
-        msg = _("Pay lightning invoice?") + '\n\n' + _("This will send {}?").format(self.format_amount_and_units(Decimal(amount_msat)/1000))
-        if not self.question(msg):
-            return
-        self.save_pending_invoice()
-        coro = self.wallet.lnworker.pay_invoice(invoice.lightning_invoice, amount_msat=amount_msat)
-        self.run_coroutine_from_thread(coro, _('Sending payment'))
-
-=======
->>>>>>> ed65f335
     def run_swap_dialog(self, is_reverse=None, recv_amount_sat=None, channels=None):
         if not self.network:
             self.show_error(_("You are offline."))
@@ -2575,16 +1868,6 @@
         if req is None:
             return
         if status == PR_PAID:
-<<<<<<< HEAD
-            try:
-                self.request_list.delete_item(key)
-                self.notify(_('Payment received') + '\n' + key)
-            except TypeError:
-                # If we recieve twice to a payment request, this will get called again
-                # However, we have no request in the list now
-                pass
-            self.receive_tabs.setVisible(False)
-=======
             # FIXME notification should only be shown if request was not PAID before
             msg = _('Payment received:')
             amount = req.get_amount_sat()
@@ -2594,7 +1877,6 @@
             self.notify(msg)
             self.receive_tab.request_list.delete_item(key)
             self.receive_tab.receive_tabs.setVisible(False)
->>>>>>> ed65f335
             self.need_update.set()
         else:
             self.receive_tab.request_list.refresh_item(key)
@@ -2632,92 +1914,7 @@
         else:
             self.show_error(_('Payment failed') + '\n\n' + reason)
 
-<<<<<<< HEAD
-    def read_invoice(self):
-        if self.check_send_tab_payto_line_and_show_errors():
-            return
-        try:
-            if not self._is_onchain:
-                invoice_str = self.payto_e.lightning_invoice
-                if not invoice_str:
-                    return
-                if not self.wallet.has_lightning():
-                    self.show_error(_('Lightning is disabled'))
-                    return
-                invoice = Invoice.from_bech32(invoice_str)
-                if invoice.amount_msat is None:
-                    amount_sat = self.amount_e.get_amount()
-                    if amount_sat:
-                        invoice.amount_msat = int(amount_sat * 1000)
-                    else:
-                        self.show_error(_('No amount'))
-                        return
-                return invoice
-            else:
-                outputs = self.read_outputs()
-                pubkey_msg = self.op_return_e.text()
-                if pubkey_msg != '' and len(pubkey_msg) < 40:
-                    outputs.append(
-                        PartialTxOutput(
-                            value=0,
-                            scriptpubkey=
-                            b'\x6a' +
-                            len(pubkey_msg).to_bytes(1, 'big', signed=False) +
-                            pubkey_msg.encode('utf8')
-                        ))
-                if self.check_send_tab_onchain_outputs_and_show_errors(outputs):
-                    return
-                message = self.message_e.text()
-                return self.wallet.create_invoice(
-                    outputs=outputs,
-                    message=message,
-                    pr=self.payment_request,
-                    URI=self.payto_URI)
-        except InvoiceError as e:
-            self.show_error(_('Error creating payment') + ':\n' + str(e))
-
-    def do_save_invoice(self):
-        self.pending_invoice = self.read_invoice()
-        if not self.pending_invoice:
-            return
-        self.save_pending_invoice()
-
-    def save_pending_invoice(self):
-        if not self.pending_invoice:
-            return
-        self.do_clear()
-        self.wallet.save_invoice(self.pending_invoice)
-        self.invoice_list.update()
-        self.pending_invoice = None
-
-    def do_pay(self):
-
-        self.pending_invoice = self.read_invoice()
-        if not self.pending_invoice:
-            return
-        self.do_pay_invoice(self.pending_invoice)
-
-    def pay_multiple_invoices(self, invoices):
-        outputs = []
-        for invoice in invoices:
-            outputs += invoice.outputs
-        self.pay_onchain_dialog(self.get_coins(), outputs)
-
-    def do_pay_invoice(self, invoice: 'Invoice'):
-        if invoice.is_lightning():
-            self.pay_lightning_invoice(invoice)
-        else:
-            l = list(invoice.get_amount_sat().assets.keys())
-            if l:
-                a = l[0]
-            else:
-                a = None
-            self.pay_onchain_dialog(self.get_coins(asset=a), invoice.outputs)
-
     def get_coins(self, *, nonlocal_only=False, asset=None) -> Sequence[PartialTxInput]:
-=======
-    def get_coins(self, *, nonlocal_only=False) -> Sequence[PartialTxInput]:
->>>>>>> ed65f335
         coins = self.get_manually_selected_coins()
         if coins is not None:
             return coins
@@ -2731,100 +1928,6 @@
         """
         return self.utxo_list.get_spend_list()
 
-<<<<<<< HEAD
-    def get_text_not_enough_funds_mentioning_frozen(self) -> str:
-        text = _("Not enough funds")
-        frozen_str = self.get_frozen_balance_str()
-        if frozen_str:
-            text += " ({} {})".format(
-                frozen_str, _("are frozen")
-            )
-        return text
-
-    # TODO: Currently only for ravencoin
-    def get_frozen_balance_str(self) -> Optional[str]:
-        frozen_bal = sum(self.wallet.get_frozen_balance(), RavenValue())
-        if not frozen_bal:
-            return None
-        return self.format_amount_and_units(frozen_bal.rvn_value)
-
-    def pay_onchain_dialog(
-            self, inputs: Sequence[PartialTxInput],
-            outputs: List[PartialTxOutput], *,
-            mandatory_inputs=list(),
-            external_keypairs=None,
-            coinbase_outputs=None,
-            change_addr=None,
-            mixed=False,
-            freeze_locktime=None,
-            for_swap=False,
-            locking_script_overrides=None) -> None:
-        # trustedcoin requires this
-        if run_hook('abort_send', self):
-            return
-        is_sweep = bool(external_keypairs)
-        make_tx = lambda fee_est: self.wallet.make_unsigned_transaction(
-            coins=inputs,
-            outputs=outputs,
-            inputs=mandatory_inputs,
-            fee=fee_est,
-            is_sweep=is_sweep,
-            coinbase_outputs=coinbase_outputs,
-            change_addr=change_addr,
-            freeze_locktime=freeze_locktime,
-            for_swap=for_swap,
-            locking_script_overrides=locking_script_overrides,
-            force_same_change_addr=(self.wallet.keystore and self.wallet.keystore.get_type_text()[:2] == 'hw'),
-            )
-
-        output_value = \
-            sum([RavenValue(0, {x.asset: x.value}) if x.asset else RavenValue(x.value) for x in outputs +
-                 (coinbase_outputs if coinbase_outputs else [])], RavenValue())
-
-        conf_dlg = ConfirmTxDialog(window=self, make_tx=make_tx, output_value=output_value, is_sweep=is_sweep)
-        if conf_dlg.not_enough_funds:
-            # Check if we had enough funds excluding fees,
-            # if so, still provide opportunity to set lower fees.
-            if not conf_dlg.have_enough_funds_assuming_zero_fees():
-                text = self.get_text_not_enough_funds_mentioning_frozen()
-                self.show_message(text)
-                return
-
-        # shortcut to advanced preview (after "enough funds" check!)
-        if self.config.get('advanced_preview'):
-            preview_dlg = PreviewTxDialog(
-                window=self,
-                make_tx=make_tx,
-                external_keypairs=external_keypairs,
-                output_value=output_value,
-                mixed=mixed,
-                freeze_locktime=freeze_locktime)
-            preview_dlg.show()
-            return
-
-        cancelled, is_send, password, tx = conf_dlg.run()
-        if cancelled:
-            return
-        if is_send:
-            self.save_pending_invoice()
-
-            def sign_done(success):
-                if success:
-                    self.broadcast_or_show(tx)
-            self.sign_tx_with_password(tx, callback=sign_done, password=password,
-                                       external_keypairs=external_keypairs, mixed=mixed)
-        else:
-            preview_dlg = PreviewTxDialog(
-                window=self,
-                make_tx=make_tx,
-                external_keypairs=external_keypairs,
-                output_value=output_value,
-                mixed=mixed,
-                freeze_locktime=freeze_locktime)
-            preview_dlg.show()
-
-=======
->>>>>>> ed65f335
     def broadcast_or_show(self, tx: Transaction):
         if not tx.is_complete():
             self.show_transaction(tx)
@@ -2953,151 +2056,8 @@
             return None
         return clayout.selected_index()
 
-<<<<<<< HEAD
-    def lock_amount(self, b: bool) -> None:
-        self.amount_e.setFrozen(b)
-        self.max_button.setEnabled(not b)
-        self.to_send_combo.setEnabled(not b)
-
-    def prepare_for_payment_request(self):
-        self.show_send_tab()
-        self.payto_e.is_pr = True
-        for e in [self.payto_e, self.message_e]:
-            e.setFrozen(True)
-        self.lock_amount(True)
-        self.payto_e.setText(_("please wait..."))
-        return True
-
-    def delete_invoices(self, keys):
-        for key in keys:
-            self.wallet.delete_invoice(key)
-            self.invoice_list.delete_item(key)
-
-    def payment_request_ok(self):
-        pr = self.payment_request
-        if not pr:
-            return
-        invoice = Invoice.from_bip70_payreq(pr, height=0)
-        if self.wallet.get_invoice_status(invoice) == PR_PAID:
-            self.show_message("invoice already paid")
-            self.do_clear()
-            self.payment_request = None
-            return
-        self.payto_e.is_pr = True
-        if not pr.has_expired():
-            self.payto_e.setGreen()
-        else:
-            self.payto_e.setExpired()
-        self.payto_e.setText(pr.get_requestor())
-        self.amount_e.setAmount(pr.get_amount())
-        self.message_e.setText(pr.get_memo())
-        # signal to set fee
-        self.amount_e.textEdited.emit("")
-
-    def payment_request_error(self):
-        pr = self.payment_request
-        if not pr:
-            return
-        self.show_message(pr.error)
-        self.payment_request = None
-        self.do_clear()
-
-    def on_pr(self, request: 'paymentrequest.PaymentRequest'):
-        self.set_onchain(True)
-        self.payment_request = request
-        if self.payment_request.verify(self.contacts):
-            self.payment_request_ok_signal.emit()
-        else:
-            self.payment_request_error_signal.emit()
-
-    def set_ln_invoice(self, invoice: str):
-        """Parse ln invoice, and prepare the send tab for it."""
-        try:
-            lnaddr = lndecode(invoice)
-        except LnInvoiceException as e:
-            self.show_error(_("Error parsing Lightning invoice") + f":\n{e}")
-            return
-
-        pubkey = bh2u(lnaddr.pubkey.serialize())
-        for k, v in lnaddr.tags:
-            if k == 'd':
-                description = v
-                break
-        else:
-            description = ''
-        self.payto_e.setFrozen(True)
-        self.payto_e.setText(pubkey)
-        self.payto_e.lightning_invoice = invoice
-        self.message_e.setText(description)
-        if lnaddr.get_amount_sat() is not None:
-            self.amount_e.setAmount(lnaddr.get_amount_sat())
-
-        # self.amount_e.textEdited.emit("")
-        self.set_onchain(False)
-
-    def set_onchain(self, b):
-        self._is_onchain = b
-        self.max_button.setEnabled(b)
-
-    def set_bip21(self, text: str):
-        try:
-            out = util.parse_URI(text, self.on_pr)
-        except InvalidBitcoinURI as e:
-            self.show_error(_("Error parsing URI") + f":\n{e}")
-            return
-        self.payto_URI = out
-        r = out.get('r')
-        sig = out.get('sig')
-        name = out.get('name')
-        if r or (name and sig):
-            self.prepare_for_payment_request()
-            return
-        address = out.get('address')
-        amount = out.get('amount')
-        label = out.get('label')
-        message = out.get('message')
-        lightning = out.get('lightning')
-        if lightning:
-            self.set_ln_invoice(lightning)
-            return
-        # use label as description (not BIP21 compliant)
-        if label and not message:
-            message = label
-        if address:
-            self.payto_e.setText(address)
-        if message:
-            self.message_e.setText(message)
-        if amount:
-            self.amount_e.setAmount(amount)
-
-    def pay_to_URI(self, text: str):
-        if not text:
-            return
-        # first interpret as lightning invoice
-        bolt11_invoice = maybe_extract_bolt11_invoice(text)
-        if bolt11_invoice:
-            self.set_ln_invoice(bolt11_invoice)
-        else:
-            self.set_bip21(text)
-        # update fiat amount
-        self.amount_e.textEdited.emit("")
-        self.show_send_tab()
-
-    def do_clear(self):
-        self.max_button.setChecked(False)
-        self.payment_request = None
-        self.payto_URI = None
-        self.payto_e.is_pr = False
-        self.set_onchain(False)
-        for e in [self.payto_e, self.message_e, self.amount_e, self.op_return_e]:#, self.asset_memo_e]:
-            e.setText('')
-            e.setFrozen(False)
-        self.update_status()
-        run_hook('do_clear', self)
-=======
     def handle_payment_identifier(self, *args, **kwargs):
         self.send_tab.handle_payment_identifier(*args, **kwargs)
->>>>>>> ed65f335
 
     def set_frozen_state_of_addresses(self, addrs, freeze: bool):
         self.wallet.set_frozen_state_of_addresses(addrs, freeze)
@@ -4202,7 +3162,6 @@
             coins_assets = [coin for coin in coins if coin.value_sats().assets]
 
             self.warn_if_watching_only()
-<<<<<<< HEAD
 
             # If there is not RVN in the privkeys, use our own
                         
@@ -4212,12 +3171,9 @@
             if total_held.rvn_value.value != 0:
                 outputs += [PartialTxOutput.from_address_and_value(addr, value='!')]
 
-            self.pay_onchain_dialog(self.get_coins(), outputs, mandatory_inputs=coins_rvn + coins_assets, external_keypairs=keypairs, mixed=True,
+            self.send_tab.pay_onchain_dialog(self.get_coins(), outputs, mandatory_inputs=coins_rvn + coins_assets, external_keypairs=keypairs, mixed=True,
                                         locking_script_overrides=asset_outpoints_to_locking_scripts)
 
-=======
-            self.send_tab.pay_onchain_dialog(coins, outputs, external_keypairs=keypairs)
->>>>>>> ed65f335
         def on_failure(exc_info):
             self.on_error(exc_info)
 
