--- conflicted
+++ resolved
@@ -35,21 +35,12 @@
 
 from electrum.i18n import _, languages
 from electrum import util, coinchooser, paymentrequest
-<<<<<<< HEAD
-from electrum.util import base_units_list, get_ipfs_path
-
-from electrum.gui import messages
-
-from .util import (ColorScheme, EnterButton, WindowModalDialog, HelpLabel, Buttons,
-                   CloseButton)
-=======
 from electrum.util import base_units_list, event_listener
 
 from electrum.gui import messages
 
 from .util import (ColorScheme, WindowModalDialog, HelpLabel, Buttons,
                    CloseButton, QtEventListener)
->>>>>>> ed65f335
 
 
 if TYPE_CHECKING:
@@ -71,13 +62,8 @@
         self.save_whitelist = False
         self.fx = window.fx
         self.wallet = window.wallet
-<<<<<<< HEAD
-        
-        util.register_callback(self.on_network_callback, ['alias_received'])
-=======
 
         self.register_callbacks()
->>>>>>> ed65f335
         self.app.alias_received_signal.connect(self.set_alias_color)
 
         vbox = QVBoxLayout()
