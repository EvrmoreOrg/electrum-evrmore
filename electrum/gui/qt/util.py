import asyncio
import datetime
import os.path
import time
import sys
import platform
import queue
import traceback
import os
import webbrowser
from decimal import Decimal
from functools import partial, lru_cache
from typing import (NamedTuple, Callable, Optional, TYPE_CHECKING, Union, List, Dict, Any,
                    Sequence, Iterable)

from PyQt5.QtGui import (QFont, QColor, QCursor, QPixmap, QStandardItem, QImage,
                         QPalette, QIcon, QFontMetrics, QShowEvent, QPainter, QHelpEvent)
from PyQt5.QtCore import (Qt, QPersistentModelIndex, QModelIndex, pyqtSignal,
                          QCoreApplication, QItemSelectionModel, QThread,
                          QSortFilterProxyModel, QSize, QLocale, QAbstractItemModel,
                          QEvent, QRect, QPoint, QObject, QTimer)
from PyQt5.QtWidgets import (QPushButton, QLabel, QMessageBox, QHBoxLayout,
                             QAbstractItemView, QVBoxLayout, QLineEdit,
                             QStyle, QDialog, QGroupBox, QButtonGroup, QRadioButton,
                             QFileDialog, QWidget, QToolButton, QTreeView, QPlainTextEdit,
                             QHeaderView, QApplication, QToolTip, QTreeWidget, QStyledItemDelegate,
<<<<<<< HEAD
                             QMenu, QStyleOptionViewItem, QLayout, QLayoutItem,
                             QGraphicsEffect, QGraphicsScene, QGraphicsPixmapItem, QFrame)
=======
                             QMenu, QStyleOptionViewItem, QLayout, QLayoutItem, QAbstractButton,
                             QGraphicsEffect, QGraphicsScene, QGraphicsPixmapItem)
>>>>>>> 987c684b

from electrum.i18n import _, languages
from electrum.util import FileImportFailed, FileExportFailed, make_aiohttp_session, resource_path
from electrum.invoices import PR_UNPAID, PR_PAID, PR_EXPIRED, PR_INFLIGHT, PR_UNKNOWN, PR_FAILED, PR_ROUTING, PR_UNCONFIRMED
from electrum.logging import Logger
from electrum.qrreader import MissingQrDetectionLib

if TYPE_CHECKING:
    from .main_window import ElectrumWindow
    from .installwizard import InstallWizard
    from electrum.simple_config import SimpleConfig


if platform.system() == 'Windows':
    MONOSPACE_FONT = 'Lucida Console'
elif platform.system() == 'Darwin':
    MONOSPACE_FONT = 'Monaco'
else:
    MONOSPACE_FONT = 'monospace'


dialogs = []

pr_icons = {
    PR_UNKNOWN:"warning.png",
    PR_UNPAID:"unpaid.png",
    PR_PAID:"confirmed.png",
    PR_EXPIRED:"expired.png",
    PR_INFLIGHT:"unconfirmed.png",
    PR_FAILED:"warning.png",
    PR_ROUTING:"unconfirmed.png",
    PR_UNCONFIRMED:"unconfirmed.png",
}


# filter tx files in QFileDialog:
TRANSACTION_FILE_EXTENSION_FILTER_ANY = "Transaction (*.txn *.psbt);;All files (*)"
TRANSACTION_FILE_EXTENSION_FILTER_ONLY_PARTIAL_TX = "Partial Transaction (*.psbt)"
TRANSACTION_FILE_EXTENSION_FILTER_ONLY_COMPLETE_TX = "Complete Transaction (*.txn)"
TRANSACTION_FILE_EXTENSION_FILTER_SEPARATE = (f"{TRANSACTION_FILE_EXTENSION_FILTER_ONLY_PARTIAL_TX};;"
                                              f"{TRANSACTION_FILE_EXTENSION_FILTER_ONLY_COMPLETE_TX};;"
                                              f"All files (*)")



class EnterButton(QPushButton):
    def __init__(self, text, func):
        QPushButton.__init__(self, text)
        self.func = func
        self.clicked.connect(func)

    def keyPressEvent(self, e):
        if e.key() in [Qt.Key_Return, Qt.Key_Enter]:
            self.func()


class ThreadedButton(QPushButton):
    def __init__(self, text, task, on_success=None, on_error=None):
        QPushButton.__init__(self, text)
        self.task = task
        self.on_success = on_success
        self.on_error = on_error
        self.clicked.connect(self.run_task)

    def run_task(self):
        self.setEnabled(False)
        self.thread = TaskThread(self)
        self.thread.add(self.task, self.on_success, self.done, self.on_error)

    def done(self):
        self.setEnabled(True)
        self.thread.stop()


class WWLabel(QLabel):
    def __init__ (self, text="", parent=None):
        QLabel.__init__(self, text, parent)
        self.setWordWrap(True)
        self.setTextInteractionFlags(Qt.TextSelectableByMouse)


class HelpLabel(QLabel):

    def __init__(self, text, help_text):
        QLabel.__init__(self, text)
        self.help_text = help_text
        self.app = QCoreApplication.instance()
        self.font = QFont()

    def mouseReleaseEvent(self, x):
        custom_message_box(icon=QMessageBox.Information,
                           parent=self,
                           title=_('Help'),
                           text=self.help_text)

    def enterEvent(self, event):
        self.font.setUnderline(True)
        self.setFont(self.font)
        self.app.setOverrideCursor(QCursor(Qt.PointingHandCursor))
        return QLabel.enterEvent(self, event)

    def leaveEvent(self, event):
        self.font.setUnderline(False)
        self.setFont(self.font)
        self.app.setOverrideCursor(QCursor(Qt.ArrowCursor))
        return QLabel.leaveEvent(self, event)


class HelpButtonURL(QToolButton):
    def __init__(self, url):
        QToolButton.__init__(self)
        self.setText('?')
        self.setFocusPolicy(Qt.NoFocus)
        self.setFixedWidth(round(2.2 * char_width_in_lineedit()))
        self.clicked.connect(self.onclick)
        self.url = url

    def onclick(self):
        webopen(self.url)


class HelpButton(QToolButton):
    def __init__(self, text):
        QToolButton.__init__(self)
        self.setText('?')
        self.help_text = text
        self.setFocusPolicy(Qt.NoFocus)
        self.setFixedWidth(round(2.2 * char_width_in_lineedit()))
        self.clicked.connect(self.onclick)

    def onclick(self):
        custom_message_box(icon=QMessageBox.Information,
                           parent=self,
                           title=_('Help'),
                           text=self.help_text,
                           rich_text=True)


class InfoButton(QPushButton):
    def __init__(self, text):
        QPushButton.__init__(self, 'Info')
        self.help_text = text
        self.setFocusPolicy(Qt.NoFocus)
        self.setFixedWidth(6 * char_width_in_lineedit())
        self.clicked.connect(self.onclick)

    def onclick(self):
        custom_message_box(icon=QMessageBox.Information,
                           parent=self,
                           title=_('Info'),
                           text=self.help_text,
                           rich_text=True)


class Buttons(QHBoxLayout):
    def __init__(self, *buttons):
        QHBoxLayout.__init__(self)
        self.addStretch(1)
        for b in buttons:
            if b is None:
                continue
            self.addWidget(b)

class CloseButton(QPushButton):
    def __init__(self, dialog):
        QPushButton.__init__(self, _("Close"))
        self.clicked.connect(dialog.close)
        self.setDefault(True)

class CopyButton(QPushButton):
    def __init__(self, text_getter, app):
        QPushButton.__init__(self, _("Copy"))
        self.clicked.connect(lambda: app.clipboard().setText(text_getter()))

class CopyCloseButton(QPushButton):
    def __init__(self, text_getter, app, dialog):
        QPushButton.__init__(self, _("Copy and Close"))
        self.clicked.connect(lambda: app.clipboard().setText(text_getter()))
        self.clicked.connect(dialog.close)
        self.setDefault(True)

class OkButton(QPushButton):
    def __init__(self, dialog, label=None):
        QPushButton.__init__(self, label or _("OK"))
        self.clicked.connect(dialog.accept)
        self.setDefault(True)

class CancelButton(QPushButton):
    def __init__(self, dialog, label=None):
        QPushButton.__init__(self, label or _("Cancel"))
        self.clicked.connect(dialog.reject)

class MessageBoxMixin(object):
    def top_level_window_recurse(self, window=None, test_func=None):
        window = window or self
        classes = (WindowModalDialog, QMessageBox)
        if test_func is None:
            test_func = lambda x: True
        for n, child in enumerate(window.children()):
            # Test for visibility as old closed dialogs may not be GC-ed.
            # Only accept children that confirm to test_func.
            if isinstance(child, classes) and child.isVisible() \
                    and test_func(child):
                return self.top_level_window_recurse(child, test_func=test_func)
        return window

    def top_level_window(self, test_func=None):
        return self.top_level_window_recurse(test_func)

    def question(self, msg, parent=None, title=None, icon=None, **kwargs) -> bool:
        Yes, No = QMessageBox.Yes, QMessageBox.No
        return Yes == self.msg_box(icon=icon or QMessageBox.Question,
                                   parent=parent,
                                   title=title or '',
                                   text=msg,
                                   buttons=Yes|No,
                                   defaultButton=No,
                                   **kwargs)

    def show_warning(self, msg, parent=None, title=None, **kwargs):
        return self.msg_box(QMessageBox.Warning, parent,
                            title or _('Warning'), msg, **kwargs)

    def show_error(self, msg, parent=None, **kwargs):
        return self.msg_box(QMessageBox.Warning, parent,
                            _('Error'), msg, **kwargs)

    def show_critical(self, msg, parent=None, title=None, **kwargs):
        return self.msg_box(QMessageBox.Critical, parent,
                            title or _('Critical Error'), msg, **kwargs)

    def show_message(self, msg, parent=None, title=None, **kwargs):
        return self.msg_box(QMessageBox.Information, parent,
                            title or _('Information'), msg, **kwargs)

    def msg_box(self, icon, parent, title, text, *, buttons=QMessageBox.Ok,
                defaultButton=QMessageBox.NoButton, rich_text=False,
                checkbox=None, dont_popup=False):
        parent = parent or self.top_level_window()
        return custom_message_box(icon=icon,
                                  parent=parent,
                                  title=title,
                                  text=text,
                                  buttons=buttons,
                                  defaultButton=defaultButton,
                                  rich_text=rich_text,
                                  checkbox=checkbox)


def custom_message_box(*, icon, parent, title, text, buttons=QMessageBox.Ok,
                       defaultButton=QMessageBox.NoButton, rich_text=False,
                       checkbox=None):
    if type(icon) is QPixmap:
        d = QMessageBox(QMessageBox.Information, title, str(text), buttons, parent)
        d.setIconPixmap(icon)
    else:
        d = QMessageBox(icon, title, str(text), buttons, parent)
    d.setWindowModality(Qt.WindowModal)
    d.setDefaultButton(defaultButton)
    if rich_text:
        d.setTextInteractionFlags(Qt.TextSelectableByMouse | Qt.LinksAccessibleByMouse)
        # set AutoText instead of RichText
        # AutoText lets Qt figure out whether to render as rich text.
        # e.g. if text is actually plain text and uses "\n" newlines;
        #      and we set RichText here, newlines would be swallowed
        d.setTextFormat(Qt.AutoText)
    else:
        d.setTextInteractionFlags(Qt.TextSelectableByMouse)
        d.setTextFormat(Qt.PlainText)
    if checkbox is not None:
        d.setCheckBox(checkbox)
    return d.exec_()


class WindowModalDialog(QDialog, MessageBoxMixin):
    '''Handy wrapper; window modal dialogs are better for our multi-window
    daemon model as other wallet windows can still be accessed.'''
    def __init__(self, parent, title=None):
        QDialog.__init__(self, parent)
        self.setWindowModality(Qt.WindowModal)
        if title:
            self.setWindowTitle(title)


class WaitingDialog(WindowModalDialog):
    '''Shows a please wait dialog whilst running a task.  It is not
    necessary to maintain a reference to this dialog.'''
    def __init__(self, parent: QWidget, message: str, task, on_success=None, on_error=None):
        assert parent
        if isinstance(parent, MessageBoxMixin):
            parent = parent.top_level_window()
        WindowModalDialog.__init__(self, parent, _("Please wait"))
        self.message_label = QLabel(message)
        vbox = QVBoxLayout(self)
        vbox.addWidget(self.message_label)
        self.accepted.connect(self.on_accepted)
        self.show()
        self.thread = TaskThread(self)
        self.thread.finished.connect(self.deleteLater)  # see #3956
        self.thread.add(task, on_success, self.accept, on_error)

    def wait(self):
        self.thread.wait()

    def on_accepted(self):
        self.thread.stop()

    def update(self, msg):
        print(msg)
        self.message_label.setText(msg)


class BlockingWaitingDialog(WindowModalDialog):
    """Shows a waiting dialog whilst running a task.
    Should be called from the GUI thread. The GUI thread will be blocked while
    the task is running; the point of the dialog is to provide feedback
    to the user regarding what is going on.
    """
    def __init__(self, parent: QWidget, message: str, task: Callable[[], Any]):
        assert parent
        if isinstance(parent, MessageBoxMixin):
            parent = parent.top_level_window()
        WindowModalDialog.__init__(self, parent, _("Please wait"))
        self.message_label = QLabel(message)
        vbox = QVBoxLayout(self)
        vbox.addWidget(self.message_label)
        self.finished.connect(self.deleteLater)  # see #3956
        # show popup
        self.show()
        # refresh GUI; needed for popup to appear and for message_label to get drawn
        QCoreApplication.processEvents()
        QCoreApplication.processEvents()
        try:
            # block and run given task
            task()
        finally:
            # close popup
            self.accept()


def line_dialog(parent, title, label, ok_label, default=None):
    dialog = WindowModalDialog(parent, title)
    dialog.setMinimumWidth(500)
    l = QVBoxLayout()
    dialog.setLayout(l)
    l.addWidget(QLabel(label))
    txt = QLineEdit()
    if default:
        txt.setText(default)
    l.addWidget(txt)
    l.addLayout(Buttons(CancelButton(dialog), OkButton(dialog, ok_label)))
    if dialog.exec_():
        return txt.text()

def text_dialog(
        *,
        parent,
        title,
        header_layout,
        ok_label,
        default=None,
        allow_multi=False,
        config: 'SimpleConfig',
):
    from .qrtextedit import ScanQRTextEdit
    dialog = WindowModalDialog(parent, title)
    dialog.setMinimumWidth(600)
    l = QVBoxLayout()
    dialog.setLayout(l)
    if isinstance(header_layout, str):
        l.addWidget(QLabel(header_layout))
    else:
        l.addLayout(header_layout)
    txt = ScanQRTextEdit(allow_multi=allow_multi, config=config)
    if default:
        txt.setText(default)
    l.addWidget(txt)
    l.addLayout(Buttons(CancelButton(dialog), OkButton(dialog, ok_label)))
    if dialog.exec_():
        return txt.toPlainText()


class ChoicesLayout(object):
    def __init__(self, msg, choices, on_clicked=None, checked_index=0, horizontal=False):
        vbox = QVBoxLayout()
        if len(msg) > 50:
            vbox.addWidget(WWLabel(msg))
            msg = ""
        gb2 = QGroupBox(msg)
        vbox.addWidget(gb2)
        vbox2 = QHBoxLayout() if horizontal else QVBoxLayout()
        gb2.setLayout(vbox2)
        self.group = group = QButtonGroup()
        if isinstance(choices, list):
            iterator = enumerate(choices)
        else:
            iterator = choices.items()
        for i, c in iterator:
            button = QRadioButton(gb2)
            button.setText(c)
            vbox2.addWidget(button)
            group.addButton(button)
            group.setId(button, i)
            if i == checked_index:
                button.setChecked(True)
        if on_clicked:
            group.buttonClicked.connect(partial(on_clicked, self))
        self.vbox = vbox

    def layout(self):
        return self.vbox

    def selected_index(self):
        return self.group.checkedId()

def address_field(addresses):
    hbox = QHBoxLayout()
    address_e = QLineEdit()
    if addresses and len(addresses) > 0:
        address_e.setText(addresses[0])
    else:
        addresses = []
    def func():
        try:
            i = addresses.index(str(address_e.text())) + 1
            i = i % len(addresses)
            address_e.setText(addresses[i])
        except ValueError:
            # the user might have changed address_e to an
            # address not in the wallet (or to something that isn't an address)
            if addresses and len(addresses) > 0:
                address_e.setText(addresses[0])
    button = QPushButton(_('Address'))
    button.clicked.connect(func)
    hbox.addWidget(button)
    hbox.addWidget(address_e)
    return hbox, address_e


def filename_field(parent, config, defaultname, select_msg):

    vbox = QVBoxLayout()
    vbox.addWidget(QLabel(_("Format")))
    gb = QGroupBox("format", parent)
    b1 = QRadioButton(gb)
    b1.setText(_("CSV"))
    b1.setChecked(True)
    b2 = QRadioButton(gb)
    b2.setText(_("json"))
    vbox.addWidget(b1)
    vbox.addWidget(b2)

    hbox = QHBoxLayout()

    directory = config.get('io_dir', os.path.expanduser('~'))
    path = os.path.join(directory, defaultname)
    filename_e = QLineEdit()
    filename_e.setText(path)

    def func():
        text = filename_e.text()
        _filter = "*.csv" if defaultname.endswith(".csv") else "*.json" if defaultname.endswith(".json") else None
        p = getSaveFileName(
            parent=None,
            title=select_msg,
            filename=text,
            filter=_filter,
            config=config,
        )
        if p:
            filename_e.setText(p)

    button = QPushButton(_('File'))
    button.clicked.connect(func)
    hbox.addWidget(button)
    hbox.addWidget(filename_e)
    vbox.addLayout(hbox)

    def set_csv(v):
        text = filename_e.text()
        text = text.replace(".json",".csv") if v else text.replace(".csv",".json")
        filename_e.setText(text)

    b1.clicked.connect(lambda: set_csv(True))
    b2.clicked.connect(lambda: set_csv(False))

    return vbox, filename_e, b1


class ElectrumItemDelegate(QStyledItemDelegate):
    def __init__(self, tv: 'MyTreeView'):
        super().__init__(tv)
        self.tv = tv
        self.opened = None
        def on_closeEditor(editor: QLineEdit, hint):
            self.opened = None
            self.tv.is_editor_open = False
            if self.tv._pending_update:
                self.tv.update()
        def on_commitData(editor: QLineEdit):
            new_text = editor.text()
            idx = QModelIndex(self.opened)
            row, col = idx.row(), idx.column()
            edit_key = self.tv.get_edit_key_from_coordinate(row, col)
            assert edit_key is not None, (idx.row(), idx.column())
            self.tv.on_edited(idx, edit_key=edit_key, text=new_text)
        self.closeEditor.connect(on_closeEditor)
        self.commitData.connect(on_commitData)

    def createEditor(self, parent, option, idx):
        self.opened = QPersistentModelIndex(idx)
        self.tv.is_editor_open = True
        return super().createEditor(parent, option, idx)

    def paint(self, painter: QPainter, option: QStyleOptionViewItem, idx: QModelIndex) -> None:
        custom_data = idx.data(MyTreeView.ROLE_CUSTOM_PAINT)
        if custom_data is None:
            return super().paint(painter, option, idx)
        else:
            # let's call the default paint method first; to paint the background (e.g. selection)
            super().paint(painter, option, idx)
            # and now paint on top of that
            custom_data.paint(painter, option.rect)

    def helpEvent(self, evt: QHelpEvent, view: QAbstractItemView, option: QStyleOptionViewItem, idx: QModelIndex) -> bool:
        custom_data = idx.data(MyTreeView.ROLE_CUSTOM_PAINT)
        if custom_data is None:
            return super().helpEvent(evt, view, option, idx)
        else:
            if evt.type() == QEvent.ToolTip:
                if custom_data.show_tooltip(evt):
                    return True
        return super().helpEvent(evt, view, option, idx)

    def sizeHint(self, option: QStyleOptionViewItem, idx: QModelIndex) -> QSize:
        custom_data = idx.data(MyTreeView.ROLE_CUSTOM_PAINT)
        if custom_data is None:
            return super().sizeHint(option, idx)
        else:
            default_size = super().sizeHint(option, idx)
            return custom_data.sizeHint(default_size)


class MyTreeView(QTreeView):
    ROLE_CLIPBOARD_DATA = Qt.UserRole + 100
    ROLE_CUSTOM_PAINT   = Qt.UserRole + 101
    ROLE_EDIT_KEY       = Qt.UserRole + 102
    ROLE_FILTER_DATA    = Qt.UserRole + 103

    filter_columns: Iterable[int]

    def __init__(self, parent: 'ElectrumWindow', create_menu, *,
                 stretch_column=None, editable_columns=None):
        super().__init__(parent)
        self.parent = parent
        self.config = self.parent.config
        self.stretch_column = stretch_column
        self.setContextMenuPolicy(Qt.CustomContextMenu)
        self.customContextMenuRequested.connect(create_menu)
        self.setUniformRowHeights(True)

        # Control which columns are editable
        if editable_columns is None:
            editable_columns = []
        self.editable_columns = set(editable_columns)
        self.setItemDelegate(ElectrumItemDelegate(self))
        self.current_filter = ""
        self.is_editor_open = False

        self.setRootIsDecorated(False)  # remove left margin
        self.toolbar_shown = False

        # When figuring out the size of columns, Qt by default looks at
        # the first 1000 rows (at least if resize mode is QHeaderView.ResizeToContents).
        # This would be REALLY SLOW, and it's not perfect anyway.
        # So to speed the UI up considerably, set it to
        # only look at as many rows as currently visible.
        self.header().setResizeContentsPrecision(0)

        self._pending_update = False
        self._forced_update = False

        self._default_bg_brush = QStandardItem().background()

    def set_editability(self, items):
        for idx, i in enumerate(items):
            i.setEditable(idx in self.editable_columns)

    def selected_in_column(self, column: int):
        items = self.selectionModel().selectedIndexes()
        return list(x for x in items if x.column() == column)

    def get_role_data_for_current_item(self, *, col, role) -> Any:
        idx = self.selectionModel().currentIndex()
        idx = idx.sibling(idx.row(), col)
        item = self.item_from_index(idx)
        if item:
            return item.data(role)

    def item_from_index(self, idx: QModelIndex) -> Optional[QStandardItem]:
        model = self.model()
        if isinstance(model, QSortFilterProxyModel):
            idx = model.mapToSource(idx)
            return model.sourceModel().itemFromIndex(idx)
        else:
            return model.itemFromIndex(idx)

    def original_model(self) -> QAbstractItemModel:
        model = self.model()
        if isinstance(model, QSortFilterProxyModel):
            return model.sourceModel()
        else:
            return model

    def set_current_idx(self, set_current: QPersistentModelIndex):
        if set_current:
            assert isinstance(set_current, QPersistentModelIndex)
            assert set_current.isValid()
            self.selectionModel().select(QModelIndex(set_current), QItemSelectionModel.SelectCurrent)

    def update_headers(self, headers: Union[List[str], Dict[int, str]]):
        # headers is either a list of column names, or a dict: (col_idx->col_name)
        if not isinstance(headers, dict):  # convert to dict
            headers = dict(enumerate(headers))
        col_names = [headers[col_idx] for col_idx in sorted(headers.keys())]
        self.original_model().setHorizontalHeaderLabels(col_names)
        self.header().setStretchLastSection(False)
        for col_idx in headers:
            sm = QHeaderView.Stretch if col_idx == self.stretch_column else QHeaderView.ResizeToContents
            self.header().setSectionResizeMode(col_idx, sm)

    def keyPressEvent(self, event):
        if self.itemDelegate().opened:
            return
        if event.key() in [Qt.Key_F2, Qt.Key_Return, Qt.Key_Enter]:
            self.on_activated(self.selectionModel().currentIndex())
            return
        super().keyPressEvent(event)

    def on_activated(self, idx):
        # on 'enter' we show the menu
        pt = self.visualRect(idx).bottomLeft()
        pt.setX(50)
        self.customContextMenuRequested.emit(pt)

    def edit(self, idx, trigger=QAbstractItemView.AllEditTriggers, event=None):
        """
        this is to prevent:
           edit: editing failed
        from inside qt
        """
        return super().edit(idx, trigger, event)

    def on_edited(self, idx: QModelIndex, edit_key, *, text: str) -> None:
        raise NotImplementedError()

    def should_hide(self, row):
        """
        row_num is for self.model(). So if there is a proxy, it is the row number
        in that!
        """
        return False

    def get_text_from_coordinate(self, row, col) -> str:
        idx = self.model().index(row, col)
        item = self.item_from_index(idx)
        return item.text()

    def get_role_data_from_coordinate(self, row, col, *, role) -> Any:
        idx = self.model().index(row, col)
        item = self.item_from_index(idx)
        role_data = item.data(role)
        return role_data

    def get_edit_key_from_coordinate(self, row, col) -> Any:
        # overriding this might allow avoiding storing duplicate data
        return self.get_role_data_from_coordinate(row, col, role=self.ROLE_EDIT_KEY)

    # TODO: Fix this; not always getting correct string values
    def get_filter_data_from_coordinate(self, row, col) -> str:
        filter_data = self.get_role_data_from_coordinate(row, col, role=self.ROLE_FILTER_DATA)
        if filter_data:
            return filter_data
        txt = self.get_text_from_coordinate(row, col)
        if not txt:
            txt = ''
        txt = txt.lower()
        return txt

    def hide_row(self, row_num):
        """
        row_num is for self.model(). So if there is a proxy, it is the row number
        in that!
        """
        should_hide = self.should_hide(row_num)
        if not self.current_filter and should_hide is None:
            # no filters at all, neither date nor search
            self.setRowHidden(row_num, QModelIndex(), False)
            return
        for column in self.filter_columns:
            filter_data = self.get_filter_data_from_coordinate(row_num, column)
            if self.current_filter in filter_data:
                # the filter matched, but the date filter might apply
                self.setRowHidden(row_num, QModelIndex(), bool(should_hide))
                break
        else:
            # we did not find the filter in any columns, hide the item
            self.setRowHidden(row_num, QModelIndex(), True)

    def filter(self, p=None):
        if p is not None:
            p = p.lower()
            self.current_filter = p
        self.hide_rows()

    def hide_rows(self):
        for row in range(self.model().rowCount()):
            self.hide_row(row)

    def create_toolbar(self, config=None):
        hbox = QHBoxLayout()
        buttons = self.get_toolbar_buttons()
        for b in buttons:
            b.setVisible(False)
            hbox.addWidget(b)
        hide_button = QPushButton('x')
        hide_button.setVisible(False)
        hide_button.pressed.connect(lambda: self.show_toolbar(False, config))
        self.toolbar_buttons = buttons + (hide_button,)
        hbox.addStretch()
        hbox.addWidget(hide_button)
        return hbox

    def save_toolbar_state(self, state, config):
        pass  # implemented in subclasses

    def show_toolbar(self, state, config=None):
        if state == self.toolbar_shown:
            return
        self.toolbar_shown = state
        if config:
            self.save_toolbar_state(state, config)
        for b in self.toolbar_buttons:
            b.setVisible(state)
        if not state:
            self.on_hide_toolbar()

    def toggle_toolbar(self, config=None):
        self.show_toolbar(not self.toolbar_shown, config)

    def add_copy_menu(self, menu: QMenu, idx) -> QMenu:
        cc = menu.addMenu(_("Copy Column"))
        for column in self.Columns:
            column_title = self.original_model().horizontalHeaderItem(column).text()
            if not column_title:
                continue
            item_col = self.item_from_index(idx.sibling(idx.row(), column))
            clipboard_data = item_col.data(self.ROLE_CLIPBOARD_DATA)
            if clipboard_data is None:
                clipboard_data = item_col.text().strip()
            cc.addAction(column_title,
                         lambda text=clipboard_data, title=column_title:
                         self.place_text_on_clipboard(text, title=title))
        return cc

    def place_text_on_clipboard(self, text: str, *, title: str = None) -> None:
        self.parent.do_copy(text, title=title)

    def showEvent(self, e: 'QShowEvent'):
        super().showEvent(e)
        if e.isAccepted() and self._pending_update:
            self._forced_update = True
            self.update()
            self._forced_update = False

    def maybe_defer_update(self) -> bool:
        """Returns whether we should defer an update/refresh."""
        defer = (not self._forced_update
                 and (not self.isVisible() or self.is_editor_open))
        # side-effect: if we decide to defer update, the state will become stale:
        self._pending_update = defer
        return defer

    def find_row_by_key(self, key):
        for row in range(0, self.std_model.rowCount()):
            item = self.std_model.item(row, 0)
            if item.data(self.key_role) == key:
                return row

    def refresh_all(self):
        for row in range(0, self.std_model.rowCount()):
            item = self.std_model.item(row, 0)
            key = item.data(self.key_role)
            self.refresh_row(key, row)

    def refresh_item(self, key):
        row = self.find_row_by_key(key)
        self.refresh_row(key, row)

    def delete_item(self, key):
        row = self.find_row_by_key(key)
        self.std_model.takeRow(row)
        self.hide_if_empty()

class MySortModel(QSortFilterProxyModel):
    def __init__(self, parent, *, sort_role):
        super().__init__(parent)
        self._sort_role = sort_role

    def lessThan(self, source_left: QModelIndex, source_right: QModelIndex):
        item1 = self.sourceModel().itemFromIndex(source_left)
        item2 = self.sourceModel().itemFromIndex(source_right)
        data1 = item1.data(self._sort_role)
        data2 = item2.data(self._sort_role)
        if data1 is not None and data2 is not None:
            return data1 < data2
        v1 = item1.text()
        v2 = item2.text()
        try:
            return Decimal(v1) < Decimal(v2)
        except:
            return v1 < v2


class OverlayControlMixin:
    STYLE_SHEET_COMMON = '''
    QPushButton { border-width: 1px; padding: 0px; margin: 0px; }
    '''

    STYLE_SHEET_LIGHT = '''
    QPushButton { border: 1px solid transparent; }
    QPushButton:hover { border: 1px solid #3daee9; }
    '''

    def __init__(self, middle: bool = False):
        assert isinstance(self, QWidget)
        assert isinstance(self, OverlayControlMixin)  # only here for type-hints in IDE
        self.middle = middle
        self.overlay_widget = QWidget(self)
        style_sheet = self.STYLE_SHEET_COMMON
        if not ColorScheme.dark_scheme:
            style_sheet = style_sheet + self.STYLE_SHEET_LIGHT
        self.overlay_widget.setStyleSheet(style_sheet)
        self.overlay_layout = QHBoxLayout(self.overlay_widget)
        self.overlay_layout.setContentsMargins(0, 0, 0, 0)
        self.overlay_layout.setSpacing(1)
        self._updateOverlayPos()

    def resizeEvent(self, e):
        super().resizeEvent(e)
        self._updateOverlayPos()

    def _updateOverlayPos(self):
        frame_width = self.style().pixelMetric(QStyle.PM_DefaultFrameWidth)
        overlay_size = self.overlay_widget.sizeHint()
        x = self.rect().right() - frame_width - overlay_size.width()
        y = self.rect().bottom() - overlay_size.height()
        middle = self.middle
        if hasattr(self, 'document'):
            # Keep the buttons centered if we have less than 2 lines in the editor
            line_spacing = QFontMetrics(self.document().defaultFont()).lineSpacing()
            if self.rect().height() < (line_spacing * 2):
                middle = True
        y = (y / 2) + frame_width if middle else y - frame_width
        if hasattr(self, 'verticalScrollBar') and self.verticalScrollBar().isVisible():
            scrollbar_width = self.style().pixelMetric(QStyle.PM_ScrollBarExtent)
            x -= scrollbar_width
        self.overlay_widget.move(int(x), int(y))

    def addWidget(self, widget: QWidget):
        # The old code positioned the items the other way around, so we just insert at position 0 instead
        self.overlay_layout.insertWidget(0, widget)

    def addButton(self, icon_name: str, on_click, tooltip: str) -> QPushButton:
        button = QPushButton(self.overlay_widget)
        button.setToolTip(tooltip)
        button.setIcon(read_QIcon(icon_name))
        button.setCursor(QCursor(Qt.PointingHandCursor))
        button.clicked.connect(on_click)
        self.addWidget(button)
        return button

    def addCopyButton(self):
        def on_copy():
            app = QApplication.instance()
            app.clipboard().setText(self.text())
            QToolTip.showText(QCursor.pos(), _("Text copied to clipboard"), self)

        self.addButton("copy.png", on_copy, _("Copy to clipboard"))

    def addPasteButton(
            self,
            *,
            setText: Callable[[str], None] = None,
    ):
        if setText is None:
            setText = self.setText
        def on_paste():
            app = QApplication.instance()
            setText(app.clipboard().text())

        self.addButton("copy.png", on_paste, _("Paste from clipboard"))

    def add_qr_show_button(self, *, config: 'SimpleConfig', title: Optional[str] = None):
        if title is None:
            title = _("QR code")

        def qr_show():
            from .qrcodewidget import QRDialog
            try:
                s = str(self.text())
            except:
                s = self.text()
            if not s:
                return
            QRDialog(
                data=s,
                parent=self,
                title=title,
                config=config,
            ).exec_()

        icon = "qrcode_white.png" if ColorScheme.dark_scheme else "qrcode.png"
        self.addButton(icon, qr_show, _("Show as QR code"))
        # side-effect: we export this method:
        self.on_qr_show_btn = qr_show

    def add_qr_input_button(
            self,
            *,
            config: 'SimpleConfig',
            allow_multi: bool = False,
            show_error: Callable[[str], None],
            setText: Callable[[str], None] = None,
    ):
        if setText is None:
            setText = self.setText
        def qr_from_camera_input() -> None:
            def cb(success: bool, error: str, data):
                if not success:
                    if error:
                        show_error(error)
                    return
                if not data:
                    data = ''
                if allow_multi:
                    new_text = self.text() + data + '\n'
                else:
                    new_text = data
                setText(new_text)

            from .qrreader import scan_qrcode
            scan_qrcode(parent=self, config=config, callback=cb)

        def qr_from_screenshot_input() -> None:
            from .qrreader import scan_qr_from_image
            scanned_qr = None
            for screen in QApplication.instance().screens():
                try:
                    scan_result = scan_qr_from_image(screen.grabWindow(0).toImage())
                except MissingQrDetectionLib as e:
                    show_error(_("Unable to scan image.") + "\n" + repr(e))
                    return
                if len(scan_result) > 0:
                    if (scanned_qr is not None) or len(scan_result) > 1:
                        show_error(_("More than one QR code was found on the screen."))
                        return
                    scanned_qr = scan_result
            if scanned_qr is None:
                show_error(_("No QR code was found on the screen."))
                return
            data = scanned_qr[0].data
            if allow_multi:
                new_text = self.text() + data + '\n'
            else:
                new_text = data
            setText(new_text)

        icon = "camera_white.png" if ColorScheme.dark_scheme else "camera_dark.png"
        btn = self.addButton(icon, lambda: None, _("Read QR code"))
        menu = QMenu()
        menu.addAction(_("Read QR code from camera"), qr_from_camera_input)
        menu.addAction(_("Read QR code from screen"), qr_from_screenshot_input)
        btn.setMenu(menu)
        # side-effect: we export these methods:
        self.on_qr_from_camera_input_btn = qr_from_camera_input
        self.on_qr_from_screenshot_input_btn = qr_from_screenshot_input

    def add_file_input_button(
            self,
            *,
            config: 'SimpleConfig',
            show_error: Callable[[str], None],
            setText: Callable[[str], None] = None,
    ) -> None:
        if setText is None:
            setText = self.setText
        def file_input():
            fileName = getOpenFileName(
                parent=self,
                title='select file',
                config=config,
            )
            if not fileName:
                return
            try:
                try:
                    with open(fileName, "r") as f:
                        data = f.read()
                except UnicodeError as e:
                    with open(fileName, "rb") as f:
                        data = f.read()
                    data = data.hex()
            except BaseException as e:
                show_error(_('Error opening file') + ':\n' + repr(e))
            else:
                setText(data)

        self.addButton("file.png", file_input, _("Read file"))


class ButtonsLineEdit(OverlayControlMixin, QLineEdit):
    def __init__(self, text=None):
        QLineEdit.__init__(self, text)
        OverlayControlMixin.__init__(self, middle=True)


class ButtonsTextEdit(OverlayControlMixin, QPlainTextEdit):
    def __init__(self, text=None):
        QPlainTextEdit.__init__(self, text)
        OverlayControlMixin.__init__(self)
        self.setText = self.setPlainText
        self.text = self.toPlainText


class PasswordLineEdit(QLineEdit):
    def __init__(self, *args, **kwargs):
        QLineEdit.__init__(self, *args, **kwargs)
        self.setEchoMode(QLineEdit.Password)

    def clear(self):
        # Try to actually overwrite the memory.
        # This is really just a best-effort thing...
        self.setText(len(self.text()) * " ")
        super().clear()


class TaskThread(QThread, Logger):
    '''Thread that runs background tasks.  Callbacks are guaranteed
    to happen in the context of its parent.'''

    class Task(NamedTuple):
        task: Callable
        cb_success: Optional[Callable]
        cb_done: Optional[Callable]
        cb_error: Optional[Callable]
        cancel: Optional[Callable] = None

    doneSig = pyqtSignal(object, object, object)

    def __init__(self, parent, on_error=None):
        QThread.__init__(self, parent)
        Logger.__init__(self)
        self.on_error = on_error
        self.tasks = queue.Queue()
        self._cur_task = None  # type: Optional[TaskThread.Task]
        self._stopping = False
        self.doneSig.connect(self.on_done)
        self.start()

    def add(self, task, on_success=None, on_done=None, on_error=None, *, cancel=None):
        if self._stopping:
            self.logger.warning(f"stopping or already stopped but tried to add new task.")
            return
        on_error = on_error or self.on_error
        task_ = TaskThread.Task(task, on_success, on_done, on_error, cancel=cancel)
        self.tasks.put(task_)

    def run(self):
        while True:
            if self._stopping:
                break
            task = self.tasks.get()  # type: TaskThread.Task
            self._cur_task = task
            if not task or self._stopping:
                break
            try:
                result = task.task()
                self.doneSig.emit(result, task.cb_done, task.cb_success)
            except BaseException:
                self.doneSig.emit(sys.exc_info(), task.cb_done, task.cb_error)

    def on_done(self, result, cb_done, cb_result):
        # This runs in the parent's thread.
        if cb_done:
            cb_done()
        if cb_result:
            cb_result(result)

    def stop(self):
        self._stopping = True
        # try to cancel currently running task now.
        # if the task does not implement "cancel", we will have to wait until it finishes.
        task = self._cur_task
        if task and task.cancel:
            task.cancel()
        # cancel the remaining tasks in the queue
        while True:
            try:
                task = self.tasks.get_nowait()
            except queue.Empty:
                break
            if task and task.cancel:
                task.cancel()
        self.tasks.put(None)  # in case the thread is still waiting on the queue
        self.exit()
        self.wait()


class ComplexLineEdit(QWidget):
    #https://gist.github.com/stilManiac/1851fdbd77c8c5fa3053d8081d64ece4
    def __init__(self, parent=None, custom_prefix=None, custom_suffix=None):
        super().__init__(parent)

        layout = QHBoxLayout()
        layout.setSpacing(0)
        layout.setContentsMargins(0, 0, 0, 0)

        self.prefix_widget = QLabel() if not custom_prefix else custom_prefix
        #self.prefix_widget.setFixedHeight(26)
        layout.addWidget(self.prefix_widget)

        self.lineEdit = QLineEdit()
        #self.lineEdit.setFixedHeight(26)
        layout.addWidget(self.lineEdit)

        self.suffix_widget = QLabel() if not custom_suffix else custom_suffix
        #self.suffix_widget.setFixedHeight(26)
        layout.addWidget(self.suffix_widget)

        self.setLayout(layout)

    def setText(self, text):
        self.lineEdit.setText(text)

    def text(self):
        return self.lineEdit.text()

    def set_prefix(self, text):
        self.prefix_widget.setText(text)

    def get_prefix(self):
        return self.prefix_widget.text()

    def set_suffix(self, text):
        self.suffix_widget.setText(text)

    def setPrefixStyle(self, style: str):
        self.prefix_widget.setStyleSheet(style)

    def setSuffixStyle(self, style: str):
        self.suffix_widget.setStyleSheet(style)


class ColorSchemeItem:
    def __init__(self, fg_color, bg_color):
        self.colors = (fg_color, bg_color)

    def _get_color(self, background):
        return self.colors[(int(background) + int(ColorScheme.dark_scheme)) % 2]

    def as_stylesheet(self, background=False, *, invert=False):
        css_prefix = "background-" if background else ""
        color = self._get_color(background if not invert else not background)
        return "QWidget {{ {}color:{}; }}".format(css_prefix, color)

    def as_color(self, background=False):
        color = self._get_color(background)
        return QColor(color)


class ColorScheme:
    dark_scheme = False

    GREEN = ColorSchemeItem("#117c11", "#8af296")
    YELLOW = ColorSchemeItem("#897b2a", "#ffff00")
    RED = ColorSchemeItem("#7c1111", "#f18c8c")
    BLUE = ColorSchemeItem("#123b7c", "#8cb3f2")
    DEFAULT = ColorSchemeItem("black", "white")
    GRAY = ColorSchemeItem("gray", "gray")

    @staticmethod
    def has_dark_background(widget):
        brightness = sum(widget.palette().color(QPalette.Background).getRgb()[0:3])
        return brightness < (255*3/2)

    @staticmethod
    def update_from_widget(widget, force_dark=False):
        ColorScheme.dark_scheme = bool(force_dark or ColorScheme.has_dark_background(widget))


class AcceptFileDragDrop:
    def __init__(self, file_type=""):
        assert isinstance(self, QWidget)
        self.setAcceptDrops(True)
        self.file_type = file_type

    def validateEvent(self, event):
        if not event.mimeData().hasUrls():
            event.ignore()
            return False
        for url in event.mimeData().urls():
            if not url.toLocalFile().endswith(self.file_type):
                event.ignore()
                return False
        event.accept()
        return True

    def dragEnterEvent(self, event):
        self.validateEvent(event)

    def dragMoveEvent(self, event):
        if self.validateEvent(event):
            event.setDropAction(Qt.CopyAction)

    def dropEvent(self, event):
        if self.validateEvent(event):
            for url in event.mimeData().urls():
                self.onFileAdded(url.toLocalFile())

    def onFileAdded(self, fn):
        raise NotImplementedError()


def import_meta_gui(electrum_window: 'ElectrumWindow', title, importer, on_success):
    filter_ = "JSON (*.json);;All files (*)"
    filename = getOpenFileName(
        parent=electrum_window,
        title=_("Open {} file").format(title),
        filter=filter_,
        config=electrum_window.config,
    )
    if not filename:
        return
    try:
        importer(filename)
    except FileImportFailed as e:
        electrum_window.show_critical(str(e))
    else:
        electrum_window.show_message(_("Your {} were successfully imported").format(title))
        on_success()


def export_meta_gui(electrum_window: 'ElectrumWindow', title, exporter):
    filter_ = "JSON (*.json);;All files (*)"
    filename = getSaveFileName(
        parent=electrum_window,
        title=_("Select file to save your {}").format(title),
        filename='electrum_{}.json'.format(title),
        filter=filter_,
        config=electrum_window.config,
    )
    if not filename:
        return
    try:
        exporter(filename)
    except FileExportFailed as e:
        electrum_window.show_critical(str(e))
    else:
        electrum_window.show_message(_("Your {0} were exported to '{1}'")
                                     .format(title, str(filename)))


def getOpenFileName(*, parent, title, filter="", config: 'SimpleConfig') -> Optional[str]:
    """Custom wrapper for getOpenFileName that remembers the path selected by the user."""
    directory = config.get('io_dir', os.path.expanduser('~'))
    fileName, __ = QFileDialog.getOpenFileName(parent, title, directory, filter)
    if fileName and directory != os.path.dirname(fileName):
        config.set_key('io_dir', os.path.dirname(fileName), True)
    return fileName


def getSaveFileName(
        *,
        parent,
        title,
        filename,
        filter="",
        default_extension: str = None,
        default_filter: str = None,
        config: 'SimpleConfig',
) -> Optional[str]:
    """Custom wrapper for getSaveFileName that remembers the path selected by the user."""
    directory = config.get('io_dir', os.path.expanduser('~'))
    path = os.path.join(directory, filename)

    file_dialog = QFileDialog(parent, title, path, filter)
    file_dialog.setAcceptMode(QFileDialog.AcceptSave)
    if default_extension:
        # note: on MacOS, the selected filter's first extension seems to have priority over this...
        file_dialog.setDefaultSuffix(default_extension)
    if default_filter:
        assert default_filter in filter, f"default_filter={default_filter!r} does not appear in filter={filter!r}"
        file_dialog.selectNameFilter(default_filter)
    if file_dialog.exec() != QDialog.Accepted:
        return None

    selected_path = file_dialog.selectedFiles()[0]
    if selected_path and directory != os.path.dirname(selected_path):
        config.set_key('io_dir', os.path.dirname(selected_path), True)
    return selected_path


def icon_path(icon_basename):
    return resource_path('gui', 'icons', icon_basename)


@lru_cache(maxsize=1000)
def read_QIcon(icon_basename):
    return QIcon(icon_path(icon_basename))

class IconLabel(QWidget):
    IconSize = QSize(16, 16)
    HorizontalSpacing = 2
    def __init__(self, *, text='', final_stretch=True):
        super(QWidget, self).__init__()
        layout = QHBoxLayout()
        layout.setContentsMargins(0, 0, 0, 0)
        self.setLayout(layout)
        self.icon = QLabel()
        self.label = QLabel(text)
        self.label.setTextInteractionFlags(Qt.TextSelectableByMouse)
        layout.addWidget(self.label)
        layout.addSpacing(self.HorizontalSpacing)
        layout.addWidget(self.icon)
        if final_stretch:
            layout.addStretch()
    def setText(self, text):
        self.label.setText(text)
    def setIcon(self, icon):
        self.icon.setPixmap(icon.pixmap(self.IconSize))
        self.icon.repaint()  # macOS hack for #6269

def get_default_language():
    name = QLocale.system().name()
    return name if name in languages else 'en_UK'


def char_width_in_lineedit() -> int:
    char_width = QFontMetrics(QLineEdit().font()).averageCharWidth()
    # 'averageCharWidth' seems to underestimate on Windows, hence 'max()'
    return max(9, char_width)


def webopen(url: str):
    if sys.platform == 'linux' and os.environ.get('APPIMAGE'):
        # When on Linux webbrowser.open can fail in AppImage because it can't find the correct libdbus.
        # We just fork the process and unset LD_LIBRARY_PATH before opening the URL.
        # See #5425
        if os.fork() == 0:
            del os.environ['LD_LIBRARY_PATH']
            webbrowser.open(url)
            os._exit(0)
    else:
        webbrowser.open(url)


class FixedAspectRatioLayout(QLayout):
    def __init__(self, parent: QWidget = None, aspect_ratio: float = 1.0):
        super().__init__(parent)
        self.aspect_ratio = aspect_ratio
        self.items: List[QLayoutItem] = []

    def set_aspect_ratio(self, aspect_ratio: float = 1.0):
        self.aspect_ratio = aspect_ratio
        self.update()

    def addItem(self, item: QLayoutItem):
        self.items.append(item)

    def count(self) -> int:
        return len(self.items)

    def itemAt(self, index: int) -> QLayoutItem:
        if index >= len(self.items):
            return None
        return self.items[index]

    def takeAt(self, index: int) -> QLayoutItem:
        if index >= len(self.items):
            return None
        return self.items.pop(index)

    def _get_contents_margins_size(self) -> QSize:
        margins = self.contentsMargins()
        return QSize(margins.left() + margins.right(), margins.top() + margins.bottom())

    def setGeometry(self, rect: QRect):
        super().setGeometry(rect)
        if not self.items:
            return

        contents = self.contentsRect()
        if contents.height() > 0:
            c_aratio = contents.width() / contents.height()
        else:
            c_aratio = 1
        s_aratio = self.aspect_ratio
        item_rect = QRect(QPoint(0, 0), QSize(
            contents.width() if c_aratio < s_aratio else int(contents.height() * s_aratio),
            contents.height() if c_aratio > s_aratio else int(contents.width() / s_aratio)
        ))

        content_margins = self.contentsMargins()
        free_space = contents.size() - item_rect.size()

        for item in self.items:
            if free_space.width() > 0 and not item.alignment() & Qt.AlignLeft:
                if item.alignment() & Qt.AlignRight:
                    item_rect.moveRight(contents.width() + content_margins.right())
                else:
                    item_rect.moveLeft(content_margins.left() + (free_space.width() // 2))
            else:
                item_rect.moveLeft(content_margins.left())

            if free_space.height() > 0 and not item.alignment() & Qt.AlignTop:
                if item.alignment() & Qt.AlignBottom:
                    item_rect.moveBottom(contents.height() + content_margins.bottom())
                else:
                    item_rect.moveTop(content_margins.top() + (free_space.height() // 2))
            else:
                item_rect.moveTop(content_margins.top())

            item.widget().setGeometry(item_rect)

    def sizeHint(self) -> QSize:
        result = QSize()
        for item in self.items:
            result = result.expandedTo(item.sizeHint())
        return self._get_contents_margins_size() + result

    def minimumSize(self) -> QSize:
        result = QSize()
        for item in self.items:
            result = result.expandedTo(item.minimumSize())
        return self._get_contents_margins_size() + result

    def expandingDirections(self) -> Qt.Orientations:
        return Qt.Horizontal | Qt.Vertical


def QColorLerp(a: QColor, b: QColor, t: float):
    """
    Blends two QColors. t=0 returns a. t=1 returns b. t=0.5 returns evenly mixed.
    """
    t = max(min(t, 1.0), 0.0)
    i_t = 1.0 - t
    return QColor(
        int((a.red()   * i_t) + (b.red()   * t)),
        int((a.green() * i_t) + (b.green() * t)),
        int((a.blue()  * i_t) + (b.blue()  * t)),
        int((a.alpha() * i_t) + (b.alpha() * t)),
    )


class ImageGraphicsEffect(QObject):
    """
    Applies a QGraphicsEffect to a QImage
    """

    def __init__(self, parent: QObject, effect: QGraphicsEffect):
        super().__init__(parent)
        assert effect, 'effect must be set'
        self.effect = effect
        self.graphics_scene = QGraphicsScene()
        self.graphics_item = QGraphicsPixmapItem()
        self.graphics_item.setGraphicsEffect(effect)
        self.graphics_scene.addItem(self.graphics_item)

    def apply(self, image: QImage):
        assert image, 'image must be set'
        result = QImage(image.size(), QImage.Format_ARGB32)
        result.fill(Qt.transparent)
        painter = QPainter(result)
        self.graphics_item.setPixmap(QPixmap.fromImage(image))
        self.graphics_scene.render(painter)
        self.graphics_item.setPixmap(QPixmap())
        return result


# vertical tabs
# from https://stackoverflow.com/questions/51230544/pyqt5-how-to-set-tabwidget-west-but-keep-the-text-horizontal
from PyQt5 import QtWidgets, QtCore

class VTabBar(QtWidgets.QTabBar):

    def tabSizeHint(self, index):
        s = QtWidgets.QTabBar.tabSizeHint(self, index)
        s.transpose()
        return s

    def paintEvent(self, event):
        painter = QtWidgets.QStylePainter(self)
        opt = QtWidgets.QStyleOptionTab()

        for i in range(self.count()):
            self.initStyleOption(opt, i)
            painter.drawControl(QtWidgets.QStyle.CE_TabBarTabShape, opt)
            painter.save()

            s = opt.rect.size()
            s.transpose()
            r = QtCore.QRect(QtCore.QPoint(), s)
            r.moveCenter(opt.rect.center())
            opt.rect = r

            c = self.tabRect(i).center()
            painter.translate(c)
            painter.rotate(90)
            painter.translate(-c)
            painter.drawControl(QtWidgets.QStyle.CE_TabBarTabLabel, opt);
            painter.restore()


class VTabWidget(QtWidgets.QTabWidget):
    def __init__(self, *args, **kwargs):
        QtWidgets.QTabWidget.__init__(self, *args, **kwargs)
        self.setTabBar(VTabBar(self))
        self.setTabPosition(QtWidgets.QTabWidget.West)

    def resizeEvent(self, e):
        # keep square aspect ratio when resized
        size = e.size()
        w = self.tabBar().width() + size.height()
        self.setFixedWidth(w)
        return super().resizeEvent(e)


class QHSeperationLine(QFrame):
    def __init__(self):
        super().__init__()
        self.setMinimumWidth(1)
        self.setFixedHeight(1)
        self.setFrameShape(QFrame.HLine)
        self.setFrameShadow(QFrame.Sunken)
        self.setSizePolicy(QtWidgets.QSizePolicy.Preferred, QtWidgets.QSizePolicy.Minimum)
        self.setStyleSheet(ColorScheme.GRAY.as_stylesheet(True))

class QVSeperationLine(QFrame):
    def __init__(self):
        super().__init__()
        self.setFixedWidth(1)
        self.setMinimumHeight(1)
        self.setFrameShape(QFrame.VLine)
        self.setFrameShadow(QFrame.Sunken)
        self.setSizePolicy(QtWidgets.QSizePolicy.Minimum, QtWidgets.QSizePolicy.Preferred)
        self.setStyleSheet(ColorScheme.GRAY.as_stylesheet(True))


if __name__ == "__main__":
    app = QApplication([])
    t = WaitingDialog(None, 'testing ...', lambda: [time.sleep(1)], lambda x: QMessageBox.information(None, 'done', "done"))
    t.start()
    app.exec_()<|MERGE_RESOLUTION|>--- conflicted
+++ resolved
@@ -24,13 +24,8 @@
                              QStyle, QDialog, QGroupBox, QButtonGroup, QRadioButton,
                              QFileDialog, QWidget, QToolButton, QTreeView, QPlainTextEdit,
                              QHeaderView, QApplication, QToolTip, QTreeWidget, QStyledItemDelegate,
-<<<<<<< HEAD
-                             QMenu, QStyleOptionViewItem, QLayout, QLayoutItem,
+                             QMenu, QStyleOptionViewItem, QLayout, QLayoutItem, QAbstractButton,
                              QGraphicsEffect, QGraphicsScene, QGraphicsPixmapItem, QFrame)
-=======
-                             QMenu, QStyleOptionViewItem, QLayout, QLayoutItem, QAbstractButton,
-                             QGraphicsEffect, QGraphicsScene, QGraphicsPixmapItem)
->>>>>>> 987c684b
 
 from electrum.i18n import _, languages
 from electrum.util import FileImportFailed, FileExportFailed, make_aiohttp_session, resource_path
