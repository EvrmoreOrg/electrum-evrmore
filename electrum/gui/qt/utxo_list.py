#!/usr/bin/env python
#
# Electrum - lightweight Bitcoin client
# Copyright (C) 2015 Thomas Voegtlin
#
# Permission is hereby granted, free of charge, to any person
# obtaining a copy of this software and associated documentation files
# (the "Software"), to deal in the Software without restriction,
# including without limitation the rights to use, copy, modify, merge,
# publish, distribute, sublicense, and/or sell copies of the Software,
# and to permit persons to whom the Software is furnished to do so,
# subject to the following conditions:
#
# The above copyright notice and this permission notice shall be
# included in all copies or substantial portions of the Software.
#
# THE SOFTWARE IS PROVIDED "AS IS", WITHOUT WARRANTY OF ANY KIND,
# EXPRESS OR IMPLIED, INCLUDING BUT NOT LIMITED TO THE WARRANTIES OF
# MERCHANTABILITY, FITNESS FOR A PARTICULAR PURPOSE AND
# NONINFRINGEMENT. IN NO EVENT SHALL THE AUTHORS OR COPYRIGHT HOLDERS
# BE LIABLE FOR ANY CLAIM, DAMAGES OR OTHER LIABILITY, WHETHER IN AN
# ACTION OF CONTRACT, TORT OR OTHERWISE, ARISING FROM, OUT OF OR IN
# CONNECTION WITH THE SOFTWARE OR THE USE OR OTHER DEALINGS IN THE
# SOFTWARE.

from typing import Optional, List, Dict, Sequence, Set
from enum import IntEnum
import copy

from PyQt5.QtCore import Qt
from PyQt5.QtGui import QStandardItemModel, QStandardItem, QFont
from PyQt5.QtWidgets import QAbstractItemView, QMenu, QLabel, QHBoxLayout

from electrum.i18n import _
from electrum.transaction import PartialTxInput, RavenValue

from .util import MyTreeView, ColorScheme, MONOSPACE_FONT, EnterButton


class UTXOList(MyTreeView):
    _spend_set: Optional[Set[str]]  # coins selected by the user to spend from
    _utxo_dict: Dict[str, PartialTxInput]  # coin name -> coin

    class Columns(IntEnum):
        OUTPOINT = 0
        ADDRESS = 1
        LABEL = 2
        AMOUNT = 3
        TYPE = 4
        HEIGHT = 5

    headers = {
        Columns.ADDRESS: _('Address'),
        Columns.LABEL: _('Label'),
        Columns.AMOUNT: _('Amount'),
        Columns.TYPE: _('Type'),
        Columns.HEIGHT: _('Height'),
        Columns.OUTPOINT: _('Output point'),
    }
    filter_columns = [Columns.ADDRESS, Columns.LABEL, Columns.OUTPOINT, Columns.TYPE]
    stretch_column = Columns.LABEL

    ROLE_PREVOUT_STR = Qt.UserRole + 1000
    key_role = ROLE_PREVOUT_STR

    def __init__(self, parent):
        super().__init__(parent, self.create_menu,
                         stretch_column=self.stretch_column)
        self._spend_set = None
        self._utxo_dict = {}
        self.wallet = self.parent.wallet

        self.std_model = QStandardItemModel(self)
        self.setModel(self.std_model)
        self.setSelectionMode(QAbstractItemView.ExtendedSelection)
        self.setSortingEnabled(True)
        self.update()

    def update(self):
        # not calling maybe_defer_update() as it interferes with coincontrol status bar
        utxos = self.wallet.get_utxos()
        self._maybe_reset_spend_list(utxos)
        self._utxo_dict = {}
        self.model().clear()
        self.update_headers(self.__class__.headers)
        for idx, utxo in enumerate(utxos):
            name = utxo.prevout.to_str()
            self._utxo_dict[name] = utxo
            address = utxo.address
            height = utxo.block_height
            name_short = utxo.prevout.txid.hex()[:16] + '...' + ":%d" % utxo.prevout.out_idx
            amount = self.parent.format_amount(utxo.value_sats(), whitespaces=True)
            labels = [name_short, address, '', amount, '%d'%height]
            utxo_item = [QStandardItem(x) for x in labels]
            self.set_editability(utxo_item)
            utxo_item[self.Columns.OUTPOINT].setData(name, self.ROLE_CLIPBOARD_DATA)
            utxo_item[self.Columns.OUTPOINT].setData(name, self.ROLE_PREVOUT_STR)
            utxo_item[self.Columns.ADDRESS].setFont(QFont(MONOSPACE_FONT))
            utxo_item[self.Columns.AMOUNT].setFont(QFont(MONOSPACE_FONT))
            utxo_item[self.Columns.OUTPOINT].setFont(QFont(MONOSPACE_FONT))
            self.model().insertRow(idx, utxo_item)
            self.refresh_row(name, idx)
        self.filter()
        self.update_coincontrol_bar()

    def update_coincontrol_bar(self):
        # update coincontrol status bar
        if self._spend_set is not None:
            coins = [self._utxo_dict[x] for x in self._spend_set]
            coins = self._filter_frozen_coins(coins)
<<<<<<< HEAD
            amount = sum([x.value_sats() for x in coins], RavenValue())
            amt = ''
            rvn = amount.rvn_value
            assets = amount.assets
            amt += self.parent.format_amount_and_units(rvn)
            if assets:
                amt += ', '
                assets = ['{}: {}'.format(asset, self.parent.config.format_amount(val)) for asset, val in assets.items()]
                amt += ', '.join(assets)
            num_outputs_str = _("{} outputs available ({} total)").format(len(coins), len(utxos))
            self.parent.set_coincontrol_msg(_("Coin control active") + f': {num_outputs_str}, {amt}')
=======
            amount = sum(x.value_sats() for x in coins)
            amount_str = self.parent.format_amount_and_units(amount)
            num_outputs_str = _("{} outputs available ({} total)").format(len(coins), len(self._utxo_dict))
            self.parent.set_coincontrol_msg(_("Coin control active") + f': {num_outputs_str}, {amount_str}')
>>>>>>> 5bd2524b
        else:
            self.parent.set_coincontrol_msg(None)

    def refresh_row(self, key, row):
        utxo = self._utxo_dict[key]
        utxo_item = [self.std_model.item(row, col) for col in self.Columns]
        address = utxo.address
        label = self.wallet.get_label_for_txid(utxo.prevout.txid.hex()) or self.wallet.get_label(address)
<<<<<<< HEAD

        rvn_val = utxo.value_sats().rvn_value.value
        assets = list(utxo.value_sats().assets.items())
        if len(assets) == 0:
            amount = self.parent.format_amount(rvn_val, whitespaces=True)
            type = 'RVN'
        else:
            # There should only be one asset per utxo
            asset, amt = assets[0]
            amount = self.parent.format_amount(amt.value, whitespaces=True)
            type = asset

        labels = [name_short, address, label, amount, type, '%d'%height]
        utxo_item = [QStandardItem(x) for x in labels]
        self.set_editability(utxo_item)
        utxo_item[self.Columns.OUTPOINT].setData(name, self.ROLE_CLIPBOARD_DATA)
        utxo_item[self.Columns.OUTPOINT].setData(name, self.ROLE_PREVOUT_STR)
        utxo_item[self.Columns.ADDRESS].setFont(QFont(MONOSPACE_FONT))
        utxo_item[self.Columns.AMOUNT].setFont(QFont(MONOSPACE_FONT))
        utxo_item[self.Columns.OUTPOINT].setFont(QFont(MONOSPACE_FONT))
=======
>>>>>>> 5bd2524b
        SELECTED_TO_SPEND_TOOLTIP = _('Coin selected to be spent')
        if key in (self._spend_set or set()):
            for col in utxo_item:
                col.setBackground(ColorScheme.GREEN.as_color(True))
                if col != self.Columns.OUTPOINT:
                    col.setToolTip(SELECTED_TO_SPEND_TOOLTIP)
        if self.wallet.is_frozen_address(address):
            utxo_item[self.Columns.ADDRESS].setBackground(ColorScheme.BLUE.as_color(True))
            utxo_item[self.Columns.ADDRESS].setToolTip(_('Address is frozen'))
        if self.wallet.is_frozen_coin(utxo):
            utxo_item[self.Columns.OUTPOINT].setBackground(ColorScheme.BLUE.as_color(True))
            utxo_item[self.Columns.OUTPOINT].setToolTip(f"{key}\n{_('Coin is frozen')}")
        else:
            tooltip = ("\n" + SELECTED_TO_SPEND_TOOLTIP) if key in (self._spend_set or set()) else ""
            utxo_item[self.Columns.OUTPOINT].setBackground(ColorScheme.DEFAULT.as_color(True))
            utxo_item[self.Columns.OUTPOINT].setToolTip(key + tooltip)

    def get_selected_outpoints(self) -> Optional[List[str]]:
        if not self.model():
            return None
        items = self.selected_in_column(self.Columns.OUTPOINT)
        return [x.data(self.ROLE_PREVOUT_STR) for x in items]

    def _filter_frozen_coins(self, coins: List[PartialTxInput]) -> List[PartialTxInput]:
        coins = [utxo for utxo in coins
                 if (not self.wallet.is_frozen_address(utxo.address) and
                     not self.wallet.is_frozen_coin(utxo))]
        return coins

    def set_spend_list(self, coins: Optional[List[PartialTxInput]]):
        if coins is not None:
            coins = self._filter_frozen_coins(coins)
            self._spend_set = {utxo.prevout.to_str() for utxo in coins}
        else:
            self._spend_set = None
        self.refresh_all()
        self.update_coincontrol_bar()
        self.selectionModel().clearSelection()

    def get_spend_list(self) -> Optional[Sequence[PartialTxInput]]:
        if self._spend_set is None:
            return None
        utxos = [self._utxo_dict[x] for x in self._spend_set]
        return copy.deepcopy(utxos)  # copy so that side-effects don't affect utxo_dict

    def _maybe_reset_spend_list(self, current_wallet_utxos: Sequence[PartialTxInput]) -> None:
        if self._spend_set is None:
            return
        # if we spent one of the selected UTXOs, just reset selection
        utxo_set = {utxo.prevout.to_str() for utxo in current_wallet_utxos}
        if not all([prevout_str in utxo_set for prevout_str in self._spend_set]):
            self._spend_set = None

    def create_menu(self, position):
        selected = self.get_selected_outpoints()
        if selected is None:
            return
        menu = QMenu()
        menu.setSeparatorsCollapsible(True)  # consecutive separators are merged together
        coins = [self._utxo_dict[name] for name in selected]
        if len(coins) == 0:
            menu.addAction(_("Spend (select none)"), lambda: self.set_spend_list(coins))
        else:
            menu.addAction(_("Spend"), lambda: self.set_spend_list(coins))

        if len(coins) == 1:
            utxo = coins[0]
            addr = utxo.address
            txid = utxo.prevout.txid.hex()
            # "Details"
            tx = self.wallet.db.get_transaction(txid)
            if tx:
                label = self.wallet.get_label_for_txid(txid)
                menu.addAction(_("Details"), lambda: self.parent.show_transaction(tx, tx_desc=label))
            # "Copy ..."
            idx = self.indexAt(position)
            if not idx.isValid():
                return
            self.add_copy_menu(menu, idx)
            # "Freeze coin"
            if not self.wallet.is_frozen_coin(utxo):
                menu.addAction(_("Freeze Coin"), lambda: self.parent.set_frozen_state_of_coins([utxo], True))
            else:
                menu.addSeparator()
                menu.addAction(_("Coin is frozen"), lambda: None).setEnabled(False)
                menu.addAction(_("Unfreeze Coin"), lambda: self.parent.set_frozen_state_of_coins([utxo], False))
                menu.addSeparator()
            # "Freeze address"
            if not self.wallet.is_frozen_address(addr):
                menu.addAction(_("Freeze Address"), lambda: self.parent.set_frozen_state_of_addresses([addr], True))
            else:
                menu.addSeparator()
                menu.addAction(_("Address is frozen"), lambda: None).setEnabled(False)
                menu.addAction(_("Unfreeze Address"), lambda: self.parent.set_frozen_state_of_addresses([addr], False))
                menu.addSeparator()
        elif len(coins) > 1:  # multiple items selected
            menu.addSeparator()
            addrs = [utxo.address for utxo in coins]
            is_coin_frozen = [self.wallet.is_frozen_coin(utxo) for utxo in coins]
            is_addr_frozen = [self.wallet.is_frozen_address(utxo.address) for utxo in coins]
            if not all(is_coin_frozen):
                menu.addAction(_("Freeze Coins"), lambda: self.parent.set_frozen_state_of_coins(coins, True))
            if any(is_coin_frozen):
                menu.addAction(_("Unfreeze Coins"), lambda: self.parent.set_frozen_state_of_coins(coins, False))
            if not all(is_addr_frozen):
                menu.addAction(_("Freeze Addresses"), lambda: self.parent.set_frozen_state_of_addresses(addrs, True))
            if any(is_addr_frozen):
                menu.addAction(_("Unfreeze Addresses"), lambda: self.parent.set_frozen_state_of_addresses(addrs, False))

        menu.exec_(self.viewport().mapToGlobal(position))

    def get_filter_data_from_coordinate(self, row, col):
        if col == self.Columns.OUTPOINT:
            return self.get_role_data_from_coordinate(row, col, role=self.ROLE_PREVOUT_STR)
        return super().get_filter_data_from_coordinate(row, col)<|MERGE_RESOLUTION|>--- conflicted
+++ resolved
@@ -108,7 +108,6 @@
         if self._spend_set is not None:
             coins = [self._utxo_dict[x] for x in self._spend_set]
             coins = self._filter_frozen_coins(coins)
-<<<<<<< HEAD
             amount = sum([x.value_sats() for x in coins], RavenValue())
             amt = ''
             rvn = amount.rvn_value
@@ -120,12 +119,6 @@
                 amt += ', '.join(assets)
             num_outputs_str = _("{} outputs available ({} total)").format(len(coins), len(utxos))
             self.parent.set_coincontrol_msg(_("Coin control active") + f': {num_outputs_str}, {amt}')
-=======
-            amount = sum(x.value_sats() for x in coins)
-            amount_str = self.parent.format_amount_and_units(amount)
-            num_outputs_str = _("{} outputs available ({} total)").format(len(coins), len(self._utxo_dict))
-            self.parent.set_coincontrol_msg(_("Coin control active") + f': {num_outputs_str}, {amount_str}')
->>>>>>> 5bd2524b
         else:
             self.parent.set_coincontrol_msg(None)
 
@@ -134,7 +127,6 @@
         utxo_item = [self.std_model.item(row, col) for col in self.Columns]
         address = utxo.address
         label = self.wallet.get_label_for_txid(utxo.prevout.txid.hex()) or self.wallet.get_label(address)
-<<<<<<< HEAD
 
         rvn_val = utxo.value_sats().rvn_value.value
         assets = list(utxo.value_sats().assets.items())
@@ -155,8 +147,6 @@
         utxo_item[self.Columns.ADDRESS].setFont(QFont(MONOSPACE_FONT))
         utxo_item[self.Columns.AMOUNT].setFont(QFont(MONOSPACE_FONT))
         utxo_item[self.Columns.OUTPOINT].setFont(QFont(MONOSPACE_FONT))
-=======
->>>>>>> 5bd2524b
         SELECTED_TO_SPEND_TOOLTIP = _('Coin selected to be spent')
         if key in (self._spend_set or set()):
             for col in utxo_item:
