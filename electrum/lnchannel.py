# Copyright (C) 2018 The Electrum developers
#
# Permission is hereby granted, free of charge, to any person obtaining a copy
# of this software and associated documentation files (the "Software"), to deal
# in the Software without restriction, including without limitation the rights
# to use, copy, modify, merge, publish, distribute, sublicense, and/or sell
# copies of the Software, and to permit persons to whom the Software is
# furnished to do so, subject to the following conditions:
#
# The above copyright notice and this permission notice shall be included in
# all copies or substantial portions of the Software.
#
# THE SOFTWARE IS PROVIDED "AS IS", WITHOUT WARRANTY OF ANY KIND, EXPRESS OR
# IMPLIED, INCLUDING BUT NOT LIMITED TO THE WARRANTIES OF MERCHANTABILITY,
# FITNESS FOR A PARTICULAR PURPOSE AND NONINFRINGEMENT. IN NO EVENT SHALL THE
# AUTHORS OR COPYRIGHT HOLDERS BE LIABLE FOR ANY CLAIM, DAMAGES OR OTHER
# LIABILITY, WHETHER IN AN ACTION OF CONTRACT, TORT OR OTHERWISE, ARISING FROM,
# OUT OF OR IN CONNECTION WITH THE SOFTWARE OR THE USE OR OTHER DEALINGS IN
# THE SOFTWARE.

import os
from collections import namedtuple, defaultdict
import binascii
import json
from enum import IntEnum
from typing import (Optional, Dict, List, Tuple, NamedTuple, Set, Callable,
                    Iterable, Sequence, TYPE_CHECKING, Iterator, Union, Mapping)
import time
import threading
from abc import ABC, abstractmethod
import itertools

from aiorpcx import NetAddress
import attr

from . import ecc
from . import constants, util
from .util import bfh, bh2u, chunks, TxMinedInfo
from .invoices import PR_PAID
from .ravencoin import redeem_script_to_address
from .crypto import sha256, sha256d
from .transaction import Transaction, PartialTransaction, TxInput
from .logging import Logger
from .lnonion import decode_onion_error, OnionFailureCode, OnionRoutingFailure
from . import lnutil
from .lnutil import (Outpoint, LocalConfig, RemoteConfig, Keypair, OnlyPubkeyKeypair, ChannelConstraints,
                     get_per_commitment_secret_from_seed, secret_to_pubkey, derive_privkey, make_closing_tx,
                     sign_and_get_sig_string, RevocationStore, derive_blinded_pubkey, Direction, derive_pubkey,
                     make_htlc_tx_with_open_channel, make_commitment, make_received_htlc, make_offered_htlc,
                     HTLC_TIMEOUT_WEIGHT, HTLC_SUCCESS_WEIGHT, extract_ctn_from_tx_and_chan, UpdateAddHtlc,
                     funding_output_script, SENT, RECEIVED, LOCAL, REMOTE, HTLCOwner, make_commitment_outputs,
                     ScriptHtlc, PaymentFailure, calc_fees_for_commitment_tx, RemoteMisbehaving, make_htlc_output_witness_script,
                     ShortChannelID, map_htlcs_to_ctx_output_idxs, LNPeerAddr,
                     fee_for_htlc_output, offered_htlc_trim_threshold_sat,
                     received_htlc_trim_threshold_sat, make_commitment_output_to_remote_address,
                     ChannelType, LNProtocolWarning)
from .lnsweep import create_sweeptxs_for_our_ctx, create_sweeptxs_for_their_ctx
from .lnsweep import create_sweeptx_for_their_revoked_htlc, SweepInfo
from .lnhtlc import HTLCManager
from .lnmsg import encode_msg, decode_msg
from .address_synchronizer import TX_HEIGHT_LOCAL
from .lnutil import CHANNEL_OPENING_TIMEOUT
from .lnutil import ChannelBackupStorage, ImportedChannelBackupStorage, OnchainChannelBackupStorage
from .lnutil import format_short_channel_id
from .simple_config import FEERATE_PER_KW_MIN_RELAY_LIGHTNING

if TYPE_CHECKING:
    from .lnworker import LNWallet
    from .json_db import StoredDict
    from .lnrouter import RouteEdge


# lightning channel states
# Note: these states are persisted by name (for a given channel) in the wallet file,
#       so consider doing a wallet db upgrade when changing them.
class ChannelState(IntEnum):
    PREOPENING      = 0  # Initial negotiation. Channel will not be reestablished
    OPENING         = 1  # Channel will be reestablished. (per BOLT2)
                         #  - Funding node: has received funding_signed (can broadcast the funding tx)
                         #  - Non-funding node: has sent the funding_signed message.
    FUNDED          = 2  # Funding tx was mined (requires min_depth and tx verification)
    OPEN            = 3  # both parties have sent funding_locked
    SHUTDOWN        = 4  # shutdown has been sent.
    CLOSING         = 5  # closing negotiation done. we have a fully signed tx.
    FORCE_CLOSING   = 6  # we force-closed, and closing tx is unconfirmed. Note that if the
                         # remote force-closes then we remain OPEN until it gets mined -
                         # the server could be lying to us with a fake tx.
    CLOSED          = 7  # closing tx has been mined
    REDEEMED        = 8  # we can stop watching


class PeerState(IntEnum):
    DISCONNECTED   = 0
    REESTABLISHING = 1
    GOOD           = 2
    BAD            = 3


cs = ChannelState
state_transitions = [
    (cs.PREOPENING, cs.OPENING),
    (cs.OPENING, cs.FUNDED),
    (cs.FUNDED, cs.OPEN),
    (cs.OPENING, cs.SHUTDOWN),
    (cs.FUNDED, cs.SHUTDOWN),
    (cs.OPEN, cs.SHUTDOWN),
    (cs.SHUTDOWN, cs.SHUTDOWN),  # if we reestablish
    (cs.SHUTDOWN, cs.CLOSING),
    (cs.CLOSING, cs.CLOSING),
    # we can force close almost any time
    (cs.OPENING,  cs.FORCE_CLOSING),
    (cs.FUNDED,   cs.FORCE_CLOSING),
    (cs.OPEN,     cs.FORCE_CLOSING),
    (cs.SHUTDOWN, cs.FORCE_CLOSING),
    (cs.CLOSING,  cs.FORCE_CLOSING),
    # we can get force closed almost any time
    (cs.OPENING,  cs.CLOSED),
    (cs.FUNDED,   cs.CLOSED),
    (cs.OPEN,     cs.CLOSED),
    (cs.SHUTDOWN, cs.CLOSED),
    (cs.CLOSING,  cs.CLOSED),
    #
    (cs.FORCE_CLOSING, cs.FORCE_CLOSING),  # allow multiple attempts
    (cs.FORCE_CLOSING, cs.CLOSED),
    (cs.FORCE_CLOSING, cs.REDEEMED),
    (cs.CLOSED, cs.REDEEMED),
    (cs.OPENING, cs.REDEEMED),  # channel never funded (dropped from mempool)
    (cs.PREOPENING, cs.REDEEMED),  # channel never funded
]
del cs  # delete as name is ambiguous without context


class RevokeAndAck(NamedTuple):
    per_commitment_secret: bytes
    next_per_commitment_point: bytes


class RemoteCtnTooFarInFuture(Exception): pass


def htlcsum(htlcs: Iterable[UpdateAddHtlc]):
    return sum([x.amount_msat for x in htlcs])


class HTLCWithStatus(NamedTuple):
    channel_id: bytes
    htlc: UpdateAddHtlc
    direction: Direction
    status: str


class AbstractChannel(Logger, ABC):
    storage: Union['StoredDict', dict]
    config: Dict[HTLCOwner, Union[LocalConfig, RemoteConfig]]
    _sweep_info: Dict[str, Dict[str, 'SweepInfo']]
    lnworker: Optional['LNWallet']
    _fallback_sweep_address: str
    channel_id: bytes
    funding_outpoint: Outpoint
    node_id: bytes  # note that it might not be the full 33 bytes; for OCB it is only the prefix
    _state: ChannelState

    def set_short_channel_id(self, short_id: ShortChannelID) -> None:
        self.short_channel_id = short_id
        self.storage["short_channel_id"] = short_id

    def get_id_for_log(self) -> str:
        scid = self.short_channel_id
        if scid:
            return str(scid)
        return self.channel_id.hex()

    def short_id_for_GUI(self) -> str:
        return format_short_channel_id(self.short_channel_id)

    def set_state(self, state: ChannelState, *, force: bool = False) -> None:
        """Set on-chain state.
        `force` can be set while debugging from the console to allow illegal transitions.
        """
        old_state = self._state
        if not force and (old_state, state) not in state_transitions:
            raise Exception(f"Transition not allowed: {old_state.name} -> {state.name}")
        self.logger.debug(f'({self.get_id_for_log()}) Setting channel state: {old_state.name} -> {state.name}')
        self._state = state
        self.storage['state'] = self._state.name
        if self.lnworker:
            self.lnworker.channel_state_changed(self)

    def get_state(self) -> ChannelState:
        return self._state

    def is_funded(self):
        return self.get_state() >= ChannelState.FUNDED

    def is_open(self):
        return self.get_state() == ChannelState.OPEN

    def is_closing(self):
        return ChannelState.SHUTDOWN <= self.get_state() <= ChannelState.FORCE_CLOSING

    def is_closed(self):
        # the closing txid has been saved
        return self.get_state() >= ChannelState.CLOSING

    def is_redeemed(self):
        return self.get_state() == ChannelState.REDEEMED

    def save_funding_height(self, *, txid: str, height: int, timestamp: Optional[int]) -> None:
        self.storage['funding_height'] = txid, height, timestamp

    def get_funding_height(self):
        return self.storage.get('funding_height')

    def delete_funding_height(self):
        self.storage.pop('funding_height', None)

    def save_closing_height(self, *, txid: str, height: int, timestamp: Optional[int]) -> None:
        self.storage['closing_height'] = txid, height, timestamp

    def get_closing_height(self):
        return self.storage.get('closing_height')

    def delete_closing_height(self):
        self.storage.pop('closing_height', None)

    def create_sweeptxs_for_our_ctx(self, ctx):
        return create_sweeptxs_for_our_ctx(chan=self, ctx=ctx, sweep_address=self.sweep_address)

    def create_sweeptxs_for_their_ctx(self, ctx):
        return create_sweeptxs_for_their_ctx(chan=self, ctx=ctx, sweep_address=self.sweep_address)

    def is_backup(self):
        return False

    def sweep_ctx(self, ctx: Transaction) -> Dict[str, SweepInfo]:
        txid = ctx.txid()
        if self._sweep_info.get(txid) is None:
            our_sweep_info = self.create_sweeptxs_for_our_ctx(ctx)
            their_sweep_info = self.create_sweeptxs_for_their_ctx(ctx)
            if our_sweep_info is not None:
                self._sweep_info[txid] = our_sweep_info
                self.logger.info(f'we force closed')
            elif their_sweep_info is not None:
                self._sweep_info[txid] = their_sweep_info
                self.logger.info(f'they force closed.')
            else:
                self._sweep_info[txid] = {}
                self.logger.info(f'not sure who closed.')
        return self._sweep_info[txid]

    def update_onchain_state(self, *, funding_txid: str, funding_height: TxMinedInfo,
                             closing_txid: str, closing_height: TxMinedInfo, keep_watching: bool) -> None:
        # note: state transitions are irreversible, but
        # save_funding_height, save_closing_height are reversible
        if funding_height.height == TX_HEIGHT_LOCAL:
            self.update_unfunded_state()
        elif closing_height.height == TX_HEIGHT_LOCAL:
            self.update_funded_state(funding_txid=funding_txid, funding_height=funding_height)
        else:
            self.update_closed_state(funding_txid=funding_txid,
                                     funding_height=funding_height,
                                     closing_txid=closing_txid,
                                     closing_height=closing_height,
                                     keep_watching=keep_watching)

    def update_unfunded_state(self):
        self.delete_funding_height()
        self.delete_closing_height()
        if self.get_state() in [ChannelState.PREOPENING, ChannelState.OPENING, ChannelState.FORCE_CLOSING] and self.lnworker:
            if self.is_initiator():
                # set channel state to REDEEMED so that it can be removed manually
                # to protect ourselves against a server lying by omission,
                # we check that funding_inputs have been double spent and deeply mined
                inputs = self.storage.get('funding_inputs', [])
                if not inputs:
                    self.logger.info(f'channel funding inputs are not provided')
                    self.set_state(ChannelState.REDEEMED)
                for i in inputs:
                    spender_txid = self.lnworker.wallet.db.get_spent_outpoint(*i)
                    if spender_txid is None:
                        continue
                    if spender_txid != self.funding_outpoint.txid:
                        tx_mined_height = self.lnworker.wallet.get_tx_height(spender_txid)
                        if tx_mined_height.conf > lnutil.REDEEM_AFTER_DOUBLE_SPENT_DELAY:
                            self.logger.info(f'channel is double spent {inputs}')
                            self.set_state(ChannelState.REDEEMED)
                            break
            else:
                now = int(time.time())
                if now - self.storage.get('init_timestamp', 0) > CHANNEL_OPENING_TIMEOUT:
                    self.lnworker.remove_channel(self.channel_id)

    def update_funded_state(self, *, funding_txid: str, funding_height: TxMinedInfo) -> None:
        self.save_funding_height(txid=funding_txid, height=funding_height.height, timestamp=funding_height.timestamp)
        self.delete_closing_height()
        if funding_height.conf>0:
            self.set_short_channel_id(ShortChannelID.from_components(
                funding_height.height, funding_height.txpos, self.funding_outpoint.output_index))
        if self.get_state() == ChannelState.OPENING:
            if self.is_funding_tx_mined(funding_height):
                self.set_state(ChannelState.FUNDED)

    def update_closed_state(self, *, funding_txid: str, funding_height: TxMinedInfo,
                            closing_txid: str, closing_height: TxMinedInfo, keep_watching: bool) -> None:
        self.save_funding_height(txid=funding_txid, height=funding_height.height, timestamp=funding_height.timestamp)
        self.save_closing_height(txid=closing_txid, height=closing_height.height, timestamp=closing_height.timestamp)
        if funding_height.conf>0:
            self.set_short_channel_id(ShortChannelID.from_components(
                funding_height.height, funding_height.txpos, self.funding_outpoint.output_index))
        if self.get_state() < ChannelState.CLOSED:
            conf = closing_height.conf
            if conf > 0:
                self.set_state(ChannelState.CLOSED)
            else:
                # we must not trust the server with unconfirmed transactions,
                # because the state transition is irreversible. if the remote
                # force closed, we remain OPEN until the closing tx is confirmed
                self.unconfirmed_closing_txid = closing_txid
                if self.lnworker:
                    util.trigger_callback('channel', self.lnworker.wallet, self)

        if self.get_state() == ChannelState.CLOSED and not keep_watching:
            self.set_state(ChannelState.REDEEMED)

    @property
    def sweep_address(self) -> str:
        # TODO: in case of unilateral close with pending HTLCs, this address will be reused
        addr = None
        if self.is_static_remotekey_enabled():
            our_payment_pubkey = self.config[LOCAL].payment_basepoint.pubkey
            addr = make_commitment_output_to_remote_address(our_payment_pubkey)
        if addr is None:
            addr = self._fallback_sweep_address
        assert addr
        if self.lnworker:
            assert self.lnworker.wallet.is_mine(addr)
        return addr

    @abstractmethod
    def is_initiator(self) -> bool:
        pass

    @abstractmethod
    def is_funding_tx_mined(self, funding_height: TxMinedInfo) -> bool:
        pass

    @abstractmethod
    def get_funding_address(self) -> str:
        pass

    def get_state_for_GUI(self) -> str:
        cs = self.get_state()
        if cs <= ChannelState.OPEN and self.unconfirmed_closing_txid:
            return 'FORCE-CLOSING'
        return cs.name

    @abstractmethod
    def get_oldest_unrevoked_ctn(self, subject: HTLCOwner) -> int:
        pass

    @abstractmethod
    def included_htlcs(self, subject: HTLCOwner, direction: Direction, ctn: int = None) -> Sequence[UpdateAddHtlc]:
        pass

    @abstractmethod
    def funding_txn_minimum_depth(self) -> int:
        pass

    @abstractmethod
    def balance(self, whose: HTLCOwner, *, ctx_owner=HTLCOwner.LOCAL, ctn: int = None) -> int:
        """This balance (in msat) only considers HTLCs that have been settled by ctn.
        It disregards reserve, fees, and pending HTLCs (in both directions).
        """
        pass

    @abstractmethod
    def balance_minus_outgoing_htlcs(self, whose: HTLCOwner, *,
                                     ctx_owner: HTLCOwner = HTLCOwner.LOCAL,
                                     ctn: int = None) -> int:
        """This balance (in msat), which includes the value of
        pending outgoing HTLCs, is used in the UI.
        """
        pass

    @abstractmethod
    def is_frozen_for_sending(self) -> bool:
        """Whether the user has marked this channel as frozen for sending.
        Frozen channels are not supposed to be used for new outgoing payments.
        (note that payment-forwarding ignores this option)
        """
        pass

    @abstractmethod
    def is_frozen_for_receiving(self) -> bool:
        """Whether the user has marked this channel as frozen for receiving.
        Frozen channels are not supposed to be used for new incoming payments.
        (note that payment-forwarding ignores this option)
        """
        pass

    @abstractmethod
    def is_static_remotekey_enabled(self) -> bool:
        pass

    @abstractmethod
    def get_local_pubkey(self) -> bytes:
        """Returns our node ID."""
        pass

    @abstractmethod
    def get_capacity(self) -> Optional[int]:
        """Returns channel capacity in satoshis, or None if unknown."""
        pass


class ChannelBackup(AbstractChannel):
    """
    current capabilities:
      - detect force close
      - request force close
      - sweep my ctx to_local
    future:
      - will need to sweep their ctx to_remote
    """

    def __init__(self, cb: ChannelBackupStorage, *, sweep_address=None, lnworker=None):
        self.name = None
        Logger.__init__(self)
        self.cb = cb
        self.is_imported = isinstance(self.cb, ImportedChannelBackupStorage)
        self._sweep_info = {}
        self._fallback_sweep_address = sweep_address
        self.storage = {} # dummy storage
        self._state = ChannelState.OPENING
        self.node_id = cb.node_id if self.is_imported else cb.node_id_prefix
        self.channel_id = cb.channel_id()
        self.funding_outpoint = cb.funding_outpoint()
        self.lnworker = lnworker
        self.short_channel_id = None
        self.config = {}
        if self.is_imported:
            self.init_config(cb)
        self.unconfirmed_closing_txid = None # not a state, only for GUI

    def init_config(self, cb):
        self.config[LOCAL] = LocalConfig.from_seed(
            channel_seed=cb.channel_seed,
            to_self_delay=cb.local_delay,
            # dummy values
            static_remotekey=None,
            dust_limit_sat=None,
            max_htlc_value_in_flight_msat=None,
            max_accepted_htlcs=None,
            initial_msat=None,
            reserve_sat=None,
            funding_locked_received=False,
            was_announced=False,
            current_commitment_signature=None,
            current_htlc_signatures=b'',
            htlc_minimum_msat=1,
            upfront_shutdown_script='')
        self.config[REMOTE] = RemoteConfig(
            # payment_basepoint needed to deobfuscate ctn in our_ctx
            payment_basepoint=OnlyPubkeyKeypair(cb.remote_payment_pubkey),
            # revocation_basepoint is used to claim to_local in our ctx
            revocation_basepoint=OnlyPubkeyKeypair(cb.remote_revocation_pubkey),
            to_self_delay=cb.remote_delay,
            # dummy values
            multisig_key=OnlyPubkeyKeypair(None),
            htlc_basepoint=OnlyPubkeyKeypair(None),
            delayed_basepoint=OnlyPubkeyKeypair(None),
            dust_limit_sat=None,
            max_htlc_value_in_flight_msat=None,
            max_accepted_htlcs=None,
            initial_msat = None,
            reserve_sat = None,
            htlc_minimum_msat=None,
            next_per_commitment_point=None,
            current_per_commitment_point=None,
            upfront_shutdown_script='')

    def can_be_deleted(self):
        return self.is_imported or self.is_redeemed()

    def get_capacity(self):
        lnwatcher = self.lnworker.lnwatcher
        if lnwatcher:
            return lnwatcher.get_tx_delta(self.funding_outpoint.txid, self.cb.funding_address)
        return None

    def is_backup(self):
        return True

    def create_sweeptxs_for_their_ctx(self, ctx):
        return {}

    def create_sweeptxs_for_our_ctx(self, ctx):
        if self.is_imported:
            return create_sweeptxs_for_our_ctx(chan=self, ctx=ctx, sweep_address=self.sweep_address)
        else:
            # backup from op_return
            return {}

    def get_funding_address(self):
        return self.cb.funding_address

    def is_initiator(self):
        return self.cb.is_initiator

    def get_oldest_unrevoked_ctn(self, who):
        return -1

    def included_htlcs(self, subject, direction, ctn=None):
        return []

    def funding_txn_minimum_depth(self):
        return 1

    def is_funding_tx_mined(self, funding_height):
        return funding_height.conf > 1

    def balance_minus_outgoing_htlcs(self, whose: HTLCOwner, *, ctx_owner: HTLCOwner = HTLCOwner.LOCAL, ctn: int = None):
        return 0

    def balance(self, whose: HTLCOwner, *, ctx_owner=HTLCOwner.LOCAL, ctn: int = None) -> int:
        return 0

    def is_frozen_for_sending(self) -> bool:
        return False

    def is_frozen_for_receiving(self) -> bool:
        return False

    def is_static_remotekey_enabled(self) -> bool:
        # Return False so that self.sweep_address will return self._fallback_sweep_address
        # Since channel backups do not save the static_remotekey, payment_basepoint in
        # their local config is not static)
        return False

    def get_local_pubkey(self) -> bytes:
        cb = self.cb
        assert isinstance(cb, ChannelBackupStorage)
        if isinstance(cb, ImportedChannelBackupStorage):
            return ecc.ECPrivkey(cb.privkey).get_public_key_bytes(compressed=True)
        if isinstance(cb, OnchainChannelBackupStorage):
            return self.lnworker.node_keypair.pubkey
        raise NotImplementedError(f"unexpected cb type: {type(cb)}")


class Channel(AbstractChannel):
    # note: try to avoid naming ctns/ctxs/etc as "current" and "pending".
    #       they are ambiguous. Use "oldest_unrevoked" or "latest" or "next".
    #       TODO enforce this ^

    # our forwarding parameters for forwarding HTLCs through this channel
    forwarding_cltv_expiry_delta = 144
    forwarding_fee_base_msat = 1000
    forwarding_fee_proportional_millionths = 1

    def __init__(self, state: 'StoredDict', *, sweep_address=None, name=None, lnworker=None, initial_feerate=None):
        self.name = name
        Logger.__init__(self)
        self.lnworker = lnworker
        self._fallback_sweep_address = sweep_address
        self.storage = state
        self.db_lock = self.storage.db.lock if self.storage.db else threading.RLock()
        self.config = {}
        self.config[LOCAL] = state["local_config"]
        self.config[REMOTE] = state["remote_config"]
        self.channel_id = bfh(state["channel_id"])
        self.constraints = state["constraints"]  # type: ChannelConstraints
        self.funding_outpoint = state["funding_outpoint"]
        self.node_id = bfh(state["node_id"])
        self.short_channel_id = ShortChannelID.normalize(state["short_channel_id"])
        self.onion_keys = state['onion_keys']  # type: Dict[int, bytes]
        self.data_loss_protect_remote_pcp = state['data_loss_protect_remote_pcp']
        self.hm = HTLCManager(log=state['log'], initial_feerate=initial_feerate)
        self.fail_htlc_reasons = state["fail_htlc_reasons"]
        self.unfulfilled_htlcs = state["unfulfilled_htlcs"]
        self._state = ChannelState[state['state']]
        self.peer_state = PeerState.DISCONNECTED
        self._sweep_info = {}
        self._outgoing_channel_update = None  # type: Optional[bytes]
        self._chan_ann_without_sigs = None  # type: Optional[bytes]
        self.revocation_store = RevocationStore(state["revocation_store"])
        self._can_send_ctx_updates = True  # type: bool
        self._receive_fail_reasons = {}  # type: Dict[int, (bytes, OnionRoutingFailure)]
        self.should_request_force_close = False
        self.unconfirmed_closing_txid = None # not a state, only for GUI

    def has_onchain_backup(self):
        return self.storage.get('has_onchain_backup', False)

    def can_be_deleted(self):
        return self.is_redeemed()

    def get_capacity(self):
        return self.constraints.capacity

    def is_initiator(self):
        return self.constraints.is_initiator

    def is_active(self):
        return self.get_state() == ChannelState.OPEN and self.peer_state == PeerState.GOOD

    def funding_txn_minimum_depth(self):
        return self.constraints.funding_txn_minimum_depth

    def diagnostic_name(self):
        if self.name:
            return str(self.name)
        try:
            return f"lnchannel_{bh2u(self.channel_id[-4:])}"
        except:
            return super().diagnostic_name()

    def set_onion_key(self, key: int, value: bytes):
        self.onion_keys[key] = value

    def get_onion_key(self, key: int) -> bytes:
        return self.onion_keys.get(key)

    def set_data_loss_protect_remote_pcp(self, key, value):
        self.data_loss_protect_remote_pcp[key] = value

    def get_data_loss_protect_remote_pcp(self, key):
        return self.data_loss_protect_remote_pcp.get(key)

    def get_local_pubkey(self) -> bytes:
        if not self.lnworker:
            raise Exception('lnworker not set for channel!')
        return self.lnworker.node_keypair.pubkey

    def set_remote_update(self, payload: dict) -> None:
        """Save the ChannelUpdate message for the incoming direction of this channel.
        This message contains info we need to populate private route hints when
        creating invoices.
        """
        from .channel_db import ChannelDB
        ChannelDB.verify_channel_update(payload, start_node=self.node_id)
        raw = payload['raw']
        self.storage['remote_update'] = raw.hex()

    def get_remote_update(self) -> Optional[bytes]:
        return bfh(self.storage.get('remote_update')) if self.storage.get('remote_update') else None

    def add_or_update_peer_addr(self, peer: LNPeerAddr) -> None:
        if 'peer_network_addresses' not in self.storage:
            self.storage['peer_network_addresses'] = {}
        now = int(time.time())
        self.storage['peer_network_addresses'][peer.net_addr_str()] = now

    def get_peer_addresses(self) -> Iterator[LNPeerAddr]:
        # sort by timestamp: most recent first
        addrs = sorted(self.storage.get('peer_network_addresses', {}).items(),
                       key=lambda x: x[1], reverse=True)
        for net_addr_str, ts in addrs:
            net_addr = NetAddress.from_string(net_addr_str)
            yield LNPeerAddr(host=str(net_addr.host), port=net_addr.port, pubkey=self.node_id)

    def get_outgoing_gossip_channel_update(self) -> bytes:
        if self._outgoing_channel_update is not None:
            return self._outgoing_channel_update
        if not self.lnworker:
            raise Exception('lnworker not set for channel!')
        sorted_node_ids = list(sorted([self.node_id, self.get_local_pubkey()]))
        channel_flags = b'\x00' if sorted_node_ids[0] == self.get_local_pubkey() else b'\x01'
        now = int(time.time())
        htlc_maximum_msat = min(self.config[REMOTE].max_htlc_value_in_flight_msat, 1000 * self.constraints.capacity)

        chan_upd = encode_msg(
            "channel_update",
            short_channel_id=self.short_channel_id,
            channel_flags=channel_flags,
            message_flags=b'\x01',
            cltv_expiry_delta=self.forwarding_cltv_expiry_delta,
            htlc_minimum_msat=self.config[REMOTE].htlc_minimum_msat,
            htlc_maximum_msat=htlc_maximum_msat,
            fee_base_msat=self.forwarding_fee_base_msat,
            fee_proportional_millionths=self.forwarding_fee_proportional_millionths,
            chain_hash=constants.net.rev_genesis_bytes(),
            timestamp=now,
        )
        sighash = sha256d(chan_upd[2 + 64:])
        sig = ecc.ECPrivkey(self.lnworker.node_keypair.privkey).sign(sighash, ecc.sig_string_from_r_and_s)
        message_type, payload = decode_msg(chan_upd)
        payload['signature'] = sig
        chan_upd = encode_msg(message_type, **payload)

        self._outgoing_channel_update = chan_upd
        return chan_upd

    def construct_channel_announcement_without_sigs(self) -> bytes:
        if self._chan_ann_without_sigs is not None:
            return self._chan_ann_without_sigs
        if not self.lnworker:
            raise Exception('lnworker not set for channel!')

        bitcoin_keys = [self.config[REMOTE].multisig_key.pubkey,
                        self.config[LOCAL].multisig_key.pubkey]
        node_ids = [self.node_id, self.get_local_pubkey()]
        sorted_node_ids = list(sorted(node_ids))
        if sorted_node_ids != node_ids:
            node_ids = sorted_node_ids
            bitcoin_keys.reverse()

        chan_ann = encode_msg(
            "channel_announcement",
            len=0,
            features=b'',
            chain_hash=constants.net.rev_genesis_bytes(),
            short_channel_id=self.short_channel_id,
            node_id_1=node_ids[0],
            node_id_2=node_ids[1],
            bitcoin_key_1=bitcoin_keys[0],
            bitcoin_key_2=bitcoin_keys[1],
        )

        self._chan_ann_without_sigs = chan_ann
        return chan_ann

    def is_static_remotekey_enabled(self) -> bool:
        channel_type = ChannelType(self.storage.get('channel_type'))
        return bool(channel_type & ChannelType.OPTION_STATIC_REMOTEKEY)

    def get_wallet_addresses_channel_might_want_reserved(self) -> Sequence[str]:
        ret = []
        if self.is_static_remotekey_enabled():
            our_payment_pubkey = self.config[LOCAL].payment_basepoint.pubkey
            to_remote_address = make_commitment_output_to_remote_address(our_payment_pubkey)
            ret.append(to_remote_address)
        return ret

    def get_feerate(self, subject: HTLCOwner, *, ctn: int) -> int:
        # returns feerate in sat/kw
        return self.hm.get_feerate(subject, ctn)

    def get_oldest_unrevoked_feerate(self, subject: HTLCOwner) -> int:
        return self.hm.get_feerate_in_oldest_unrevoked_ctx(subject)

    def get_latest_feerate(self, subject: HTLCOwner) -> int:
        return self.hm.get_feerate_in_latest_ctx(subject)

    def get_next_feerate(self, subject: HTLCOwner) -> int:
        return self.hm.get_feerate_in_next_ctx(subject)

    def get_payments(self, status=None) -> Mapping[bytes, List[HTLCWithStatus]]:
        out = defaultdict(list)
        for direction, htlc in self.hm.all_htlcs_ever():
            htlc_proposer = LOCAL if direction is SENT else REMOTE
            if self.hm.was_htlc_failed(htlc_id=htlc.htlc_id, htlc_proposer=htlc_proposer):
                _status = 'failed'
            elif self.hm.was_htlc_preimage_released(htlc_id=htlc.htlc_id, htlc_proposer=htlc_proposer):
                _status = 'settled'
            else:
                _status = 'inflight'
            if status and status != _status:
                continue
            htlc_with_status = HTLCWithStatus(
                channel_id=self.channel_id, htlc=htlc, direction=direction, status=_status)
            out[htlc.payment_hash].append(htlc_with_status)
        return out

    def open_with_first_pcp(self, remote_pcp: bytes, remote_sig: bytes) -> None:
        with self.db_lock:
            self.config[REMOTE].current_per_commitment_point = remote_pcp
            self.config[REMOTE].next_per_commitment_point = None
            self.config[LOCAL].current_commitment_signature = remote_sig
            self.hm.channel_open_finished()
            self.peer_state = PeerState.GOOD

    def get_state_for_GUI(self):
        cs_name = super().get_state_for_GUI()
        if self.is_closed() or self.unconfirmed_closing_txid:
            return cs_name
        ps = self.peer_state
        if ps != PeerState.GOOD:
            return ps.name
        return cs_name

    def set_can_send_ctx_updates(self, b: bool) -> None:
        self._can_send_ctx_updates = b

    def can_send_ctx_updates(self) -> bool:
        """Whether we can send update_fee, update_*_htlc changes to the remote."""
        if not (self.is_open() or self.is_closing()):
            return False
        if self.peer_state != PeerState.GOOD:
            return False
        if not self._can_send_ctx_updates:
            return False
        return True

    def can_send_update_add_htlc(self) -> bool:
        return self.can_send_ctx_updates() and not self.is_closing()

    def is_frozen_for_sending(self) -> bool:
        if self.lnworker and self.lnworker.channel_db is None and not self.lnworker.is_trampoline_peer(self.node_id):
            return True
        return self.storage.get('frozen_for_sending', False)

    def set_frozen_for_sending(self, b: bool) -> None:
        self.storage['frozen_for_sending'] = bool(b)
        util.trigger_callback('channel', self.lnworker.wallet, self)

    def is_frozen_for_receiving(self) -> bool:
        return self.storage.get('frozen_for_receiving', False)

    def set_frozen_for_receiving(self, b: bool) -> None:
        self.storage['frozen_for_receiving'] = bool(b)
        util.trigger_callback('channel', self.lnworker.wallet, self)

    def _assert_can_add_htlc(self, *, htlc_proposer: HTLCOwner, amount_msat: int,
                             ignore_min_htlc_value: bool = False) -> None:
        """Raises PaymentFailure if the htlc_proposer cannot add this new HTLC.
        (this is relevant both for forwarding and endpoint)
        """
        htlc_receiver = htlc_proposer.inverted()
        # note: all these tests are about the *receiver's* *next* commitment transaction,
        #       and the constraints are the ones imposed by their config
        ctn = self.get_next_ctn(htlc_receiver)
        chan_config = self.config[htlc_receiver]
        if self.get_state() != ChannelState.OPEN:
            raise PaymentFailure('Channel not open', self.get_state())
        if htlc_proposer == LOCAL:
            if not self.can_send_ctx_updates():
                raise PaymentFailure('Channel cannot send ctx updates')
            if not self.can_send_update_add_htlc():
                raise PaymentFailure('Channel cannot add htlc')

        # If proposer is LOCAL we apply stricter checks as that is behaviour we can control.
        # This should lead to fewer disagreements (i.e. channels failing).
        strict = (htlc_proposer == LOCAL)

        # check htlc raw value
        if not ignore_min_htlc_value:
            if amount_msat <= 0:
                raise PaymentFailure("HTLC value must be positive")
            if amount_msat < chan_config.htlc_minimum_msat:
                raise PaymentFailure(f'HTLC value too small: {amount_msat} msat')

        # check proposer can afford htlc
        max_can_send_msat = self.available_to_spend(htlc_proposer, strict=strict)
        if max_can_send_msat < amount_msat:
            raise PaymentFailure(f'Not enough balance. can send: {max_can_send_msat}, tried: {amount_msat}')

        # check "max_accepted_htlcs"
        # this is the loose check BOLT-02 specifies:
        if len(self.hm.htlcs_by_direction(htlc_receiver, direction=RECEIVED, ctn=ctn)) + 1 > chan_config.max_accepted_htlcs:
            raise PaymentFailure('Too many HTLCs already in channel')
        # however, c-lightning is a lot stricter, so extra checks:
        # https://github.com/ElementsProject/lightning/blob/4dcd4ca1556b13b6964a10040ba1d5ef82de4788/channeld/full_channel.c#L581
        if strict:
            max_concurrent_htlcs = min(self.config[htlc_proposer].max_accepted_htlcs,
                                       self.config[htlc_receiver].max_accepted_htlcs)
            if len(self.hm.htlcs(htlc_receiver, ctn=ctn)) + 1 > max_concurrent_htlcs:
                raise PaymentFailure('Too many HTLCs already in channel')

        # check "max_htlc_value_in_flight_msat"
        current_htlc_sum = htlcsum(self.hm.htlcs_by_direction(htlc_receiver, direction=RECEIVED, ctn=ctn).values())
        if current_htlc_sum + amount_msat > chan_config.max_htlc_value_in_flight_msat:
            raise PaymentFailure(f'HTLC value sum (sum of pending htlcs: {current_htlc_sum/1000} sat '
                                 f'plus new htlc: {amount_msat/1000} sat) '
                                 f'would exceed max allowed: {chan_config.max_htlc_value_in_flight_msat/1000} sat')

    def can_pay(self, amount_msat: int, *, check_frozen=False) -> bool:
        """Returns whether we can add an HTLC of given value."""
        if check_frozen and self.is_frozen_for_sending():
            return False
        try:
            self._assert_can_add_htlc(htlc_proposer=LOCAL, amount_msat=amount_msat)
        except PaymentFailure:
            return False
        return True

    def can_receive(self, amount_msat: int, *, check_frozen=False,
                    ignore_min_htlc_value: bool = False) -> bool:
        """Returns whether the remote can add an HTLC of given value."""
        if check_frozen and self.is_frozen_for_receiving():
            return False
        try:
            self._assert_can_add_htlc(htlc_proposer=REMOTE,
                                      amount_msat=amount_msat,
                                      ignore_min_htlc_value=ignore_min_htlc_value)
        except PaymentFailure:
            return False
        return True

    def should_try_to_reestablish_peer(self) -> bool:
        return ChannelState.PREOPENING < self._state < ChannelState.CLOSING and self.peer_state == PeerState.DISCONNECTED

    def get_funding_address(self):
        script = funding_output_script(self.config[LOCAL], self.config[REMOTE])
        return redeem_script_to_address('p2wsh', script)

    def add_htlc(self, htlc: UpdateAddHtlc) -> UpdateAddHtlc:
        """Adds a new LOCAL HTLC to the channel.
        Action must be initiated by LOCAL.
        """
        if isinstance(htlc, dict):  # legacy conversion  # FIXME remove
            htlc = UpdateAddHtlc(**htlc)
        assert isinstance(htlc, UpdateAddHtlc)
        self._assert_can_add_htlc(htlc_proposer=LOCAL, amount_msat=htlc.amount_msat)
        if htlc.htlc_id is None:
            htlc = attr.evolve(htlc, htlc_id=self.hm.get_next_htlc_id(LOCAL))
        with self.db_lock:
            self.hm.send_htlc(htlc)
        self.logger.info("add_htlc")
        return htlc

    def receive_htlc(self, htlc: UpdateAddHtlc, onion_packet:bytes = None) -> UpdateAddHtlc:
        """Adds a new REMOTE HTLC to the channel.
        Action must be initiated by REMOTE.
        """
        if isinstance(htlc, dict):  # legacy conversion  # FIXME remove
            htlc = UpdateAddHtlc(**htlc)
        assert isinstance(htlc, UpdateAddHtlc)
        try:
            self._assert_can_add_htlc(htlc_proposer=REMOTE, amount_msat=htlc.amount_msat)
        except PaymentFailure as e:
            raise RemoteMisbehaving(e) from e
        if htlc.htlc_id is None:  # used in unit tests
            htlc = attr.evolve(htlc, htlc_id=self.hm.get_next_htlc_id(REMOTE))
        with self.db_lock:
            self.hm.recv_htlc(htlc)
            local_ctn = self.get_latest_ctn(LOCAL)
            remote_ctn = self.get_latest_ctn(REMOTE)
            if onion_packet:
                # TODO neither local_ctn nor remote_ctn are used anymore... no point storing them.
                self.unfulfilled_htlcs[htlc.htlc_id] = local_ctn, remote_ctn, onion_packet.hex(), False
<<<<<<< HEAD
=======

>>>>>>> 5bd2524b
        self.logger.info("receive_htlc")
        return htlc

    def sign_next_commitment(self) -> Tuple[bytes, Sequence[bytes]]:
        """Returns signatures for our next remote commitment tx.
        Action must be initiated by LOCAL.
        Finally, the next remote ctx becomes the latest remote ctx.
        """
        # TODO: when more channel types are supported, this method should depend on channel type
        next_remote_ctn = self.get_next_ctn(REMOTE)
        self.logger.info(f"sign_next_commitment {next_remote_ctn}")

        pending_remote_commitment = self.get_next_commitment(REMOTE)
        sig_64 = sign_and_get_sig_string(pending_remote_commitment, self.config[LOCAL], self.config[REMOTE])

        their_remote_htlc_privkey_number = derive_privkey(
            int.from_bytes(self.config[LOCAL].htlc_basepoint.privkey, 'big'),
            self.config[REMOTE].next_per_commitment_point)
        their_remote_htlc_privkey = their_remote_htlc_privkey_number.to_bytes(32, 'big')

        htlcsigs = []
        htlc_to_ctx_output_idx_map = map_htlcs_to_ctx_output_idxs(chan=self,
                                                                  ctx=pending_remote_commitment,
                                                                  pcp=self.config[REMOTE].next_per_commitment_point,
                                                                  subject=REMOTE,
                                                                  ctn=next_remote_ctn)
        for (direction, htlc), (ctx_output_idx, htlc_relative_idx) in htlc_to_ctx_output_idx_map.items():
            _script, htlc_tx = make_htlc_tx_with_open_channel(chan=self,
                                                              pcp=self.config[REMOTE].next_per_commitment_point,
                                                              subject=REMOTE,
                                                              ctn=next_remote_ctn,
                                                              htlc_direction=direction,
                                                              commit=pending_remote_commitment,
                                                              ctx_output_idx=ctx_output_idx,
                                                              htlc=htlc)
            sig = bfh(htlc_tx.sign_txin(0, their_remote_htlc_privkey))
            htlc_sig = ecc.sig_string_from_der_sig(sig[:-1])
            htlcsigs.append((ctx_output_idx, htlc_sig))
        htlcsigs.sort()
        htlcsigs = [x[1] for x in htlcsigs]
        with self.db_lock:
            self.hm.send_ctx()
        return sig_64, htlcsigs

    def receive_new_commitment(self, sig: bytes, htlc_sigs: Sequence[bytes]) -> None:
        """Processes signatures for our next local commitment tx, sent by the REMOTE.
        Action must be initiated by REMOTE.
        If all checks pass, the next local ctx becomes the latest local ctx.
        """
        # TODO in many failure cases below, we should "fail" the channel (force-close)
        # TODO: when more channel types are supported, this method should depend on channel type
        next_local_ctn = self.get_next_ctn(LOCAL)
        self.logger.info(f"receive_new_commitment. ctn={next_local_ctn}, len(htlc_sigs)={len(htlc_sigs)}")

        assert len(htlc_sigs) == 0 or type(htlc_sigs[0]) is bytes

        pending_local_commitment = self.get_next_commitment(LOCAL)
        preimage_hex = pending_local_commitment.serialize_preimage(0)
        pre_hash = sha256d(bfh(preimage_hex))
        if not ecc.verify_signature(self.config[REMOTE].multisig_key.pubkey, sig, pre_hash):
            raise LNProtocolWarning(
                f'failed verifying signature of our updated commitment transaction: '
                f'{bh2u(sig)} preimage is {preimage_hex}, rawtx: {pending_local_commitment.serialize()}')

        htlc_sigs_string = b''.join(htlc_sigs)

        _secret, pcp = self.get_secret_and_point(subject=LOCAL, ctn=next_local_ctn)

        htlc_to_ctx_output_idx_map = map_htlcs_to_ctx_output_idxs(chan=self,
                                                                  ctx=pending_local_commitment,
                                                                  pcp=pcp,
                                                                  subject=LOCAL,
                                                                  ctn=next_local_ctn)
        if len(htlc_to_ctx_output_idx_map) != len(htlc_sigs):
            raise LNProtocolWarning(f'htlc sigs failure. recv {len(htlc_sigs)} sigs, expected {len(htlc_to_ctx_output_idx_map)}')
        for (direction, htlc), (ctx_output_idx, htlc_relative_idx) in htlc_to_ctx_output_idx_map.items():
            htlc_sig = htlc_sigs[htlc_relative_idx]
            self._verify_htlc_sig(htlc=htlc,
                                  htlc_sig=htlc_sig,
                                  htlc_direction=direction,
                                  pcp=pcp,
                                  ctx=pending_local_commitment,
                                  ctx_output_idx=ctx_output_idx,
                                  ctn=next_local_ctn)
        with self.db_lock:
            self.hm.recv_ctx()
            self.config[LOCAL].current_commitment_signature=sig
            self.config[LOCAL].current_htlc_signatures=htlc_sigs_string

    def _verify_htlc_sig(self, *, htlc: UpdateAddHtlc, htlc_sig: bytes, htlc_direction: Direction,
                         pcp: bytes, ctx: Transaction, ctx_output_idx: int, ctn: int) -> None:
        _script, htlc_tx = make_htlc_tx_with_open_channel(chan=self,
                                                          pcp=pcp,
                                                          subject=LOCAL,
                                                          ctn=ctn,
                                                          htlc_direction=htlc_direction,
                                                          commit=ctx,
                                                          ctx_output_idx=ctx_output_idx,
                                                          htlc=htlc)
        pre_hash = sha256d(bfh(htlc_tx.serialize_preimage(0)))
        remote_htlc_pubkey = derive_pubkey(self.config[REMOTE].htlc_basepoint.pubkey, pcp)
        if not ecc.verify_signature(remote_htlc_pubkey, htlc_sig, pre_hash):
            raise LNProtocolWarning(f'failed verifying HTLC signatures: {htlc} {htlc_direction}, rawtx: {htlc_tx.serialize()}')

    def get_remote_htlc_sig_for_htlc(self, *, htlc_relative_idx: int) -> bytes:
        data = self.config[LOCAL].current_htlc_signatures
        htlc_sigs = list(chunks(data, 64))
        htlc_sig = htlc_sigs[htlc_relative_idx]
        remote_htlc_sig = ecc.der_sig_from_sig_string(htlc_sig) + b'\x01'
        return remote_htlc_sig

    def revoke_current_commitment(self):
        self.logger.info("revoke_current_commitment")
        new_ctn = self.get_latest_ctn(LOCAL)
        new_ctx = self.get_latest_commitment(LOCAL)
        if not self.signature_fits(new_ctx):
            # this should never fail; as receive_new_commitment already did this test
            raise Exception("refusing to revoke as remote sig does not fit")
        with self.db_lock:
            self.hm.send_rev()
        last_secret, last_point = self.get_secret_and_point(LOCAL, new_ctn - 1)
        next_secret, next_point = self.get_secret_and_point(LOCAL, new_ctn + 1)
        return RevokeAndAck(last_secret, next_point)

    def receive_revocation(self, revocation: RevokeAndAck):
        self.logger.info("receive_revocation")
        new_ctn = self.get_latest_ctn(REMOTE)
        cur_point = self.config[REMOTE].current_per_commitment_point
        derived_point = ecc.ECPrivkey(revocation.per_commitment_secret).get_public_key_bytes(compressed=True)
        if cur_point != derived_point:
            raise Exception('revoked secret not for current point')
        with self.db_lock:
            self.revocation_store.add_next_entry(revocation.per_commitment_secret)
            ##### start applying fee/htlc changes
            self.hm.recv_rev()
            self.config[REMOTE].current_per_commitment_point=self.config[REMOTE].next_per_commitment_point
            self.config[REMOTE].next_per_commitment_point=revocation.next_per_commitment_point
        assert new_ctn == self.get_oldest_unrevoked_ctn(REMOTE)
        # lnworker callbacks
        if self.lnworker:
            sent = self.hm.sent_in_ctn(new_ctn)
            for htlc in sent:
                self.lnworker.htlc_fulfilled(self, htlc.payment_hash, htlc.htlc_id)
            failed = self.hm.failed_in_ctn(new_ctn)
            for htlc in failed:
                try:
                    error_bytes, failure_message = self._receive_fail_reasons.pop(htlc.htlc_id)
                except KeyError:
                    error_bytes, failure_message = None, None
                # if we are forwarding, save error message to disk
                if self.lnworker.get_payment_info(htlc.payment_hash) is None:
                    self.save_fail_htlc_reason(htlc.htlc_id, error_bytes, failure_message)
                self.lnworker.htlc_failed(self, htlc.payment_hash, htlc.htlc_id, error_bytes, failure_message)

    def save_fail_htlc_reason(
            self,
            htlc_id: int,
            error_bytes: Optional[bytes],
            failure_message: Optional['OnionRoutingFailure']):
        error_hex = error_bytes.hex() if error_bytes else None
        failure_hex = failure_message.to_bytes().hex() if failure_message else None
        self.fail_htlc_reasons[htlc_id] = (error_hex, failure_hex)
<<<<<<< HEAD
    
=======

>>>>>>> 5bd2524b
    def pop_fail_htlc_reason(self, htlc_id):
        error_hex, failure_hex = self.fail_htlc_reasons.pop(htlc_id, (None, None))
        error_bytes = bytes.fromhex(error_hex) if error_hex else None
        failure_message = OnionRoutingFailure.from_bytes(bytes.fromhex(failure_hex)) if failure_hex else None
        return error_bytes, failure_message

    def extract_preimage_from_htlc_txin(self, txin: TxInput) -> None:
        witness = txin.witness_elements()
        if len(witness) == 5:  # HTLC success tx
            preimage = witness[3]
        elif len(witness) == 3:  # spending offered HTLC directly from ctx
            preimage = witness[1]
        else:
            return
        payment_hash = sha256(preimage)
        for direction, htlc in itertools.chain(self.hm.get_htlcs_in_oldest_unrevoked_ctx(REMOTE),
                                               self.hm.get_htlcs_in_latest_ctx(REMOTE)):
            if htlc.payment_hash == payment_hash:
                is_sent = direction == RECEIVED
                break
        else:
            for direction, htlc in itertools.chain(self.hm.get_htlcs_in_oldest_unrevoked_ctx(LOCAL),
                                                   self.hm.get_htlcs_in_latest_ctx(LOCAL)):
                if htlc.payment_hash == payment_hash:
                    is_sent = direction == SENT
                    break
            else:
                return
        if self.lnworker.get_preimage(payment_hash) is None:
            self.logger.info(f'found preimage for {payment_hash.hex()} in witness of length {len(witness)}')
            self.lnworker.save_preimage(payment_hash, preimage)
        info = self.lnworker.get_payment_info(payment_hash)
        if info is not None and info.status != PR_PAID:
            if is_sent:
                self.lnworker.htlc_fulfilled(self, payment_hash, htlc.htlc_id)
            else:
                # FIXME
                #self.lnworker.htlc_received(self, payment_hash)
                pass

    def balance(self, whose: HTLCOwner, *, ctx_owner=HTLCOwner.LOCAL, ctn: int = None) -> int:
        assert type(whose) is HTLCOwner
        initial = self.config[whose].initial_msat
        return self.hm.get_balance_msat(whose=whose,
                                        ctx_owner=ctx_owner,
                                        ctn=ctn,
                                        initial_balance_msat=initial)

    def balance_minus_outgoing_htlcs(self, whose: HTLCOwner, *, ctx_owner: HTLCOwner = HTLCOwner.LOCAL,
                                     ctn: int = None) -> int:
        assert type(whose) is HTLCOwner
        if ctn is None:
            ctn = self.get_next_ctn(ctx_owner)
        committed_balance = self.balance(whose, ctx_owner=ctx_owner, ctn=ctn)
        direction = RECEIVED if whose != ctx_owner else SENT
        balance_in_htlcs = self.balance_tied_up_in_htlcs_by_direction(ctx_owner, ctn=ctn, direction=direction)
        return committed_balance - balance_in_htlcs

    def balance_tied_up_in_htlcs_by_direction(self, ctx_owner: HTLCOwner = LOCAL, *, ctn: int = None,
                                              direction: Direction):
        # in msat
        if ctn is None:
            ctn = self.get_next_ctn(ctx_owner)
        return htlcsum(self.hm.htlcs_by_direction(ctx_owner, direction, ctn).values())

    def available_to_spend(self, subject: HTLCOwner, *, strict: bool = True) -> int:
        """The usable balance of 'subject' in msat, after taking reserve and fees into
        consideration. Note that fees (and hence the result) fluctuate even without user interaction.
        """
        assert type(subject) is HTLCOwner
        sender = subject
        receiver = subject.inverted()
        initiator = LOCAL if self.constraints.is_initiator else REMOTE  # the initiator/funder pays on-chain fees

        def consider_ctx(*, ctx_owner: HTLCOwner, is_htlc_dust: bool) -> int:
            ctn = self.get_next_ctn(ctx_owner)
            sender_balance_msat = self.balance_minus_outgoing_htlcs(whose=sender, ctx_owner=ctx_owner, ctn=ctn)
            receiver_balance_msat = self.balance_minus_outgoing_htlcs(whose=receiver, ctx_owner=ctx_owner, ctn=ctn)
            sender_reserve_msat = self.config[receiver].reserve_sat * 1000
            receiver_reserve_msat = self.config[sender].reserve_sat * 1000
            num_htlcs_in_ctx = len(self.included_htlcs(ctx_owner, SENT, ctn=ctn) + self.included_htlcs(ctx_owner, RECEIVED, ctn=ctn))
            feerate = self.get_feerate(ctx_owner, ctn=ctn)
            ctx_fees_msat = calc_fees_for_commitment_tx(
                num_htlcs=num_htlcs_in_ctx,
                feerate=feerate,
                is_local_initiator=self.constraints.is_initiator,
                round_to_sat=False,
            )
            htlc_fee_msat = fee_for_htlc_output(feerate=feerate)
            htlc_trim_func = received_htlc_trim_threshold_sat if ctx_owner == receiver else offered_htlc_trim_threshold_sat
            htlc_trim_threshold_msat = htlc_trim_func(dust_limit_sat=self.config[ctx_owner].dust_limit_sat, feerate=feerate) * 1000
            if sender == initiator == LOCAL:  # see https://github.com/lightningnetwork/lightning-rfc/pull/740
                fee_spike_buffer = calc_fees_for_commitment_tx(
                    num_htlcs=num_htlcs_in_ctx + int(not is_htlc_dust) + 1,
                    feerate=2 * feerate,
                    is_local_initiator=self.constraints.is_initiator,
                    round_to_sat=False,
                )[sender]
                max_send_msat = sender_balance_msat - sender_reserve_msat - fee_spike_buffer
            else:
                max_send_msat = sender_balance_msat - sender_reserve_msat - ctx_fees_msat[sender]
            if is_htlc_dust:
                return min(max_send_msat, htlc_trim_threshold_msat - 1)
            else:
                if sender == initiator:
                    return max_send_msat - htlc_fee_msat
                else:
                    # the receiver is the initiator, so they need to be able to pay tx fees
                    if receiver_balance_msat - receiver_reserve_msat - ctx_fees_msat[receiver] - htlc_fee_msat < 0:
                        return 0
                    return max_send_msat

        max_send_msat = min(
                            max(
                                consider_ctx(ctx_owner=receiver, is_htlc_dust=True),
                                consider_ctx(ctx_owner=receiver, is_htlc_dust=False),
                            ),
                            max(
                                consider_ctx(ctx_owner=sender, is_htlc_dust=True),
                                consider_ctx(ctx_owner=sender, is_htlc_dust=False),
                            ),
        )
        max_send_msat = max(max_send_msat, 0)
        return max_send_msat


    def included_htlcs(self, subject: HTLCOwner, direction: Direction, ctn: int = None, *,
                       feerate: int = None) -> Sequence[UpdateAddHtlc]:
        """Returns list of non-dust HTLCs for subject's commitment tx at ctn,
        filtered by direction (of HTLCs).
        """
        assert type(subject) is HTLCOwner
        assert type(direction) is Direction
        if ctn is None:
            ctn = self.get_oldest_unrevoked_ctn(subject)
        if feerate is None:
            feerate = self.get_feerate(subject, ctn=ctn)
        conf = self.config[subject]
        if direction == RECEIVED:
            threshold_sat = received_htlc_trim_threshold_sat(dust_limit_sat=conf.dust_limit_sat, feerate=feerate)
        else:
            threshold_sat = offered_htlc_trim_threshold_sat(dust_limit_sat=conf.dust_limit_sat, feerate=feerate)
        htlcs = self.hm.htlcs_by_direction(subject, direction, ctn=ctn).values()
        return list(filter(lambda htlc: htlc.amount_msat // 1000 >= threshold_sat, htlcs))

    def get_secret_and_point(self, subject: HTLCOwner, ctn: int) -> Tuple[Optional[bytes], bytes]:
        assert type(subject) is HTLCOwner
        assert ctn >= 0, ctn
        offset = ctn - self.get_oldest_unrevoked_ctn(subject)
        if subject == REMOTE:
            if offset > 1:
                raise RemoteCtnTooFarInFuture(f"offset: {offset}")
            conf = self.config[REMOTE]
            if offset == 1:
                secret = None
                point = conf.next_per_commitment_point
            elif offset == 0:
                secret = None
                point = conf.current_per_commitment_point
            else:
                secret = self.revocation_store.retrieve_secret(RevocationStore.START_INDEX - ctn)
                point = secret_to_pubkey(int.from_bytes(secret, 'big'))
        else:
            secret = get_per_commitment_secret_from_seed(self.config[LOCAL].per_commitment_secret_seed, RevocationStore.START_INDEX - ctn)
            point = secret_to_pubkey(int.from_bytes(secret, 'big'))
        return secret, point

    def get_secret_and_commitment(self, subject: HTLCOwner, *, ctn: int) -> Tuple[Optional[bytes], PartialTransaction]:
        secret, point = self.get_secret_and_point(subject, ctn)
        ctx = self.make_commitment(subject, point, ctn)
        return secret, ctx

    def get_commitment(self, subject: HTLCOwner, *, ctn: int) -> PartialTransaction:
        secret, ctx = self.get_secret_and_commitment(subject, ctn=ctn)
        return ctx

    def get_next_commitment(self, subject: HTLCOwner) -> PartialTransaction:
        ctn = self.get_next_ctn(subject)
        return self.get_commitment(subject, ctn=ctn)

    def get_latest_commitment(self, subject: HTLCOwner) -> PartialTransaction:
        ctn = self.get_latest_ctn(subject)
        return self.get_commitment(subject, ctn=ctn)

    def get_oldest_unrevoked_commitment(self, subject: HTLCOwner) -> PartialTransaction:
        ctn = self.get_oldest_unrevoked_ctn(subject)
        return self.get_commitment(subject, ctn=ctn)

    def create_sweeptxs(self, ctn: int) -> List[Transaction]:
        from .lnsweep import create_sweeptxs_for_watchtower
        secret, ctx = self.get_secret_and_commitment(REMOTE, ctn=ctn)
        return create_sweeptxs_for_watchtower(self, ctx, secret, self.sweep_address)

    def get_oldest_unrevoked_ctn(self, subject: HTLCOwner) -> int:
        return self.hm.ctn_oldest_unrevoked(subject)

    def get_latest_ctn(self, subject: HTLCOwner) -> int:
        return self.hm.ctn_latest(subject)

    def get_next_ctn(self, subject: HTLCOwner) -> int:
        return self.hm.ctn_latest(subject) + 1

    def total_msat(self, direction: Direction) -> int:
        """Return the cumulative total msat amount received/sent so far."""
        assert type(direction) is Direction
        return htlcsum(self.hm.all_settled_htlcs_ever_by_direction(LOCAL, direction))

    def settle_htlc(self, preimage: bytes, htlc_id: int) -> None:
        """Settle/fulfill a pending received HTLC.
        Action must be initiated by LOCAL.
        """
        self.logger.info("settle_htlc")
        assert self.can_send_ctx_updates(), f"cannot update channel. {self.get_state()!r} {self.peer_state!r}"
        htlc = self.hm.get_htlc_by_id(REMOTE, htlc_id)
        assert htlc.payment_hash == sha256(preimage)
        assert htlc_id not in self.hm.log[REMOTE]['settles']
        self.hm.send_settle(htlc_id)

    def get_payment_hash(self, htlc_id: int) -> bytes:
        htlc = self.hm.get_htlc_by_id(LOCAL, htlc_id)
        return htlc.payment_hash

    def decode_onion_error(self, reason: bytes, route: Sequence['RouteEdge'],
                           htlc_id: int) -> Tuple[OnionRoutingFailure, int]:
        failure_msg, sender_idx = decode_onion_error(
            reason,
            [x.node_id for x in route],
            self.onion_keys[htlc_id])
        return failure_msg, sender_idx

    def receive_htlc_settle(self, preimage: bytes, htlc_id: int) -> None:
        """Settle/fulfill a pending offered HTLC.
        Action must be initiated by REMOTE.
        """
        self.logger.info("receive_htlc_settle")
        htlc = self.hm.get_htlc_by_id(LOCAL, htlc_id)
        assert htlc.payment_hash == sha256(preimage)
        assert htlc_id not in self.hm.log[LOCAL]['settles']
        with self.db_lock:
            self.hm.recv_settle(htlc_id)

    def fail_htlc(self, htlc_id: int) -> None:
        """Fail a pending received HTLC.
        Action must be initiated by LOCAL.
        """
        self.logger.info("fail_htlc")
        assert self.can_send_ctx_updates(), f"cannot update channel. {self.get_state()!r} {self.peer_state!r}"
        with self.db_lock:
            self.hm.send_fail(htlc_id)

    def receive_fail_htlc(self, htlc_id: int, *,
                          error_bytes: Optional[bytes],
                          reason: Optional[OnionRoutingFailure] = None) -> None:
        """Fail a pending offered HTLC.
        Action must be initiated by REMOTE.
        """
        self.logger.info("receive_fail_htlc")
        with self.db_lock:
            self.hm.recv_fail(htlc_id)
        self._receive_fail_reasons[htlc_id] = (error_bytes, reason)

    def get_next_fee(self, subject: HTLCOwner) -> int:
        return self.constraints.capacity - sum(x.value for x in self.get_next_commitment(subject).outputs())

    def get_latest_fee(self, subject: HTLCOwner) -> int:
        return self.constraints.capacity - sum(x.value for x in self.get_latest_commitment(subject).outputs())

    def update_fee(self, feerate: int, from_us: bool) -> None:
        # feerate uses sat/kw
        if self.constraints.is_initiator != from_us:
            raise Exception(f"Cannot update_fee: wrong initiator. us: {from_us}")
        if feerate < FEERATE_PER_KW_MIN_RELAY_LIGHTNING:
            raise Exception(f"Cannot update_fee: feerate lower than min relay fee. {feerate} sat/kw. us: {from_us}")
        sender = LOCAL if from_us else REMOTE
        ctx_owner = -sender
        ctn = self.get_next_ctn(ctx_owner)
        sender_balance_msat = self.balance_minus_outgoing_htlcs(whose=sender, ctx_owner=ctx_owner, ctn=ctn)
        sender_reserve_msat = self.config[-sender].reserve_sat * 1000
        num_htlcs_in_ctx = len(self.included_htlcs(ctx_owner, SENT, ctn=ctn, feerate=feerate) +
                               self.included_htlcs(ctx_owner, RECEIVED, ctn=ctn, feerate=feerate))
        ctx_fees_msat = calc_fees_for_commitment_tx(
            num_htlcs=num_htlcs_in_ctx,
            feerate=feerate,
            is_local_initiator=self.constraints.is_initiator,
        )
        remainder = sender_balance_msat - sender_reserve_msat - ctx_fees_msat[sender]
        if remainder < 0:
            raise Exception(f"Cannot update_fee. {sender} tried to update fee but they cannot afford it. "
                            f"Their balance would go below reserve: {remainder} msat missing.")
        with self.db_lock:
            if from_us:
                assert self.can_send_ctx_updates(), f"cannot update channel. {self.get_state()!r} {self.peer_state!r}"
                self.hm.send_update_fee(feerate)
            else:
                self.hm.recv_update_fee(feerate)

    def make_commitment(self, subject: HTLCOwner, this_point: bytes, ctn: int) -> PartialTransaction:
        assert type(subject) is HTLCOwner
        feerate = self.get_feerate(subject, ctn=ctn)
        other = subject.inverted()
        local_msat = self.balance(subject, ctx_owner=subject, ctn=ctn)
        remote_msat = self.balance(other, ctx_owner=subject, ctn=ctn)
        received_htlcs = self.hm.htlcs_by_direction(subject, RECEIVED, ctn).values()
        sent_htlcs = self.hm.htlcs_by_direction(subject, SENT, ctn).values()
        remote_msat -= htlcsum(received_htlcs)
        local_msat -= htlcsum(sent_htlcs)
        assert remote_msat >= 0
        assert local_msat >= 0
        # same htlcs as before, but now without dust.
        received_htlcs = self.included_htlcs(subject, RECEIVED, ctn)
        sent_htlcs = self.included_htlcs(subject, SENT, ctn)

        this_config = self.config[subject]
        other_config = self.config[-subject]
        other_htlc_pubkey = derive_pubkey(other_config.htlc_basepoint.pubkey, this_point)
        this_htlc_pubkey = derive_pubkey(this_config.htlc_basepoint.pubkey, this_point)
        other_revocation_pubkey = derive_blinded_pubkey(other_config.revocation_basepoint.pubkey, this_point)
        htlcs = []  # type: List[ScriptHtlc]
        for is_received_htlc, htlc_list in zip((True, False), (received_htlcs, sent_htlcs)):
            for htlc in htlc_list:
                htlcs.append(ScriptHtlc(make_htlc_output_witness_script(
                    is_received_htlc=is_received_htlc,
                    remote_revocation_pubkey=other_revocation_pubkey,
                    remote_htlc_pubkey=other_htlc_pubkey,
                    local_htlc_pubkey=this_htlc_pubkey,
                    payment_hash=htlc.payment_hash,
                    cltv_expiry=htlc.cltv_expiry), htlc))
        # note: maybe flip initiator here for fee purposes, we want LOCAL and REMOTE
        #       in the resulting dict to correspond to the to_local and to_remote *outputs* of the ctx
        onchain_fees = calc_fees_for_commitment_tx(
            num_htlcs=len(htlcs),
            feerate=feerate,
            is_local_initiator=self.constraints.is_initiator == (subject == LOCAL),
        )

        if self.is_static_remotekey_enabled():
            payment_pubkey = other_config.payment_basepoint.pubkey
        else:
            payment_pubkey = derive_pubkey(other_config.payment_basepoint.pubkey, this_point)

        return make_commitment(
            ctn=ctn,
            local_funding_pubkey=this_config.multisig_key.pubkey,
            remote_funding_pubkey=other_config.multisig_key.pubkey,
            remote_payment_pubkey=payment_pubkey,
            funder_payment_basepoint=self.config[LOCAL if     self.constraints.is_initiator else REMOTE].payment_basepoint.pubkey,
            fundee_payment_basepoint=self.config[LOCAL if not self.constraints.is_initiator else REMOTE].payment_basepoint.pubkey,
            revocation_pubkey=other_revocation_pubkey,
            delayed_pubkey=derive_pubkey(this_config.delayed_basepoint.pubkey, this_point),
            to_self_delay=other_config.to_self_delay,
            funding_txid=self.funding_outpoint.txid,
            funding_pos=self.funding_outpoint.output_index,
            funding_sat=self.constraints.capacity,
            local_amount=local_msat,
            remote_amount=remote_msat,
            dust_limit_sat=this_config.dust_limit_sat,
            fees_per_participant=onchain_fees,
            htlcs=htlcs,
        )

    def make_closing_tx(self, local_script: bytes, remote_script: bytes,
                        fee_sat: int, *, drop_remote = False) -> Tuple[bytes, PartialTransaction]:
        """ cooperative close """
        _, outputs = make_commitment_outputs(
                fees_per_participant={
                    LOCAL:  fee_sat * 1000 if     self.constraints.is_initiator else 0,
                    REMOTE: fee_sat * 1000 if not self.constraints.is_initiator else 0,
                },
                local_amount_msat=self.balance(LOCAL),
                remote_amount_msat=self.balance(REMOTE) if not drop_remote else 0,
                local_script=bh2u(local_script),
                remote_script=bh2u(remote_script),
                htlcs=[],
                dust_limit_sat=self.config[LOCAL].dust_limit_sat)

        closing_tx = make_closing_tx(self.config[LOCAL].multisig_key.pubkey,
                                     self.config[REMOTE].multisig_key.pubkey,
                                     funding_txid=self.funding_outpoint.txid,
                                     funding_pos=self.funding_outpoint.output_index,
                                     funding_sat=self.constraints.capacity,
                                     outputs=outputs)

        der_sig = bfh(closing_tx.sign_txin(0, self.config[LOCAL].multisig_key.privkey))
        sig = ecc.sig_string_from_der_sig(der_sig[:-1])
        return sig, closing_tx

    def signature_fits(self, tx: PartialTransaction) -> bool:
        remote_sig = self.config[LOCAL].current_commitment_signature
        preimage_hex = tx.serialize_preimage(0)
        msg_hash = sha256d(bfh(preimage_hex))
        assert remote_sig
        res = ecc.verify_signature(self.config[REMOTE].multisig_key.pubkey, remote_sig, msg_hash)
        return res

    def force_close_tx(self) -> PartialTransaction:
        tx = self.get_latest_commitment(LOCAL)
        assert self.signature_fits(tx)
        tx.sign({bh2u(self.config[LOCAL].multisig_key.pubkey): (self.config[LOCAL].multisig_key.privkey, True)})
        remote_sig = self.config[LOCAL].current_commitment_signature
        remote_sig = ecc.der_sig_from_sig_string(remote_sig) + b"\x01"
        tx.add_signature_to_txin(txin_idx=0,
                                 signing_pubkey=self.config[REMOTE].multisig_key.pubkey.hex(),
                                 sig=remote_sig.hex())
        assert tx.is_complete()
        return tx

    def maybe_sweep_revoked_htlc(self, ctx: Transaction, htlc_tx: Transaction) -> Optional[SweepInfo]:
        # look at the output address, check if it matches
        return create_sweeptx_for_their_revoked_htlc(self, ctx, htlc_tx, self.sweep_address)

    def has_pending_changes(self, subject: HTLCOwner) -> bool:
        next_htlcs = self.hm.get_htlcs_in_next_ctx(subject)
        latest_htlcs = self.hm.get_htlcs_in_latest_ctx(subject)
        return not (next_htlcs == latest_htlcs and self.get_next_feerate(subject) == self.get_latest_feerate(subject))

    def should_be_closed_due_to_expiring_htlcs(self, local_height) -> bool:
        htlcs_we_could_reclaim = {}  # type: Dict[Tuple[Direction, int], UpdateAddHtlc]
        # If there is a received HTLC for which we already released the preimage
        # but the remote did not revoke yet, and the CLTV of this HTLC is dangerously close
        # to the present, then unilaterally close channel
        recv_htlc_deadline = lnutil.NBLOCK_DEADLINE_BEFORE_EXPIRY_FOR_RECEIVED_HTLCS
        for sub, dir, ctn in ((LOCAL, RECEIVED, self.get_latest_ctn(LOCAL)),
                              (REMOTE, SENT, self.get_oldest_unrevoked_ctn(LOCAL)),
                              (REMOTE, SENT, self.get_latest_ctn(LOCAL)),):
            for htlc_id, htlc in self.hm.htlcs_by_direction(subject=sub, direction=dir, ctn=ctn).items():
                if not self.hm.was_htlc_preimage_released(htlc_id=htlc_id, htlc_proposer=REMOTE):
                    continue
                if htlc.cltv_expiry - recv_htlc_deadline > local_height:
                    continue
                htlcs_we_could_reclaim[(RECEIVED, htlc_id)] = htlc
        # If there is an offered HTLC which has already expired (+ some grace period after), we
        # will unilaterally close the channel and time out the HTLC
        offered_htlc_deadline = lnutil.NBLOCK_DEADLINE_AFTER_EXPIRY_FOR_OFFERED_HTLCS
        for sub, dir, ctn in ((LOCAL, SENT, self.get_latest_ctn(LOCAL)),
                              (REMOTE, RECEIVED, self.get_oldest_unrevoked_ctn(LOCAL)),
                              (REMOTE, RECEIVED, self.get_latest_ctn(LOCAL)),):
            for htlc_id, htlc in self.hm.htlcs_by_direction(subject=sub, direction=dir, ctn=ctn).items():
                if htlc.cltv_expiry + offered_htlc_deadline > local_height:
                    continue
                htlcs_we_could_reclaim[(SENT, htlc_id)] = htlc

        total_value_sat = sum([htlc.amount_msat // 1000 for htlc in htlcs_we_could_reclaim.values()])
        num_htlcs = len(htlcs_we_could_reclaim)
        min_value_worth_closing_channel_over_sat = max(num_htlcs * 10 * self.config[REMOTE].dust_limit_sat,
                                                       500_000)
        return total_value_sat > min_value_worth_closing_channel_over_sat

    def is_funding_tx_mined(self, funding_height):
        funding_txid = self.funding_outpoint.txid
        funding_idx = self.funding_outpoint.output_index
        conf = funding_height.conf
        if conf < self.funding_txn_minimum_depth():
            self.logger.info(f"funding tx is still not at sufficient depth. actual depth: {conf}")
            return False
        assert conf > 0
        # check funding_tx amount and script
        funding_tx = self.lnworker.lnwatcher.db.get_transaction(funding_txid)
        if not funding_tx:
            self.logger.info(f"no funding_tx {funding_txid}")
            return False
        outp = funding_tx.outputs()[funding_idx]
        redeem_script = funding_output_script(self.config[REMOTE], self.config[LOCAL])
        funding_address = redeem_script_to_address('p2wsh', redeem_script)
        funding_sat = self.constraints.capacity
        if not (outp.address == funding_address and outp.value == funding_sat):
            self.logger.info('funding outpoint mismatch')
            return False
        return True<|MERGE_RESOLUTION|>--- conflicted
+++ resolved
@@ -928,10 +928,6 @@
             if onion_packet:
                 # TODO neither local_ctn nor remote_ctn are used anymore... no point storing them.
                 self.unfulfilled_htlcs[htlc.htlc_id] = local_ctn, remote_ctn, onion_packet.hex(), False
-<<<<<<< HEAD
-=======
-
->>>>>>> 5bd2524b
         self.logger.info("receive_htlc")
         return htlc
 
@@ -1094,11 +1090,6 @@
         error_hex = error_bytes.hex() if error_bytes else None
         failure_hex = failure_message.to_bytes().hex() if failure_message else None
         self.fail_htlc_reasons[htlc_id] = (error_hex, failure_hex)
-<<<<<<< HEAD
-    
-=======
-
->>>>>>> 5bd2524b
     def pop_fail_htlc_reason(self, htlc_id):
         error_hex, failure_hex = self.fail_htlc_reasons.pop(htlc_id, (None, None))
         error_bytes = bytes.fromhex(error_hex) if error_hex else None
