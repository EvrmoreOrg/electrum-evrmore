#!/usr/bin/env python3
#
# Copyright (C) 2018 The Electrum developers
# Distributed under the MIT software license, see the accompanying
# file LICENCE or http://www.opensource.org/licenses/mit-license.php

import zlib
from collections import OrderedDict, defaultdict
import asyncio
import os
import time
from typing import Tuple, Dict, TYPE_CHECKING, Optional, Union, Set
from datetime import datetime
import functools

import aiorpcx
<<<<<<< HEAD
from aiorpcx import TaskGroup, ignore_after
=======
from aiorpcx import ignore_after
>>>>>>> 5bd2524b

from .crypto import sha256, sha256d
from . import ravencoin, util
from . import ecc
from .ecc import sig_string_from_r_and_s, der_sig_from_sig_string
from . import constants
from .util import (bh2u, bfh, log_exceptions, ignore_exceptions, chunks, OldTaskGroup,
                   UnrelatedTransactionException)
from . import transaction
from .ravencoin import make_op_return
from .transaction import PartialTxOutput, match_script_against_template
from .logging import Logger
from .lnonion import (new_onion_packet, OnionFailureCode, calc_hops_data_for_payment,
                      process_onion_packet, OnionPacket, construct_onion_error, OnionRoutingFailure,
                      ProcessedOnionPacket, UnsupportedOnionPacketVersion, InvalidOnionMac, InvalidOnionPubkey,
                      OnionFailureCodeMetaFlag)
from .lnchannel import Channel, RevokeAndAck, RemoteCtnTooFarInFuture, ChannelState, PeerState
from . import lnutil
from .lnutil import (Outpoint, LocalConfig, RECEIVED, UpdateAddHtlc, ChannelConfig,
                     RemoteConfig, OnlyPubkeyKeypair, ChannelConstraints, RevocationStore,
                     funding_output_script, get_per_commitment_secret_from_seed,
                     secret_to_pubkey, PaymentFailure, LnFeatures,
                     LOCAL, REMOTE, HTLCOwner,
                     ln_compare_features, privkey_to_pubkey, MIN_FINAL_CLTV_EXPIRY_ACCEPTED,
                     LightningPeerConnectionClosed, HandshakeFailed,
                     RemoteMisbehaving, ShortChannelID,
                     IncompatibleLightningFeatures, derive_payment_secret_from_payment_preimage,
<<<<<<< HEAD
                     UpfrontShutdownScriptViolation)
=======
                     ChannelType, LNProtocolWarning)
>>>>>>> 5bd2524b
from .lnutil import FeeUpdate, channel_id_from_funding_tx
from .lntransport import LNTransport, LNTransportBase
from .lnmsg import encode_msg, decode_msg, UnknownOptionalMsgType
from .interface import GracefulDisconnect
from .lnrouter import fee_for_edge_msat
from .lnutil import ln_dummy_address
from .json_db import StoredDict
from .invoices import PR_PAID
from .simple_config import FEE_LN_ETA_TARGET

if TYPE_CHECKING:
    from .lnworker import LNGossip, LNWallet
    from .lnrouter import LNPaymentRoute
    from .transaction import PartialTransaction


LN_P2P_NETWORK_TIMEOUT = 20


class Peer(Logger):
    LOGGING_SHORTCUT = 'P'

    ORDERED_MESSAGES = (
        'accept_channel', 'funding_signed', 'funding_created', 'accept_channel', 'closing_signed')
    SPAMMY_MESSAGES = (
        'ping', 'pong', 'channel_announcement', 'node_announcement', 'channel_update',)

    DELAY_INC_MSG_PROCESSING_SLEEP = 0.01

    def __init__(
            self,
            lnworker: Union['LNGossip', 'LNWallet'],
            pubkey: bytes,
            transport: LNTransportBase,
            *, is_channel_backup= False):

        self.is_channel_backup = is_channel_backup
        self._sent_init = False  # type: bool
        self._received_init = False  # type: bool
        self.initialized = asyncio.Future()
        self.got_disconnected = asyncio.Event()
        self.querying = asyncio.Event()
        self.transport = transport
        self.pubkey = pubkey  # remote pubkey
        self.lnworker = lnworker
        self.privkey = self.transport.privkey  # local privkey
        self.features = self.lnworker.features  # type: LnFeatures
        self.their_features = LnFeatures(0)  # type: LnFeatures
        self.node_ids = [self.pubkey, privkey_to_pubkey(self.privkey)]
        assert self.node_ids[0] != self.node_ids[1]
        self.network = lnworker.network
        self.ping_time = 0
        self.reply_channel_range = asyncio.Queue()
        # gossip uses a single queue to preserve message order
        self.gossip_queue = asyncio.Queue()
        self.ordered_message_queues = defaultdict(asyncio.Queue)  # for messages that are ordered
        self.temp_id_to_id = {}  # type: Dict[bytes, Optional[bytes]]   # to forward error messages
        self.funding_created_sent = set() # for channels in PREOPENING
        self.funding_signed_sent = set()  # for channels in PREOPENING
        self.shutdown_received = {} # chan_id -> asyncio.Future()
        self.announcement_signatures = defaultdict(asyncio.Queue)
        self.channel_reestablish_msg = defaultdict(asyncio.Future)
        self.orphan_channel_updates = OrderedDict()  # type: OrderedDict[ShortChannelID, dict]
        Logger.__init__(self)
        self.taskgroup = OldTaskGroup()
        # HTLCs offered by REMOTE, that we started removing but are still active:
        self.received_htlcs_pending_removal = set()  # type: Set[Tuple[Channel, int]]
        self.received_htlc_removed_event = asyncio.Event()
        self._htlc_switch_iterstart_event = asyncio.Event()
        self._htlc_switch_iterdone_event = asyncio.Event()
        self._received_revack_event = asyncio.Event()
        self.downstream_htlc_resolved_event = asyncio.Event()

    def send_message(self, message_name: str, **kwargs):
        assert type(message_name) is str
        if message_name not in self.SPAMMY_MESSAGES:
            self.logger.debug(f"Sending {message_name.upper()}")
        if message_name.upper() != "INIT" and not self.is_initialized():
            raise Exception("tried to send message before we are initialized")
        raw_msg = encode_msg(message_name, **kwargs)
        self._store_raw_msg_if_local_update(raw_msg, message_name=message_name, channel_id=kwargs.get("channel_id"))
        self.transport.send_bytes(raw_msg)

    def _store_raw_msg_if_local_update(self, raw_msg: bytes, *, message_name: str, channel_id: Optional[bytes]):
        is_commitment_signed = message_name == "commitment_signed"
        if not (message_name.startswith("update_") or is_commitment_signed):
            return
        assert channel_id
        chan = self.get_channel_by_id(channel_id)
        if not chan:
            raise Exception(f"channel {channel_id.hex()} not found for peer {self.pubkey.hex()}")
        chan.hm.store_local_update_raw_msg(raw_msg, is_commitment_signed=is_commitment_signed)
        if is_commitment_signed:
            # saving now, to ensure replaying updates works (in case of channel reestablishment)
            self.lnworker.save_channel(chan)

    def maybe_set_initialized(self):
        if self.initialized.done():
            return
        if self._sent_init and self._received_init:
            self.initialized.set_result(True)

    def is_initialized(self) -> bool:
        return (self.initialized.done()
                and not self.initialized.cancelled()
                and self.initialized.exception() is None
                and self.initialized.result() is True)

    async def initialize(self):
        # If outgoing transport, do handshake now. For incoming, it has already been done.
        if isinstance(self.transport, LNTransport):
            await self.transport.handshake()
        self.logger.info(f"handshake done for {self.transport.peer_addr or self.pubkey.hex()}")
        features = self.features.for_init_message()
        b = int.bit_length(features)
        flen = b // 8 + int(bool(b % 8))
        self.send_message(
            "init", gflen=0, flen=flen,
            features=features,
            init_tlvs={
                'networks':
                {'chains': constants.net.rev_genesis_bytes()}
            })
        self._sent_init = True
        self.maybe_set_initialized()

    @property
    def channels(self) -> Dict[bytes, Channel]:
        return self.lnworker.channels_for_peer(self.pubkey)

    def get_channel_by_id(self, channel_id: bytes) -> Optional[Channel]:
        # note: this is faster than self.channels.get(channel_id)
        chan = self.lnworker.get_channel_by_id(channel_id)
        if not chan:
            return None
        if chan.node_id != self.pubkey:
            return None
        return chan

    def diagnostic_name(self):
        return self.lnworker.__class__.__name__ + ', ' + self.transport.name()

    def ping_if_required(self):
        if time.time() - self.ping_time > 120:
            self.send_message('ping', num_pong_bytes=4, byteslen=4)
            self.ping_time = time.time()

    def process_message(self, message):
        try:
            message_type, payload = decode_msg(message)
        except UnknownOptionalMsgType as e:
            self.logger.info(f"received unknown message from peer. ignoring: {e!r}")
            return
        if message_type not in self.SPAMMY_MESSAGES:
            self.logger.debug(f"Received {message_type.upper()}")
        # only process INIT if we are a backup
        if self.is_channel_backup is True and message_type != 'init':
            return
        if message_type in self.ORDERED_MESSAGES:
            chan_id = payload.get('channel_id') or payload["temporary_channel_id"]
            self.ordered_message_queues[chan_id].put_nowait((message_type, payload))
        else:
            if message_type not in ('error', 'warning') and 'channel_id' in payload:
                chan = self.get_channel_by_id(payload['channel_id'])
                if chan is None:
                    raise Exception('Got unknown '+ message_type)
                args = (chan, payload)
            else:
                args = (payload,)
            try:
                f = getattr(self, 'on_' + message_type)
            except AttributeError:
                #self.logger.info("Received '%s'" % message_type.upper(), payload)
                return
            # raw message is needed to check signature
            if message_type in ['node_announcement', 'channel_announcement', 'channel_update']:
                payload['raw'] = message
            execution_result = f(*args)
            if asyncio.iscoroutinefunction(f):
                asyncio.ensure_future(self.taskgroup.spawn(execution_result))

    def on_warning(self, payload):
        chan_id = payload.get("channel_id")
        self.logger.info(f"remote peer sent warning [DO NOT TRUST THIS MESSAGE]: "
                         f"{payload['data'].decode('ascii')}. chan_id={chan_id.hex()}")
        if chan_id in self.channels:
            self.ordered_message_queues[chan_id].put_nowait((None, {'warning': payload['data']}))
        elif chan_id in self.temp_id_to_id:
            chan_id = self.temp_id_to_id[chan_id] or chan_id
            self.ordered_message_queues[chan_id].put_nowait((None, {'warning': payload['data']}))
        else:
            # if no existing channel is referred to by channel_id:
            # - MUST ignore the message.
            return
        raise GracefulDisconnect

    def on_error(self, payload):
        chan_id = payload.get("channel_id")
        self.logger.info(f"remote peer sent error [DO NOT TRUST THIS MESSAGE]: "
                         f"{payload['data'].decode('ascii')}. chan_id={chan_id.hex()}")
        if chan_id in self.channels:
            self.schedule_force_closing(chan_id)
            self.ordered_message_queues[chan_id].put_nowait((None, {'error': payload['data']}))
        elif chan_id in self.temp_id_to_id:
            chan_id = self.temp_id_to_id[chan_id] or chan_id
            self.ordered_message_queues[chan_id].put_nowait((None, {'error': payload['data']}))
        elif chan_id == bytes(32):
            # if channel_id is all zero:
            # - MUST fail all channels with the sending node.
            for cid in self.channels:
                self.schedule_force_closing(cid)
                self.ordered_message_queues[cid].put_nowait((None, {'error': payload['data']}))
        else:
            # if no existing channel is referred to by channel_id:
            # - MUST ignore the message.
            return
        raise GracefulDisconnect

    async def send_warning(self, channel_id: bytes, message: str = None, *, close_connection=True):
        """Sends a warning and disconnects if close_connection.

        Note:
        * channel_id is the temporary channel id when the channel id is not yet available

        A sending node:
        MAY set channel_id to all zero if the warning is not related to a specific channel.

        when failure was caused by an invalid signature check:
        * SHOULD include the raw, hex-encoded transaction in reply to a funding_created,
          funding_signed, closing_signed, or commitment_signed message.
        """
        assert isinstance(channel_id, bytes)
        encoded_data = b'' if not message else message.encode('ascii')
        self.send_message('warning', channel_id=channel_id, data=encoded_data, len=len(encoded_data))
        if close_connection:
            raise GracefulDisconnect

    async def send_error(self, channel_id: bytes, message: str = None, *, force_close_channel=False):
        """Sends an error message and force closes the channel.

        Note:
        * channel_id is the temporary channel id when the channel id is not yet available

        A sending node:
        * SHOULD send error for protocol violations or internal errors that make channels
          unusable or that make further communication unusable.
        * SHOULD send error with the unknown channel_id in reply to messages of type
          32-255 related to unknown channels.
        * MUST fail the channel(s) referred to by the error message.
        * MAY set channel_id to all zero to indicate all channels.

        when failure was caused by an invalid signature check:
        * SHOULD include the raw, hex-encoded transaction in reply to a funding_created,
          funding_signed, closing_signed, or commitment_signed message.
        """
        assert isinstance(channel_id, bytes)
        encoded_data = b'' if not message else message.encode('ascii')
        self.send_message('error', channel_id=channel_id, data=encoded_data, len=len(encoded_data))
        # MUST fail the channel(s) referred to by the error message:
        #  we may violate this with force_close_channel
        if force_close_channel:
            if channel_id in self.channels:
                self.schedule_force_closing(channel_id)
            elif channel_id == bytes(32):
                for cid in self.channels:
                    self.schedule_force_closing(cid)
        raise GracefulDisconnect

    def on_ping(self, payload):
        l = payload['num_pong_bytes']
        self.send_message('pong', byteslen=l)

    def on_pong(self, payload):
        pass

    async def wait_for_message(self, expected_name, channel_id):
        q = self.ordered_message_queues[channel_id]
        name, payload = await asyncio.wait_for(q.get(), LN_P2P_NETWORK_TIMEOUT)
        # raise exceptions for errors/warnings, so that the caller sees them
        if payload.get('error'):
            raise GracefulDisconnect(
                f"remote peer sent error [DO NOT TRUST THIS MESSAGE]: {payload['error'].decode('ascii')}")
        elif payload.get('warning'):
            raise GracefulDisconnect(
                f"remote peer sent warning [DO NOT TRUST THIS MESSAGE]: {payload['warning'].decode('ascii')}")
        if name != expected_name:
            raise Exception(f"Received unexpected '{name}'")
        return payload

    def on_init(self, payload):
        if self._received_init:
            self.logger.info("ALREADY INITIALIZED BUT RECEIVED INIT")
            return
        self.their_features = LnFeatures(int.from_bytes(payload['features'], byteorder="big"))
        their_globalfeatures = int.from_bytes(payload['globalfeatures'], byteorder="big")
        self.their_features |= their_globalfeatures
        # check transitive dependencies for received features
        if not self.their_features.validate_transitive_dependencies():
            raise GracefulDisconnect("remote did not set all dependencies for the features they sent")
        # check if features are compatible, and set self.features to what we negotiated
        try:
            self.features = ln_compare_features(self.features, self.their_features)
        except IncompatibleLightningFeatures as e:
            self.initialized.set_exception(e)
            raise GracefulDisconnect(f"{str(e)}")
        # check that they are on the same chain as us, if provided
        their_networks = payload["init_tlvs"].get("networks")
        if their_networks:
            their_chains = list(chunks(their_networks["chains"], 32))
            if constants.net.rev_genesis_bytes() not in their_chains:
                raise GracefulDisconnect(f"no common chain found with remote. (they sent: {their_chains})")
        # all checks passed
        self.lnworker.on_peer_successfully_established(self)
        self._received_init = True
        self.maybe_set_initialized()

    def on_node_announcement(self, payload):
        if self.lnworker.channel_db:
            self.gossip_queue.put_nowait(('node_announcement', payload))

    def on_channel_announcement(self, payload):
        if self.lnworker.channel_db:
            self.gossip_queue.put_nowait(('channel_announcement', payload))

    def on_channel_update(self, payload):
        self.maybe_save_remote_update(payload)
        if self.lnworker.channel_db:
            self.gossip_queue.put_nowait(('channel_update', payload))

    def maybe_save_remote_update(self, payload):
        if not self.channels:
            return
        for chan in self.channels.values():
            if chan.short_channel_id == payload['short_channel_id']:
                chan.set_remote_update(payload)
                self.logger.info("saved remote_update")
                break
        else:
            # Save (some bounded number of) orphan channel updates for later
            # as it might be for our own direct channel with this peer
            # (and we might not yet know the short channel id for that)
            # Background: this code is here to deal with a bug in LND,
            # see https://github.com/lightningnetwork/lnd/issues/3651
            # and https://github.com/lightningnetwork/lightning-rfc/pull/657
            # This code assumes gossip_queries is set. BOLT7: "if the
            # gossip_queries feature is negotiated, [a node] MUST NOT
            # send gossip it did not generate itself"
            short_channel_id = ShortChannelID(payload['short_channel_id'])
            self.logger.info(f'received orphan channel update {short_channel_id}')
            self.orphan_channel_updates[short_channel_id] = payload
            while len(self.orphan_channel_updates) > 25:
                self.orphan_channel_updates.popitem(last=False)

    def on_announcement_signatures(self, chan: Channel, payload):
        if chan.config[LOCAL].was_announced:
            h, local_node_sig, local_bitcoin_sig = self.send_announcement_signatures(chan)
        else:
            self.announcement_signatures[chan.channel_id].put_nowait(payload)

    def handle_disconnect(func):
        @functools.wraps(func)
        async def wrapper_func(self, *args, **kwargs):
            try:
                return await func(self, *args, **kwargs)
            except GracefulDisconnect as e:
                self.logger.log(e.log_level, f"Disconnecting: {repr(e)}")
            except (LightningPeerConnectionClosed, IncompatibleLightningFeatures,
                    aiorpcx.socks.SOCKSError) as e:
                self.logger.info(f"Disconnecting: {repr(e)}")
            finally:
                self.close_and_cleanup()
        return wrapper_func

    @ignore_exceptions  # do not kill outer taskgroup
    @log_exceptions
    @handle_disconnect
    async def main_loop(self):
        async with self.taskgroup as group:
            await group.spawn(self._message_loop())
            await group.spawn(self.htlc_switch())
            await group.spawn(self.query_gossip())
            await group.spawn(self.process_gossip())

    async def process_gossip(self):
        while True:
            await asyncio.sleep(5)
            if not self.network.lngossip:
                continue
            chan_anns = []
            chan_upds = []
            node_anns = []
            while True:
                name, payload = await self.gossip_queue.get()
                if name == 'channel_announcement':
                    chan_anns.append(payload)
                elif name == 'channel_update':
                    chan_upds.append(payload)
                elif name == 'node_announcement':
                    node_anns.append(payload)
                else:
                    raise Exception('unknown message')
                if self.gossip_queue.empty():
                    break
            if self.network.lngossip:
                await self.network.lngossip.process_gossip(chan_anns, node_anns, chan_upds)

    async def query_gossip(self):
        try:
            await asyncio.wait_for(self.initialized, LN_P2P_NETWORK_TIMEOUT)
        except Exception as e:
            raise GracefulDisconnect(f"Failed to initialize: {e!r}") from e
        if self.lnworker == self.lnworker.network.lngossip:
            try:
                ids, complete = await asyncio.wait_for(self.get_channel_range(), LN_P2P_NETWORK_TIMEOUT)
            except asyncio.TimeoutError as e:
                raise GracefulDisconnect("query_channel_range timed out") from e
            self.logger.info('Received {} channel ids. (complete: {})'.format(len(ids), complete))
            await self.lnworker.add_new_ids(ids)
            while True:
                todo = self.lnworker.get_ids_to_query()
                if not todo:
                    await asyncio.sleep(1)
                    continue
                await self.get_short_channel_ids(todo)

    async def get_channel_range(self):
        first_block = constants.net.BLOCK_HEIGHT_FIRST_LIGHTNING_CHANNELS
        num_blocks = self.lnworker.network.get_local_height() - first_block
        self.query_channel_range(first_block, num_blocks)
        intervals = []
        ids = set()
        # note: implementations behave differently...
        # "sane implementation that follows BOLT-07" example:
        #   query_channel_range. <<< first_block 497000, num_blocks 79038
        #   on_reply_channel_range. >>> first_block 497000, num_blocks 39516, num_ids 4648, complete True
        #   on_reply_channel_range. >>> first_block 536516, num_blocks 19758, num_ids 5734, complete True
        #   on_reply_channel_range. >>> first_block 556274, num_blocks 9879, num_ids 13712, complete True
        #   on_reply_channel_range. >>> first_block 566153, num_blocks 9885, num_ids 18114, complete True
        # lnd example:
        #   query_channel_range. <<< first_block 497000, num_blocks 79038
        #   on_reply_channel_range. >>> first_block 497000, num_blocks 79038, num_ids 8000, complete False
        #   on_reply_channel_range. >>> first_block 497000, num_blocks 79038, num_ids 8000, complete False
        #   on_reply_channel_range. >>> first_block 497000, num_blocks 79038, num_ids 8000, complete False
        #   on_reply_channel_range. >>> first_block 497000, num_blocks 79038, num_ids 8000, complete False
        #   on_reply_channel_range. >>> first_block 497000, num_blocks 79038, num_ids 5344, complete True
        while True:
            index, num, complete, _ids = await self.reply_channel_range.get()
            ids.update(_ids)
            intervals.append((index, index+num))
            intervals.sort()
            while len(intervals) > 1:
                a,b = intervals[0]
                c,d = intervals[1]
                if not (a <= c and a <= b and c <= d):
                    raise Exception(f"insane reply_channel_range intervals {(a,b,c,d)}")
                if b >= c:
                    intervals = [(a,d)] + intervals[2:]
                else:
                    break
            if len(intervals) == 1 and complete:
                a, b = intervals[0]
                if a <= first_block and b >= first_block + num_blocks:
                    break
        return ids, complete

    def request_gossip(self, timestamp=0):
        if timestamp == 0:
            self.logger.info('requesting whole channel graph')
        else:
            self.logger.info(f'requesting channel graph since {datetime.fromtimestamp(timestamp).ctime()}')
        self.send_message(
            'gossip_timestamp_filter',
            chain_hash=constants.net.rev_genesis_bytes(),
            first_timestamp=timestamp,
            timestamp_range=b'\xff'*4)

    def query_channel_range(self, first_block, num_blocks):
        self.logger.info(f'query channel range {first_block} {num_blocks}')
        self.send_message(
            'query_channel_range',
            chain_hash=constants.net.rev_genesis_bytes(),
            first_blocknum=first_block,
            number_of_blocks=num_blocks)

    def decode_short_ids(self, encoded):
        if encoded[0] == 0:
            decoded = encoded[1:]
        elif encoded[0] == 1:
            decoded = zlib.decompress(encoded[1:])
        else:
            raise Exception(f'decode_short_ids: unexpected first byte: {encoded[0]}')
        ids = [decoded[i:i+8] for i in range(0, len(decoded), 8)]
        return ids

    def on_reply_channel_range(self, payload):
        first = payload['first_blocknum']
        num = payload['number_of_blocks']
        complete = bool(int.from_bytes(payload['complete'], 'big'))
        encoded = payload['encoded_short_ids']
        ids = self.decode_short_ids(encoded)
        #self.logger.info(f"on_reply_channel_range. >>> first_block {first}, num_blocks {num}, num_ids {len(ids)}, complete {repr(payload['complete'])}")
        self.reply_channel_range.put_nowait((first, num, complete, ids))

    async def get_short_channel_ids(self, ids):
        self.logger.info(f'Querying {len(ids)} short_channel_ids')
        assert not self.querying.is_set()
        self.query_short_channel_ids(ids)
        await self.querying.wait()
        self.querying.clear()

    def query_short_channel_ids(self, ids, compressed=True):
        ids = sorted(ids)
        s = b''.join(ids)
        encoded = zlib.compress(s) if compressed else s
        prefix = b'\x01' if compressed else b'\x00'
        self.send_message(
            'query_short_channel_ids',
            chain_hash=constants.net.rev_genesis_bytes(),
            len=1+len(encoded),
            encoded_short_ids=prefix+encoded)

    async def _message_loop(self):
        try:
            await asyncio.wait_for(self.initialize(), LN_P2P_NETWORK_TIMEOUT)
        except (OSError, asyncio.TimeoutError, HandshakeFailed) as e:
            raise GracefulDisconnect(f'initialize failed: {repr(e)}') from e
        async for msg in self.transport.read_messages():
            self.process_message(msg)
            if self.DELAY_INC_MSG_PROCESSING_SLEEP:
                # rate-limit message-processing a bit, to make it harder
                # for a single peer to bog down the event loop / cpu:
                await asyncio.sleep(self.DELAY_INC_MSG_PROCESSING_SLEEP)

    def on_reply_short_channel_ids_end(self, payload):
        self.querying.set()

    def close_and_cleanup(self):
        # note: This method might get called multiple times!
        #       E.g. if you call close_and_cleanup() to cause a disconnection from the peer,
        #       it will get called a second time in handle_disconnect().
        try:
            if self.transport:
                self.transport.close()
        except:
            pass
        self.lnworker.peer_closed(self)
        self.got_disconnected.set()

    def is_shutdown_anysegwit(self):
        return self.features.supports(LnFeatures.OPTION_SHUTDOWN_ANYSEGWIT_OPT)

    def is_static_remotekey(self):
        return self.features.supports(LnFeatures.OPTION_STATIC_REMOTEKEY_OPT)

    def is_channel_type(self):
        return self.features.supports(LnFeatures.OPTION_CHANNEL_TYPE_OPT)

    def is_upfront_shutdown_script(self):
        return self.features.supports(LnFeatures.OPTION_UPFRONT_SHUTDOWN_SCRIPT_OPT)

    def upfront_shutdown_script_from_payload(self, payload, msg_identifier: str) -> Optional[bytes]:
        if msg_identifier not in ['accept', 'open']:
            raise ValueError("msg_identifier must be either 'accept' or 'open'")

        uss_tlv = payload[msg_identifier + '_channel_tlvs'].get(
            'upfront_shutdown_script')

        if uss_tlv and self.is_upfront_shutdown_script():
            upfront_shutdown_script = uss_tlv['shutdown_scriptpubkey']
        else:
            upfront_shutdown_script = b''
        self.logger.info(f"upfront shutdown script received: {upfront_shutdown_script}")
        return upfront_shutdown_script

    def make_local_config(self, funding_sat: int, push_msat: int, initiator: HTLCOwner, channel_type: ChannelType) -> LocalConfig:
        channel_seed = os.urandom(32)
        initial_msat = funding_sat * 1000 - push_msat if initiator == LOCAL else push_msat

        # sending empty bytes as the upfront_shutdown_script will give us the
        # flexibility to decide an address at closing time
        upfront_shutdown_script = b''

        if channel_type & channel_type.OPTION_STATIC_REMOTEKEY:
            wallet = self.lnworker.wallet
            assert wallet.txin_type == 'p2wpkh'
            addr = wallet.get_new_sweep_address_for_channel()
            static_remotekey = bfh(wallet.get_public_key(addr))
        else:
            static_remotekey = None
        dust_limit_sat = bitcoin.DUST_LIMIT_P2PKH
        reserve_sat = max(funding_sat // 100, dust_limit_sat)
        # for comparison of defaults, see
        # https://github.com/ACINQ/eclair/blob/afa378fbb73c265da44856b4ad0f2128a88ae6c6/eclair-core/src/main/resources/reference.conf#L66
        # https://github.com/ElementsProject/lightning/blob/0056dd75572a8857cff36fcbdb1a2295a1ac9253/lightningd/options.c#L657
        # https://github.com/lightningnetwork/lnd/blob/56b61078c5b2be007d318673a5f3b40c6346883a/config.go#L81
        local_config = LocalConfig.from_seed(
            channel_seed=channel_seed,
            static_remotekey=static_remotekey,
            upfront_shutdown_script=upfront_shutdown_script,
            to_self_delay=self.network.config.get('lightning_to_self_delay', 7 * 144),
            dust_limit_sat=dust_limit_sat,
            max_htlc_value_in_flight_msat=funding_sat * 1000,
            max_accepted_htlcs=30,
            initial_msat=initial_msat,
            reserve_sat=reserve_sat,
            funding_locked_received=False,
            was_announced=False,
            current_commitment_signature=None,
            current_htlc_signatures=b'',
            htlc_minimum_msat=1,
        )
        local_config.validate_params(funding_sat=funding_sat)
        return local_config

    def temporarily_reserve_funding_tx_change_address(func):
        # During the channel open flow, if we initiated, we might have used a change address
        # of ours in the funding tx. The funding tx is not part of the wallet history
        # at that point yet, but we should already consider this change address as 'used'.
        @functools.wraps(func)
        async def wrapper(self: 'Peer', *args, **kwargs):
            funding_tx = kwargs['funding_tx']  # type: PartialTransaction
            wallet = self.lnworker.wallet
            change_addresses = [txout.address for txout in funding_tx.outputs()
                                if wallet.is_change(txout.address)]
            for addr in change_addresses:
                wallet.set_reserved_state_of_address(addr, reserved=True)
            try:
                return await func(self, *args, **kwargs)
            finally:
                for addr in change_addresses:
                    self.lnworker.wallet.set_reserved_state_of_address(addr, reserved=False)
        return wrapper

    @temporarily_reserve_funding_tx_change_address
    async def channel_establishment_flow(
            self, *,
            funding_tx: 'PartialTransaction',
            funding_sat: int,
            push_msat: int,
            temp_channel_id: bytes
    ) -> Tuple[Channel, 'PartialTransaction']:
        """Implements the channel opening flow.

        -> open_channel message
        <- accept_channel message
        -> funding_created message
        <- funding_signed message

        Channel configurations are initialized in this method.
        """
        # will raise if init fails
        await asyncio.wait_for(self.initialized, LN_P2P_NETWORK_TIMEOUT)
        # trampoline is not yet in features
        if not self.lnworker.channel_db and not self.lnworker.is_trampoline_peer(self.pubkey):
            raise Exception('Not a trampoline node: ' + str(self.their_features))

        feerate = self.lnworker.current_feerate_per_kw()
        # we set a channel type for internal bookkeeping
        open_channel_tlvs = {}
        if self.their_features.supports(LnFeatures.OPTION_STATIC_REMOTEKEY_OPT):
            our_channel_type = ChannelType(ChannelType.OPTION_STATIC_REMOTEKEY)
        else:
            our_channel_type = ChannelType(0)
        # if option_channel_type is negotiated: MUST set channel_type
        if self.is_channel_type():
            # if it includes channel_type: MUST set it to a defined type representing the type it wants.
            open_channel_tlvs['channel_type'] = {
                'type': our_channel_type.to_bytes_minimal()
            }

        local_config = self.make_local_config(funding_sat, push_msat, LOCAL, our_channel_type)
        # if it includes open_channel_tlvs: MUST include upfront_shutdown_script.
        open_channel_tlvs['upfront_shutdown_script'] = {
            'shutdown_scriptpubkey': local_config.upfront_shutdown_script
        }

        # for the first commitment transaction
        per_commitment_secret_first = get_per_commitment_secret_from_seed(
            local_config.per_commitment_secret_seed,
            RevocationStore.START_INDEX
        )
        per_commitment_point_first = secret_to_pubkey(
            int.from_bytes(per_commitment_secret_first, 'big'))

        # store the temp id now, so that it is recognized for e.g. 'error' messages
        # TODO: this is never cleaned up; the dict grows unbounded until disconnect
        self.temp_id_to_id[temp_channel_id] = None
        self.send_message(
            "open_channel",
            temporary_channel_id=temp_channel_id,
            chain_hash=constants.net.rev_genesis_bytes(),
            funding_satoshis=funding_sat,
            push_msat=push_msat,
            dust_limit_satoshis=local_config.dust_limit_sat,
            feerate_per_kw=feerate,
            max_accepted_htlcs=local_config.max_accepted_htlcs,
            funding_pubkey=local_config.multisig_key.pubkey,
            revocation_basepoint=local_config.revocation_basepoint.pubkey,
            htlc_basepoint=local_config.htlc_basepoint.pubkey,
            payment_basepoint=local_config.payment_basepoint.pubkey,
            delayed_payment_basepoint=local_config.delayed_basepoint.pubkey,
            first_per_commitment_point=per_commitment_point_first,
            to_self_delay=local_config.to_self_delay,
            max_htlc_value_in_flight_msat=local_config.max_htlc_value_in_flight_msat,
            channel_flags=0x00,  # not willing to announce channel
            channel_reserve_satoshis=local_config.reserve_sat,
            htlc_minimum_msat=local_config.htlc_minimum_msat,
            open_channel_tlvs=open_channel_tlvs,
        )

        # <- accept_channel
        payload = await self.wait_for_message('accept_channel', temp_channel_id)
        remote_per_commitment_point = payload['first_per_commitment_point']
        funding_txn_minimum_depth = payload['minimum_depth']
        if funding_txn_minimum_depth <= 0:
            raise Exception(f"minimum depth too low, {funding_txn_minimum_depth}")
        if funding_txn_minimum_depth > 30:
            raise Exception(f"minimum depth too high, {funding_txn_minimum_depth}")

        upfront_shutdown_script = self.upfront_shutdown_script_from_payload(
            payload, 'accept')

        accept_channel_tlvs = payload.get('accept_channel_tlvs')
        their_channel_type = accept_channel_tlvs.get('channel_type') if accept_channel_tlvs else None
        if their_channel_type:
            their_channel_type = ChannelType.from_bytes(their_channel_type['type'], byteorder='big').discard_unknown_and_check()
            # if channel_type is set, and channel_type was set in open_channel,
            # and they are not equal types: MUST reject the channel.
            if open_channel_tlvs.get('channel_type') is not None and their_channel_type != our_channel_type:
                raise Exception("Channel type is not the one that we sent.")

        remote_config = RemoteConfig(
            payment_basepoint=OnlyPubkeyKeypair(payload['payment_basepoint']),
            multisig_key=OnlyPubkeyKeypair(payload["funding_pubkey"]),
            htlc_basepoint=OnlyPubkeyKeypair(payload['htlc_basepoint']),
            delayed_basepoint=OnlyPubkeyKeypair(payload['delayed_payment_basepoint']),
            revocation_basepoint=OnlyPubkeyKeypair(payload['revocation_basepoint']),
            to_self_delay=payload['to_self_delay'],
            dust_limit_sat=payload['dust_limit_satoshis'],
            max_htlc_value_in_flight_msat=payload['max_htlc_value_in_flight_msat'],
            max_accepted_htlcs=payload["max_accepted_htlcs"],
            initial_msat=push_msat,
            reserve_sat=payload["channel_reserve_satoshis"],
            htlc_minimum_msat=payload['htlc_minimum_msat'],
            next_per_commitment_point=remote_per_commitment_point,
            current_per_commitment_point=None,
            upfront_shutdown_script=upfront_shutdown_script,
        )
        ChannelConfig.cross_validate_params(
            local_config=local_config,
            remote_config=remote_config,
            funding_sat=funding_sat,
            is_local_initiator=True,
            initial_feerate_per_kw=feerate,
        )
<<<<<<< HEAD
       
        ChannelConfig.cross_validate_params(
            local_config=local_config,
            remote_config=remote_config,
            funding_sat=funding_sat,
            is_local_initiator=True,
            initial_feerate_per_kw=feerate,
        )
=======
>>>>>>> 5bd2524b

        # -> funding created
        # replace dummy output in funding tx
        redeem_script = funding_output_script(local_config, remote_config)
        funding_address = ravencoin.redeem_script_to_address('p2wsh', redeem_script)
        funding_output = PartialTxOutput.from_address_and_value(funding_address, funding_sat)
        dummy_output = PartialTxOutput.from_address_and_value(ln_dummy_address(), funding_sat)
        if dummy_output not in funding_tx.outputs(): raise Exception("LN dummy output (err 1)")
        funding_tx._outputs.remove(dummy_output)
        if dummy_output in funding_tx.outputs(): raise Exception("LN dummy output (err 2)")
        funding_tx.add_outputs([funding_output])
        # find and encrypt op_return data associated to funding_address
        has_onchain_backup = self.lnworker and self.lnworker.has_recoverable_channels()
        if has_onchain_backup:
            backup_data = self.lnworker.cb_data(self.pubkey)
            dummy_scriptpubkey = make_op_return(backup_data)
            for o in funding_tx.outputs():
                if o.scriptpubkey == dummy_scriptpubkey:
                    encrypted_data = self.lnworker.encrypt_cb_data(backup_data, funding_address)
                    assert len(encrypted_data) == len(backup_data)
                    o.scriptpubkey = make_op_return(encrypted_data)
                    break
            else:
                raise Exception('op_return output not found in funding tx')
        # must not be malleable
        funding_tx.set_rbf(False)
        if not funding_tx.is_segwit():
            raise Exception('Funding transaction is not segwit')
        funding_txid = funding_tx.txid()
        assert funding_txid
        funding_index = funding_tx.outputs().index(funding_output)
        # build remote commitment transaction
        channel_id, funding_txid_bytes = channel_id_from_funding_tx(funding_txid, funding_index)
        outpoint = Outpoint(funding_txid, funding_index)
        constraints = ChannelConstraints(
            capacity=funding_sat,
            is_initiator=True,
            funding_txn_minimum_depth=funding_txn_minimum_depth
        )
        storage = self.create_channel_storage(
            channel_id, outpoint, local_config, remote_config, constraints, our_channel_type)
        chan = Channel(
            storage,
            sweep_address=self.lnworker.sweep_address,
            lnworker=self.lnworker,
            initial_feerate=feerate
        )
        chan.storage['funding_inputs'] = [txin.prevout.to_json() for txin in funding_tx.inputs()]
        chan.storage['has_onchain_backup'] = has_onchain_backup
        if isinstance(self.transport, LNTransport):
            chan.add_or_update_peer_addr(self.transport.peer_addr)
        sig_64, _ = chan.sign_next_commitment()
        self.temp_id_to_id[temp_channel_id] = channel_id

        self.send_message("funding_created",
            temporary_channel_id=temp_channel_id,
            funding_txid=funding_txid_bytes,
            funding_output_index=funding_index,
            signature=sig_64)
        self.funding_created_sent.add(channel_id)

        # <- funding signed
        payload = await self.wait_for_message('funding_signed', channel_id)
        self.logger.info('received funding_signed')
        remote_sig = payload['signature']
        try:
            chan.receive_new_commitment(remote_sig, [])
        except LNProtocolWarning as e:
            await self.send_warning(channel_id, message=str(e), close_connection=True)
        chan.open_with_first_pcp(remote_per_commitment_point, remote_sig)
        chan.set_state(ChannelState.OPENING)
        self.lnworker.add_new_channel(chan)
        return chan, funding_tx

    def create_channel_storage(self, channel_id, outpoint, local_config, remote_config, constraints, channel_type):
        chan_dict = {
            "node_id": self.pubkey.hex(),
            "channel_id": channel_id.hex(),
            "short_channel_id": None,
            "funding_outpoint": outpoint,
            "remote_config": remote_config,
            "local_config": local_config,
            "constraints": constraints,
            "remote_update": None,
            "state": ChannelState.PREOPENING.name,
            'onion_keys': {},
            'data_loss_protect_remote_pcp': {},
            "log": {},
            "fail_htlc_reasons": {},  # htlc_id -> onion_packet
            "unfulfilled_htlcs": {},  # htlc_id -> error_bytes, failure_message
            "revocation_store": {},
            "channel_type": channel_type,
        }
        return StoredDict(chan_dict, self.lnworker.db if self.lnworker else None, [])

    async def on_open_channel(self, payload):
        """Implements the channel acceptance flow.

        <- open_channel message
        -> accept_channel message
        <- funding_created message
        -> funding_signed message

        Channel configurations are initialized in this method.
        """
        if self.lnworker.has_recoverable_channels():
            # FIXME: we might want to keep the connection open
            raise Exception('not accepting channels')
        # <- open_channel
        if payload['chain_hash'] != constants.net.rev_genesis_bytes():
            raise Exception('wrong chain_hash')
        funding_sat = payload['funding_satoshis']
        push_msat = payload['push_msat']
        feerate = payload['feerate_per_kw']  # note: we are not validating this
        temp_chan_id = payload['temporary_channel_id']
<<<<<<< HEAD
        local_config = self.make_local_config(funding_sat, push_msat, REMOTE)
        
=======
        # store the temp id now, so that it is recognized for e.g. 'error' messages
        # TODO: this is never cleaned up; the dict grows unbounded until disconnect
        self.temp_id_to_id[temp_chan_id] = None

        open_channel_tlvs = payload.get('open_channel_tlvs')
        channel_type = open_channel_tlvs.get('channel_type') if open_channel_tlvs else None
        # The receiving node MAY fail the channel if:
        # option_channel_type was negotiated but the message doesn't include a channel_type
        if self.is_channel_type() and channel_type is None:
            raise Exception("sender has advertized option_channel_type, but hasn't sent the channel type")
        # MUST fail the channel if it supports channel_type,
        # channel_type was set, and the type is not suitable.
        elif self.is_channel_type() and channel_type is not None:
            channel_type = ChannelType.from_bytes(channel_type['type'], byteorder='big').discard_unknown_and_check()
            if not channel_type.complies_with_features(self.features):
                raise Exception("sender has sent a channel type we don't support")

        local_config = self.make_local_config(funding_sat, push_msat, REMOTE, channel_type)

>>>>>>> 5bd2524b
        upfront_shutdown_script = self.upfront_shutdown_script_from_payload(
            payload, 'open')

        remote_config = RemoteConfig(
            payment_basepoint=OnlyPubkeyKeypair(payload['payment_basepoint']),
            multisig_key=OnlyPubkeyKeypair(payload['funding_pubkey']),
            htlc_basepoint=OnlyPubkeyKeypair(payload['htlc_basepoint']),
            delayed_basepoint=OnlyPubkeyKeypair(payload['delayed_payment_basepoint']),
            revocation_basepoint=OnlyPubkeyKeypair(payload['revocation_basepoint']),
            to_self_delay=payload['to_self_delay'],
            dust_limit_sat=payload['dust_limit_satoshis'],
            max_htlc_value_in_flight_msat=payload['max_htlc_value_in_flight_msat'],
            max_accepted_htlcs=payload['max_accepted_htlcs'],
            initial_msat=funding_sat * 1000 - push_msat,
            reserve_sat=payload['channel_reserve_satoshis'],
            htlc_minimum_msat=payload['htlc_minimum_msat'],
            next_per_commitment_point=payload['first_per_commitment_point'],
            current_per_commitment_point=None,
            upfront_shutdown_script=upfront_shutdown_script,
        )
        ChannelConfig.cross_validate_params(
            local_config=local_config,
            remote_config=remote_config,
            funding_sat=funding_sat,
            is_local_initiator=False,
            initial_feerate_per_kw=feerate,
        )

<<<<<<< HEAD
        ChannelConfig.cross_validate_params(
            local_config=local_config,
            remote_config=remote_config,
            funding_sat=funding_sat,
            is_local_initiator=False,
            initial_feerate_per_kw=feerate,
        )
=======
        # note: we ignore payload['channel_flags'],  which e.g. contains 'announce_channel'.
        #       Notably, if the remote sets 'announce_channel' to True, we will ignore that too,
        #       but we will not play along with actually announcing the channel (so we keep it private).
>>>>>>> 5bd2524b

        # -> accept channel
        # for the first commitment transaction
        per_commitment_secret_first = get_per_commitment_secret_from_seed(
            local_config.per_commitment_secret_seed,
            RevocationStore.START_INDEX
        )
        per_commitment_point_first = secret_to_pubkey(
            int.from_bytes(per_commitment_secret_first, 'big'))
        min_depth = 3
        accept_channel_tlvs = {
            'upfront_shutdown_script': {
                'shutdown_scriptpubkey': local_config.upfront_shutdown_script
            },
        }
        # The sender: if it sets channel_type: MUST set it to the channel_type from open_channel
        if self.is_channel_type():
            accept_channel_tlvs['channel_type'] = {
                'type': channel_type.to_bytes_minimal()
            }

        self.send_message(
            'accept_channel',
            temporary_channel_id=temp_chan_id,
            dust_limit_satoshis=local_config.dust_limit_sat,
            max_htlc_value_in_flight_msat=local_config.max_htlc_value_in_flight_msat,
            channel_reserve_satoshis=local_config.reserve_sat,
            htlc_minimum_msat=local_config.htlc_minimum_msat,
            minimum_depth=min_depth,
            to_self_delay=local_config.to_self_delay,
            max_accepted_htlcs=local_config.max_accepted_htlcs,
            funding_pubkey=local_config.multisig_key.pubkey,
            revocation_basepoint=local_config.revocation_basepoint.pubkey,
            payment_basepoint=local_config.payment_basepoint.pubkey,
            delayed_payment_basepoint=local_config.delayed_basepoint.pubkey,
            htlc_basepoint=local_config.htlc_basepoint.pubkey,
            first_per_commitment_point=per_commitment_point_first,
            accept_channel_tlvs=accept_channel_tlvs,
        )

        # <- funding created
        funding_created = await self.wait_for_message('funding_created', temp_chan_id)

        # -> funding signed
        funding_idx = funding_created['funding_output_index']
        funding_txid = bh2u(funding_created['funding_txid'][::-1])
        channel_id, funding_txid_bytes = channel_id_from_funding_tx(funding_txid, funding_idx)
        constraints = ChannelConstraints(
            capacity=funding_sat,
            is_initiator=False,
            funding_txn_minimum_depth=min_depth
        )
        outpoint = Outpoint(funding_txid, funding_idx)
        chan_dict = self.create_channel_storage(
            channel_id, outpoint, local_config, remote_config, constraints, channel_type)
        chan = Channel(
            chan_dict,
            sweep_address=self.lnworker.sweep_address,
            lnworker=self.lnworker,
            initial_feerate=feerate
        )
        chan.storage['init_timestamp'] = int(time.time())
        if isinstance(self.transport, LNTransport):
            chan.add_or_update_peer_addr(self.transport.peer_addr)
        remote_sig = funding_created['signature']
        try:
            chan.receive_new_commitment(remote_sig, [])
        except LNProtocolWarning as e:
            await self.send_warning(channel_id, message=str(e), close_connection=True)
        sig_64, _ = chan.sign_next_commitment()
        self.send_message('funding_signed',
            channel_id=channel_id,
            signature=sig_64,
        )
        self.temp_id_to_id[temp_chan_id] = channel_id
        self.funding_signed_sent.add(chan.channel_id)
        chan.open_with_first_pcp(payload['first_per_commitment_point'], remote_sig)
        chan.set_state(ChannelState.OPENING)
        self.lnworker.add_new_channel(chan)

    async def trigger_force_close(self, channel_id: bytes):
        await self.initialized
        latest_point = secret_to_pubkey(42) # we need a valid point (BOLT2)
        self.send_message(
            "channel_reestablish",
            channel_id=channel_id,
            next_commitment_number=0,
            next_revocation_number=0,
            your_last_per_commitment_secret=0,
            my_current_per_commitment_point=latest_point)

    def schedule_force_closing(self, channel_id: bytes):
        """ wrapper of lnworker's method, that raises if channel is not with this peer """
        channels_with_peer = list(self.channels.keys())
        channels_with_peer.extend(self.temp_id_to_id.values())
        if channel_id not in channels_with_peer:
            raise ValueError(f"channel {channel_id.hex()} does not belong to this peer")
        if channel_id in self.channels:
            self.lnworker.schedule_force_closing(channel_id)
        else:
            self.logger.warning(f"tried to force-close channel {channel_id.hex()} but it is not in self.channels yet")

    def on_channel_reestablish(self, chan, msg):
        their_next_local_ctn = msg["next_commitment_number"]
        their_oldest_unrevoked_remote_ctn = msg["next_revocation_number"]
        their_local_pcp = msg.get("my_current_per_commitment_point")
        their_claim_of_our_last_per_commitment_secret = msg.get("your_last_per_commitment_secret")
        self.logger.info(
            f'channel_reestablish ({chan.get_id_for_log()}): received channel_reestablish with '
            f'(their_next_local_ctn={their_next_local_ctn}, '
            f'their_oldest_unrevoked_remote_ctn={their_oldest_unrevoked_remote_ctn})')
        # sanity checks of received values
        if their_next_local_ctn < 0:
            raise RemoteMisbehaving(f"channel reestablish: their_next_local_ctn < 0")
        if their_oldest_unrevoked_remote_ctn < 0:
            raise RemoteMisbehaving(f"channel reestablish: their_oldest_unrevoked_remote_ctn < 0")
        # ctns
        oldest_unrevoked_local_ctn = chan.get_oldest_unrevoked_ctn(LOCAL)
        latest_local_ctn = chan.get_latest_ctn(LOCAL)
        next_local_ctn = chan.get_next_ctn(LOCAL)
        oldest_unrevoked_remote_ctn = chan.get_oldest_unrevoked_ctn(REMOTE)
        latest_remote_ctn = chan.get_latest_ctn(REMOTE)
        next_remote_ctn = chan.get_next_ctn(REMOTE)
        # compare remote ctns
        we_are_ahead = False
        they_are_ahead = False
        we_must_resend_revoke_and_ack = False
        if next_remote_ctn != their_next_local_ctn:
            if their_next_local_ctn == latest_remote_ctn and chan.hm.is_revack_pending(REMOTE):
                # We will replay the local updates (see reestablish_channel), which should contain a commitment_signed
                # (due to is_revack_pending being true), and this should remedy this situation.
                pass
            else:
                self.logger.warning(
                    f"channel_reestablish ({chan.get_id_for_log()}): "
                    f"expected remote ctn {next_remote_ctn}, got {their_next_local_ctn}")
                if their_next_local_ctn < next_remote_ctn:
                    we_are_ahead = True
                else:
                    they_are_ahead = True
        # compare local ctns
        if oldest_unrevoked_local_ctn != their_oldest_unrevoked_remote_ctn:
            if oldest_unrevoked_local_ctn - 1 == their_oldest_unrevoked_remote_ctn:
                # A node:
                #    if next_revocation_number is equal to the commitment number of the last revoke_and_ack
                #    the receiving node sent, AND the receiving node hasn't already received a closing_signed:
                #        MUST re-send the revoke_and_ack.
                we_must_resend_revoke_and_ack = True
            else:
                self.logger.warning(
                    f"channel_reestablish ({chan.get_id_for_log()}): "
                    f"expected local ctn {oldest_unrevoked_local_ctn}, got {their_oldest_unrevoked_remote_ctn}")
                if their_oldest_unrevoked_remote_ctn < oldest_unrevoked_local_ctn:
                    we_are_ahead = True
                else:
                    they_are_ahead = True
        # option_data_loss_protect
        assert self.features.supports(LnFeatures.OPTION_DATA_LOSS_PROTECT_OPT)
        def are_datalossprotect_fields_valid() -> bool:
            if their_local_pcp is None or their_claim_of_our_last_per_commitment_secret is None:
                return False
            if their_oldest_unrevoked_remote_ctn > 0:
                our_pcs, __ = chan.get_secret_and_point(LOCAL, their_oldest_unrevoked_remote_ctn - 1)
            else:
                assert their_oldest_unrevoked_remote_ctn == 0
                our_pcs = bytes(32)
            if our_pcs != their_claim_of_our_last_per_commitment_secret:
                self.logger.error(
                    f"channel_reestablish ({chan.get_id_for_log()}): "
                    f"(DLP) local PCS mismatch: {bh2u(our_pcs)} != {bh2u(their_claim_of_our_last_per_commitment_secret)}")
                return False
            if chan.is_static_remotekey_enabled():
                return True
            try:
                __, our_remote_pcp = chan.get_secret_and_point(REMOTE, their_next_local_ctn - 1)
            except RemoteCtnTooFarInFuture:
                pass
            else:
                if our_remote_pcp != their_local_pcp:
                    self.logger.error(
                        f"channel_reestablish ({chan.get_id_for_log()}): "
                        f"(DLP) remote PCP mismatch: {bh2u(our_remote_pcp)} != {bh2u(their_local_pcp)}")
                    return False
            return True
        if not are_datalossprotect_fields_valid():
            raise RemoteMisbehaving("channel_reestablish: data loss protect fields invalid")
        fut = self.channel_reestablish_msg[chan.channel_id]
        if they_are_ahead:
            self.logger.warning(
                f"channel_reestablish ({chan.get_id_for_log()}): "
                f"remote is ahead of us! They should force-close. Remote PCP: {bh2u(their_local_pcp)}")
            # data_loss_protect_remote_pcp is used in lnsweep
            chan.set_data_loss_protect_remote_pcp(their_next_local_ctn - 1, their_local_pcp)
            self.lnworker.save_channel(chan)
            chan.peer_state = PeerState.BAD
            # raise after we send channel_reestablish, so the remote can realize they are ahead
            fut.set_exception(RemoteMisbehaving("remote ahead of us"))
        elif we_are_ahead:
            self.logger.warning(f"channel_reestablish ({chan.get_id_for_log()}): we are ahead of remote! trying to force-close.")
            self.schedule_force_closing(chan.channel_id)
            fut.set_exception(RemoteMisbehaving("we are ahead of remote"))
        else:
            # all good
            fut.set_result((we_must_resend_revoke_and_ack, their_next_local_ctn))

    async def reestablish_channel(self, chan: Channel):
        await self.initialized
        chan_id = chan.channel_id
        if chan.should_request_force_close:
            await self.trigger_force_close(chan_id)
            chan.should_request_force_close = False
            return
        assert ChannelState.PREOPENING < chan.get_state() < ChannelState.FORCE_CLOSING
        if chan.peer_state != PeerState.DISCONNECTED:
            self.logger.info(
                f'reestablish_channel was called but channel {chan.get_id_for_log()} '
                f'already in peer_state {chan.peer_state!r}')
            return
        chan.peer_state = PeerState.REESTABLISHING
        util.trigger_callback('channel', self.lnworker.wallet, chan)
        # ctns
        oldest_unrevoked_local_ctn = chan.get_oldest_unrevoked_ctn(LOCAL)
        latest_local_ctn = chan.get_latest_ctn(LOCAL)
        next_local_ctn = chan.get_next_ctn(LOCAL)
        oldest_unrevoked_remote_ctn = chan.get_oldest_unrevoked_ctn(REMOTE)
        latest_remote_ctn = chan.get_latest_ctn(REMOTE)
        next_remote_ctn = chan.get_next_ctn(REMOTE)
        # BOLT-02: "A node [...] upon disconnection [...] MUST reverse any uncommitted updates sent by the other side"
        chan.hm.discard_unsigned_remote_updates()
        # send message
        if chan.is_static_remotekey_enabled():
            latest_secret, latest_point = chan.get_secret_and_point(LOCAL, 0)
        else:
            latest_secret, latest_point = chan.get_secret_and_point(LOCAL, latest_local_ctn)
        if oldest_unrevoked_remote_ctn == 0:
            last_rev_secret = 0
        else:
            last_rev_index = oldest_unrevoked_remote_ctn - 1
            last_rev_secret = chan.revocation_store.retrieve_secret(RevocationStore.START_INDEX - last_rev_index)
        self.send_message(
            "channel_reestablish",
            channel_id=chan_id,
            next_commitment_number=next_local_ctn,
            next_revocation_number=oldest_unrevoked_remote_ctn,
            your_last_per_commitment_secret=last_rev_secret,
            my_current_per_commitment_point=latest_point)
        self.logger.info(
            f'channel_reestablish ({chan.get_id_for_log()}): sent channel_reestablish with '
            f'(next_local_ctn={next_local_ctn}, '
            f'oldest_unrevoked_remote_ctn={oldest_unrevoked_remote_ctn})')

        # wait until we receive their channel_reestablish
        fut = self.channel_reestablish_msg[chan_id]
        await fut
        we_must_resend_revoke_and_ack, their_next_local_ctn = fut.result()

        # Replay un-acked local updates (including commitment_signed) byte-for-byte.
        # If we have sent them a commitment signature that they "lost" (due to disconnect),
        # we need to make sure we replay the same local updates, as otherwise they could
        # end up with two (or more) signed valid commitment transactions at the same ctn.
        # Multiple valid ctxs at the same ctn is a major headache for pre-signing spending txns,
        # e.g. for watchtowers, hence we must ensure these ctxs coincide.
        # We replay the local updates even if they were not yet committed.
        unacked = chan.hm.get_unacked_local_updates()
        n_replayed_msgs = 0
        for ctn, messages in unacked.items():
            if ctn < their_next_local_ctn:
                # They claim to have received these messages and the corresponding
                # commitment_signed, hence we must not replay them.
                continue
            for raw_upd_msg in messages:
                self.transport.send_bytes(raw_upd_msg)
                n_replayed_msgs += 1
        self.logger.info(f'channel_reestablish ({chan.get_id_for_log()}): replayed {n_replayed_msgs} unacked messages')
        if we_must_resend_revoke_and_ack:
            last_secret, last_point = chan.get_secret_and_point(LOCAL, oldest_unrevoked_local_ctn - 1)
            next_secret, next_point = chan.get_secret_and_point(LOCAL, oldest_unrevoked_local_ctn + 1)
            self.send_message(
                "revoke_and_ack",
                channel_id=chan.channel_id,
                per_commitment_secret=last_secret,
                next_per_commitment_point=next_point)
        chan.peer_state = PeerState.GOOD
        if chan.is_funded() and their_next_local_ctn == next_local_ctn == 1:
            self.send_funding_locked(chan)
        # checks done
        if chan.is_funded() and chan.config[LOCAL].funding_locked_received:
            self.mark_open(chan)
        util.trigger_callback('channel', self.lnworker.wallet, chan)
        # if we have sent a previous shutdown, it must be retransmitted (Bolt2)
        if chan.get_state() == ChannelState.SHUTDOWN:
            await self.send_shutdown(chan)

    def send_funding_locked(self, chan: Channel):
        channel_id = chan.channel_id
        per_commitment_secret_index = RevocationStore.START_INDEX - 1
        per_commitment_point_second = secret_to_pubkey(int.from_bytes(
            get_per_commitment_secret_from_seed(chan.config[LOCAL].per_commitment_secret_seed, per_commitment_secret_index), 'big'))
        # note: if funding_locked was not yet received, we might send it multiple times
        self.send_message("funding_locked", channel_id=channel_id, next_per_commitment_point=per_commitment_point_second)
        if chan.is_funded() and chan.config[LOCAL].funding_locked_received:
            self.mark_open(chan)

    def on_funding_locked(self, chan: Channel, payload):
        self.logger.info(f"on_funding_locked. channel: {bh2u(chan.channel_id)}")
        if not chan.config[LOCAL].funding_locked_received:
            their_next_point = payload["next_per_commitment_point"]
            chan.config[REMOTE].next_per_commitment_point = their_next_point
            chan.config[LOCAL].funding_locked_received = True
            self.lnworker.save_channel(chan)
        if chan.is_funded():
            self.mark_open(chan)

    def on_network_update(self, chan: Channel, funding_tx_depth: int):
        """
        Only called when the channel is OPEN.

        Runs on the Network thread.
        """
        if not chan.config[LOCAL].was_announced and funding_tx_depth >= 6:
            # don't announce our channels
            # FIXME should this be a field in chan.local_state maybe?
            return
            chan.config[LOCAL].was_announced = True
            self.lnworker.save_channel(chan)
            coro = self.handle_announcements(chan)
            asyncio.run_coroutine_threadsafe(coro, self.network.asyncio_loop)

    @log_exceptions
    async def handle_announcements(self, chan: Channel):
        h, local_node_sig, local_bitcoin_sig = self.send_announcement_signatures(chan)
        announcement_signatures_msg = await self.announcement_signatures[chan.channel_id].get()
        remote_node_sig = announcement_signatures_msg["node_signature"]
        remote_bitcoin_sig = announcement_signatures_msg["bitcoin_signature"]
        if not ecc.verify_signature(chan.config[REMOTE].multisig_key.pubkey, remote_bitcoin_sig, h):
            raise Exception("bitcoin_sig invalid in announcement_signatures")
        if not ecc.verify_signature(self.pubkey, remote_node_sig, h):
            raise Exception("node_sig invalid in announcement_signatures")

        node_sigs = [remote_node_sig, local_node_sig]
        bitcoin_sigs = [remote_bitcoin_sig, local_bitcoin_sig]
        bitcoin_keys = [chan.config[REMOTE].multisig_key.pubkey, chan.config[LOCAL].multisig_key.pubkey]

        if self.node_ids[0] > self.node_ids[1]:
            node_sigs.reverse()
            bitcoin_sigs.reverse()
            node_ids = list(reversed(self.node_ids))
            bitcoin_keys.reverse()
        else:
            node_ids = self.node_ids

        self.send_message("channel_announcement",
            node_signatures_1=node_sigs[0],
            node_signatures_2=node_sigs[1],
            bitcoin_signature_1=bitcoin_sigs[0],
            bitcoin_signature_2=bitcoin_sigs[1],
            len=0,
            #features not set (defaults to zeros)
            chain_hash=constants.net.rev_genesis_bytes(),
            short_channel_id=chan.short_channel_id,
            node_id_1=node_ids[0],
            node_id_2=node_ids[1],
            bitcoin_key_1=bitcoin_keys[0],
            bitcoin_key_2=bitcoin_keys[1]
        )

    def mark_open(self, chan: Channel):
        assert chan.is_funded()
        # only allow state transition from "FUNDED" to "OPEN"
        old_state = chan.get_state()
        if old_state == ChannelState.OPEN:
            return
        if old_state != ChannelState.FUNDED:
            self.logger.info(f"cannot mark open ({chan.get_id_for_log()}), current state: {repr(old_state)}")
            return
        assert chan.config[LOCAL].funding_locked_received
        chan.set_state(ChannelState.OPEN)
        util.trigger_callback('channel', self.lnworker.wallet, chan)
        # peer may have sent us a channel update for the incoming direction previously
        pending_channel_update = self.orphan_channel_updates.get(chan.short_channel_id)
        if pending_channel_update:
            chan.set_remote_update(pending_channel_update)
        self.logger.info(f"CHANNEL OPENING COMPLETED ({chan.get_id_for_log()})")
        forwarding_enabled = self.network.config.get('lightning_forward_payments', False)
        if forwarding_enabled:
            # send channel_update of outgoing edge to peer,
            # so that channel can be used to to receive payments
            self.logger.info(f"sending channel update for outgoing edge ({chan.get_id_for_log()})")
            chan_upd = chan.get_outgoing_gossip_channel_update()
            self.transport.send_bytes(chan_upd)

    def send_announcement_signatures(self, chan: Channel):
        chan_ann = chan.construct_channel_announcement_without_sigs()
        preimage = chan_ann[256+2:]
        msg_hash = sha256d(preimage)
        bitcoin_signature = ecc.ECPrivkey(chan.config[LOCAL].multisig_key.privkey).sign(msg_hash, sig_string_from_r_and_s)
        node_signature = ecc.ECPrivkey(self.privkey).sign(msg_hash, sig_string_from_r_and_s)
        self.send_message("announcement_signatures",
            channel_id=chan.channel_id,
            short_channel_id=chan.short_channel_id,
            node_signature=node_signature,
            bitcoin_signature=bitcoin_signature
        )
        return msg_hash, node_signature, bitcoin_signature

    def on_update_fail_htlc(self, chan: Channel, payload):
        htlc_id = payload["id"]
        reason = payload["reason"]
        self.logger.info(f"on_update_fail_htlc. chan {chan.short_channel_id}. htlc_id {htlc_id}")
        chan.receive_fail_htlc(htlc_id, error_bytes=reason)  # TODO handle exc and maybe fail channel (e.g. bad htlc_id)
        self.maybe_send_commitment(chan)

    def maybe_send_commitment(self, chan: Channel) -> bool:
        # REMOTE should revoke first before we can sign a new ctx
        if chan.hm.is_revack_pending(REMOTE):
            return False
        # if there are no changes, we will not (and must not) send a new commitment
        if not chan.has_pending_changes(REMOTE):
            return False
        self.logger.info(f'send_commitment. chan {chan.short_channel_id}. ctn: {chan.get_next_ctn(REMOTE)}.')
        sig_64, htlc_sigs = chan.sign_next_commitment()
        self.send_message("commitment_signed", channel_id=chan.channel_id, signature=sig_64, num_htlcs=len(htlc_sigs), htlc_signature=b"".join(htlc_sigs))
        return True

    def pay(self, *,
            route: 'LNPaymentRoute',
            chan: Channel,
            amount_msat: int,
            total_msat: int,
            payment_hash: bytes,
            min_final_cltv_expiry: int,
            payment_secret: bytes = None,
            trampoline_onion=None) -> UpdateAddHtlc:

        assert amount_msat > 0, "amount_msat is not greater zero"
        assert len(route) > 0
        if not chan.can_send_update_add_htlc():
            raise PaymentFailure("Channel cannot send update_add_htlc")
        # add features learned during "init" for direct neighbour:
        route[0].node_features |= self.features
        local_height = self.network.get_local_height()
        final_cltv = local_height + min_final_cltv_expiry
        hops_data, amount_msat, cltv = calc_hops_data_for_payment(
            route,
            amount_msat,
            final_cltv,
            total_msat=total_msat,
            payment_secret=payment_secret)
        num_hops = len(hops_data)
        self.logger.info(f"lnpeer.pay len(route)={len(route)}")
        for i in range(len(route)):
            self.logger.info(f"  {i}: edge={route[i].short_channel_id} hop_data={hops_data[i]!r}")
        assert final_cltv <= cltv, (final_cltv, cltv)
        session_key = os.urandom(32) # session_key
        # if we are forwarding a trampoline payment, add trampoline onion
        if trampoline_onion:
            self.logger.info(f'adding trampoline onion to final payload')
            trampoline_payload = hops_data[num_hops-2].payload
            trampoline_payload["trampoline_onion_packet"] = {
                "version": trampoline_onion.version,
                "public_key": trampoline_onion.public_key,
                "hops_data": trampoline_onion.hops_data,
                "hmac": trampoline_onion.hmac
            }
        # create onion packet
        payment_path_pubkeys = [x.node_id for x in route]
        onion = new_onion_packet(payment_path_pubkeys, session_key, hops_data, associated_data=payment_hash) # must use another sessionkey
        self.logger.info(f"starting payment. len(route)={len(hops_data)}.")
        # create htlc
        if cltv > local_height + lnutil.NBLOCK_CLTV_EXPIRY_TOO_FAR_INTO_FUTURE:
            raise PaymentFailure(f"htlc expiry too far into future. (in {cltv-local_height} blocks)")
        htlc = UpdateAddHtlc(amount_msat=amount_msat, payment_hash=payment_hash, cltv_expiry=cltv, timestamp=int(time.time()))
        htlc = chan.add_htlc(htlc)
        chan.set_onion_key(htlc.htlc_id, session_key) # should it be the outer onion secret?
        self.logger.info(f"starting payment. htlc: {htlc}")
        self.send_message(
            "update_add_htlc",
            channel_id=chan.channel_id,
            id=htlc.htlc_id,
            cltv_expiry=htlc.cltv_expiry,
            amount_msat=htlc.amount_msat,
            payment_hash=htlc.payment_hash,
            onion_routing_packet=onion.to_bytes())
        self.maybe_send_commitment(chan)
        return htlc

    def send_revoke_and_ack(self, chan: Channel):
        self.logger.info(f'send_revoke_and_ack. chan {chan.short_channel_id}. ctn: {chan.get_oldest_unrevoked_ctn(LOCAL)}')
        rev = chan.revoke_current_commitment()
        self.lnworker.save_channel(chan)
        self.send_message("revoke_and_ack",
            channel_id=chan.channel_id,
            per_commitment_secret=rev.per_commitment_secret,
            next_per_commitment_point=rev.next_per_commitment_point)
        self.maybe_send_commitment(chan)

    def on_commitment_signed(self, chan: Channel, payload):
        if chan.peer_state == PeerState.BAD:
            return
        self.logger.info(f'on_commitment_signed. chan {chan.short_channel_id}. ctn: {chan.get_next_ctn(LOCAL)}.')
        # make sure there were changes to the ctx, otherwise the remote peer is misbehaving
        if not chan.has_pending_changes(LOCAL):
            # TODO if feerate changed A->B->A; so there were updates but the value is identical,
            #      then it might be legal to send a commitment_signature
            #      see https://github.com/lightningnetwork/lightning-rfc/pull/618
            raise RemoteMisbehaving('received commitment_signed without pending changes')
        # REMOTE should wait until we have revoked
        if chan.hm.is_revack_pending(LOCAL):
            raise RemoteMisbehaving('received commitment_signed before we revoked previous ctx')
        data = payload["htlc_signature"]
        htlc_sigs = list(chunks(data, 64))
        chan.receive_new_commitment(payload["signature"], htlc_sigs)
        self.send_revoke_and_ack(chan)

    def on_update_fulfill_htlc(self, chan: Channel, payload):
        preimage = payload["payment_preimage"]
        payment_hash = sha256(preimage)
        htlc_id = payload["id"]
        self.logger.info(f"on_update_fulfill_htlc. chan {chan.short_channel_id}. htlc_id {htlc_id}")
        chan.receive_htlc_settle(preimage, htlc_id)  # TODO handle exc and maybe fail channel (e.g. bad htlc_id)
        self.lnworker.save_preimage(payment_hash, preimage)
        self.maybe_send_commitment(chan)

    def on_update_fail_malformed_htlc(self, chan: Channel, payload):
        htlc_id = payload["id"]
        failure_code = payload["failure_code"]
        self.logger.info(f"on_update_fail_malformed_htlc. chan {chan.get_id_for_log()}. "
                         f"htlc_id {htlc_id}. failure_code={failure_code}")
        if failure_code & OnionFailureCodeMetaFlag.BADONION == 0:
            self.schedule_force_closing(chan.channel_id)
            raise RemoteMisbehaving(f"received update_fail_malformed_htlc with unexpected failure code: {failure_code}")
        reason = OnionRoutingFailure(code=failure_code, data=payload["sha256_of_onion"])
        chan.receive_fail_htlc(htlc_id, error_bytes=None, reason=reason)
        self.maybe_send_commitment(chan)

    def on_update_add_htlc(self, chan: Channel, payload):
        payment_hash = payload["payment_hash"]
        htlc_id = payload["id"]
        cltv_expiry = payload["cltv_expiry"]
        amount_msat_htlc = payload["amount_msat"]
        onion_packet = payload["onion_routing_packet"]
        htlc = UpdateAddHtlc(
            amount_msat=amount_msat_htlc,
            payment_hash=payment_hash,
            cltv_expiry=cltv_expiry,
            timestamp=int(time.time()),
            htlc_id=htlc_id)
        self.logger.info(f"on_update_add_htlc. chan {chan.short_channel_id}. htlc={str(htlc)}")
        if chan.get_state() != ChannelState.OPEN:
            raise RemoteMisbehaving(f"received update_add_htlc while chan.get_state() != OPEN. state was {chan.get_state()!r}")
<<<<<<< HEAD
        if cltv_expiry > ravencoin.NLOCKTIME_BLOCKHEIGHT_MAX:
            asyncio.ensure_future(self.lnworker.try_force_closing(chan.channel_id))
=======
        if cltv_expiry > bitcoin.NLOCKTIME_BLOCKHEIGHT_MAX:
            self.schedule_force_closing(chan.channel_id)
>>>>>>> 5bd2524b
            raise RemoteMisbehaving(f"received update_add_htlc with cltv_expiry > BLOCKHEIGHT_MAX. value was {cltv_expiry}")
        # add htlc
        chan.receive_htlc(htlc, onion_packet)
        util.trigger_callback('htlc_added', chan, htlc, RECEIVED)

    def maybe_forward_htlc(
            self, *,
            htlc: UpdateAddHtlc,
            processed_onion: ProcessedOnionPacket) -> Tuple[bytes, int]:

        # Forward HTLC
        # FIXME: there are critical safety checks MISSING here
        #        - for example; atm we forward first and then persist "forwarding_info",
        #          so if we segfault in-between and restart, we might forward an HTLC twice...
        #          (same for trampoline forwarding)
<<<<<<< HEAD
        #          we could check for the exposure to dust HTLCs, see:
=======
        #        - we could check for the exposure to dust HTLCs, see:
>>>>>>> 5bd2524b
        #          https://github.com/ACINQ/eclair/pull/1985
        forwarding_enabled = self.network.config.get('lightning_forward_payments', False)
        if not forwarding_enabled:
            self.logger.info(f"forwarding is disabled. failing htlc.")
            raise OnionRoutingFailure(code=OnionFailureCode.PERMANENT_CHANNEL_FAILURE, data=b'')
        chain = self.network.blockchain()
        if chain.is_tip_stale():
            raise OnionRoutingFailure(code=OnionFailureCode.TEMPORARY_NODE_FAILURE, data=b'')
        try:
            next_chan_scid = processed_onion.hop_data.payload["short_channel_id"]["short_channel_id"]
        except:
            raise OnionRoutingFailure(code=OnionFailureCode.INVALID_ONION_PAYLOAD, data=b'\x00\x00\x00')
        next_chan = self.lnworker.get_channel_by_short_id(next_chan_scid)
        local_height = chain.height()
        if next_chan is None:
            self.logger.info(f"cannot forward htlc. cannot find next_chan {next_chan_scid}")
            raise OnionRoutingFailure(code=OnionFailureCode.UNKNOWN_NEXT_PEER, data=b'')
        outgoing_chan_upd = next_chan.get_outgoing_gossip_channel_update()[2:]
        outgoing_chan_upd_len = len(outgoing_chan_upd).to_bytes(2, byteorder="big")
        outgoing_chan_upd_message = outgoing_chan_upd_len + outgoing_chan_upd
        if not next_chan.can_send_update_add_htlc():
            self.logger.info(f"cannot forward htlc. next_chan {next_chan_scid} cannot send ctx updates. "
                             f"chan state {next_chan.get_state()!r}, peer state: {next_chan.peer_state!r}")
            raise OnionRoutingFailure(code=OnionFailureCode.TEMPORARY_CHANNEL_FAILURE, data=outgoing_chan_upd_message)
        try:
            next_amount_msat_htlc = processed_onion.hop_data.payload["amt_to_forward"]["amt_to_forward"]
        except:
            raise OnionRoutingFailure(code=OnionFailureCode.INVALID_ONION_PAYLOAD, data=b'\x00\x00\x00')
        if not next_chan.can_pay(next_amount_msat_htlc):
            self.logger.info(f"cannot forward htlc due to transient errors (likely due to insufficient funds)")
            raise OnionRoutingFailure(code=OnionFailureCode.TEMPORARY_CHANNEL_FAILURE, data=outgoing_chan_upd_message)
        try:
            next_cltv_expiry = processed_onion.hop_data.payload["outgoing_cltv_value"]["outgoing_cltv_value"]
        except:
            raise OnionRoutingFailure(code=OnionFailureCode.INVALID_ONION_PAYLOAD, data=b'\x00\x00\x00')
        if htlc.cltv_expiry - next_cltv_expiry < next_chan.forwarding_cltv_expiry_delta:
            data = htlc.cltv_expiry.to_bytes(4, byteorder="big") + outgoing_chan_upd_message
            raise OnionRoutingFailure(code=OnionFailureCode.INCORRECT_CLTV_EXPIRY, data=data)
        if htlc.cltv_expiry - lnutil.MIN_FINAL_CLTV_EXPIRY_ACCEPTED <= local_height \
                or next_cltv_expiry <= local_height:
            raise OnionRoutingFailure(code=OnionFailureCode.EXPIRY_TOO_SOON, data=outgoing_chan_upd_message)
        if max(htlc.cltv_expiry, next_cltv_expiry) > local_height + lnutil.NBLOCK_CLTV_EXPIRY_TOO_FAR_INTO_FUTURE:
            raise OnionRoutingFailure(code=OnionFailureCode.EXPIRY_TOO_FAR, data=b'')
        forwarding_fees = fee_for_edge_msat(
            forwarded_amount_msat=next_amount_msat_htlc,
            fee_base_msat=next_chan.forwarding_fee_base_msat,
            fee_proportional_millionths=next_chan.forwarding_fee_proportional_millionths)
        if htlc.amount_msat - next_amount_msat_htlc < forwarding_fees:
            data = next_amount_msat_htlc.to_bytes(8, byteorder="big") + outgoing_chan_upd_message
            raise OnionRoutingFailure(code=OnionFailureCode.FEE_INSUFFICIENT, data=data)
        self.logger.info(f'forwarding htlc to {next_chan.node_id}')
        next_htlc = UpdateAddHtlc(
            amount_msat=next_amount_msat_htlc,
            payment_hash=htlc.payment_hash,
            cltv_expiry=next_cltv_expiry,
            timestamp=int(time.time()))
        next_htlc = next_chan.add_htlc(next_htlc)
        next_peer = self.lnworker.peers[next_chan.node_id]
        try:
            next_peer.send_message(
                "update_add_htlc",
                channel_id=next_chan.channel_id,
                id=next_htlc.htlc_id,
                cltv_expiry=next_cltv_expiry,
                amount_msat=next_amount_msat_htlc,
                payment_hash=next_htlc.payment_hash,
                onion_routing_packet=processed_onion.next_packet.to_bytes()
            )
        except BaseException as e:
            self.logger.info(f"failed to forward htlc: error sending message. {e}")
            raise OnionRoutingFailure(code=OnionFailureCode.TEMPORARY_CHANNEL_FAILURE, data=outgoing_chan_upd_message)
        next_peer.maybe_send_commitment(next_chan)
        return next_chan_scid, next_htlc.htlc_id

    def maybe_forward_trampoline(
            self, *,
            chan: Channel,
            htlc: UpdateAddHtlc,
            trampoline_onion: ProcessedOnionPacket):

        forwarding_enabled = self.network.config.get('lightning_forward_payments', False)
        forwarding_trampoline_enabled = self.network.config.get('lightning_forward_trampoline_payments', False)
        if not (forwarding_enabled and forwarding_trampoline_enabled):
            self.logger.info(f"trampoline forwarding is disabled. failing htlc.")
            raise OnionRoutingFailure(code=OnionFailureCode.PERMANENT_CHANNEL_FAILURE, data=b'')

        payload = trampoline_onion.hop_data.payload
        payment_hash = htlc.payment_hash
        payment_data = payload.get('payment_data')
        if payment_data:  # legacy case
            payment_secret = payment_data['payment_secret']
        else:
            payment_secret = os.urandom(32)

        try:
            outgoing_node_id = payload["outgoing_node_id"]["outgoing_node_id"]
            amt_to_forward = payload["amt_to_forward"]["amt_to_forward"]
            cltv_from_onion = payload["outgoing_cltv_value"]["outgoing_cltv_value"]
            if "invoice_features" in payload:
                self.logger.info('forward_trampoline: legacy')
                next_trampoline_onion = None
                invoice_features = payload["invoice_features"]["invoice_features"]
                invoice_routing_info = payload["invoice_routing_info"]["invoice_routing_info"]
                # TODO use invoice_routing_info
                # TODO legacy mpp payment, use total_msat from trampoline onion
            else:
                self.logger.info('forward_trampoline: end-to-end')
                invoice_features = LnFeatures.BASIC_MPP_OPT
                next_trampoline_onion = trampoline_onion.next_packet
        except Exception as e:
            self.logger.exception('')
            raise OnionRoutingFailure(code=OnionFailureCode.INVALID_ONION_PAYLOAD, data=b'\x00\x00\x00')

        # these are the fee/cltv paid by the sender
        # pay_to_node will raise if they are not sufficient
        trampoline_cltv_delta = htlc.cltv_expiry - cltv_from_onion
        trampoline_fee = htlc.amount_msat - amt_to_forward

        @log_exceptions
        async def forward_trampoline_payment():
            try:
                await self.lnworker.pay_to_node(
                    node_pubkey=outgoing_node_id,
                    payment_hash=payment_hash,
                    payment_secret=payment_secret,
                    amount_to_pay=amt_to_forward,
                    min_cltv_expiry=cltv_from_onion,
                    r_tags=[],
                    invoice_features=invoice_features,
                    fwd_trampoline_onion=next_trampoline_onion,
                    fwd_trampoline_fee=trampoline_fee,
                    fwd_trampoline_cltv_delta=trampoline_cltv_delta,
                    attempts=1)
            except OnionRoutingFailure as e:
                # FIXME: cannot use payment_hash as key
                self.lnworker.trampoline_forwarding_failures[payment_hash] = e
            except PaymentFailure as e:
                # FIXME: adapt the error code
                error_reason = OnionRoutingFailure(code=OnionFailureCode.UNKNOWN_NEXT_PEER, data=b'')
                self.lnworker.trampoline_forwarding_failures[payment_hash] = error_reason

        asyncio.ensure_future(forward_trampoline_payment())

    def maybe_fulfill_htlc(
            self, *,
            chan: Channel,
            htlc: UpdateAddHtlc,
            processed_onion: ProcessedOnionPacket,
            is_trampoline: bool = False) -> Tuple[Optional[bytes], Optional[OnionPacket]]:

        """As a final recipient of an HTLC, decide if we should fulfill it.
        Return (preimage, trampoline_onion_packet) with at most a single element not None
        """
        def log_fail_reason(reason: str):
            self.logger.info(f"maybe_fulfill_htlc. will FAIL HTLC: chan {chan.short_channel_id}. "
                             f"{reason}. htlc={str(htlc)}. onion_payload={processed_onion.hop_data.payload}")

        try:
            amt_to_forward = processed_onion.hop_data.payload["amt_to_forward"]["amt_to_forward"]
        except:
            log_fail_reason(f"'amt_to_forward' missing from onion")
            raise OnionRoutingFailure(code=OnionFailureCode.INVALID_ONION_PAYLOAD, data=b'\x00\x00\x00')

        # Check that our blockchain tip is sufficiently recent so that we have an approx idea of the height.
        # We should not release the preimage for an HTLC that its sender could already time out as
        # then they might try to force-close and it becomes a race.
        chain = self.network.blockchain()
        if chain.is_tip_stale():
            log_fail_reason(f"our chain tip is stale")
            raise OnionRoutingFailure(code=OnionFailureCode.TEMPORARY_NODE_FAILURE, data=b'')
        local_height = chain.height()
        exc_incorrect_or_unknown_pd = OnionRoutingFailure(
            code=OnionFailureCode.INCORRECT_OR_UNKNOWN_PAYMENT_DETAILS,
            data=amt_to_forward.to_bytes(8, byteorder="big") + local_height.to_bytes(4, byteorder="big"))
        if local_height + MIN_FINAL_CLTV_EXPIRY_ACCEPTED > htlc.cltv_expiry:
            log_fail_reason(f"htlc.cltv_expiry is unreasonably close")
            raise exc_incorrect_or_unknown_pd
        try:
            cltv_from_onion = processed_onion.hop_data.payload["outgoing_cltv_value"]["outgoing_cltv_value"]
        except:
            log_fail_reason(f"'outgoing_cltv_value' missing from onion")
            raise OnionRoutingFailure(code=OnionFailureCode.INVALID_ONION_PAYLOAD, data=b'\x00\x00\x00')

        if not is_trampoline:
            if cltv_from_onion != htlc.cltv_expiry:
                log_fail_reason(f"cltv_from_onion != htlc.cltv_expiry")
                raise OnionRoutingFailure(
                    code=OnionFailureCode.FINAL_INCORRECT_CLTV_EXPIRY,
                    data=htlc.cltv_expiry.to_bytes(4, byteorder="big"))
        try:
            total_msat = processed_onion.hop_data.payload["payment_data"]["total_msat"]
        except:
            total_msat = amt_to_forward # fall back to "amt_to_forward"

        if not is_trampoline and amt_to_forward != htlc.amount_msat:
            log_fail_reason(f"amt_to_forward != htlc.amount_msat")
            raise OnionRoutingFailure(
                code=OnionFailureCode.FINAL_INCORRECT_HTLC_AMOUNT,
                data=htlc.amount_msat.to_bytes(8, byteorder="big"))

        try:
            payment_secret_from_onion = processed_onion.hop_data.payload["payment_data"]["payment_secret"]
        except:
            if total_msat > amt_to_forward:
                # payment_secret is required for MPP
                log_fail_reason(f"'payment_secret' missing from onion")
                raise exc_incorrect_or_unknown_pd
            # TODO fail here if invoice has set PAYMENT_SECRET_REQ
            payment_secret_from_onion = None

        if total_msat > amt_to_forward:
            mpp_status = self.lnworker.check_received_mpp_htlc(payment_secret_from_onion, chan.short_channel_id, htlc, total_msat)
            if mpp_status is None:
                return None, None
            if mpp_status is False:
                log_fail_reason(f"MPP_TIMEOUT")
                raise OnionRoutingFailure(code=OnionFailureCode.MPP_TIMEOUT, data=b'')
            assert mpp_status is True

        # if there is a trampoline_onion, maybe_fulfill_htlc will be called again
        if processed_onion.trampoline_onion_packet:
            # TODO: we should check that all trampoline_onions are the same
            return None, processed_onion.trampoline_onion_packet

        # TODO don't accept payments twice for same invoice
        # TODO check invoice expiry
        info = self.lnworker.get_payment_info(htlc.payment_hash)
        if info is None:
            log_fail_reason(f"no payment_info found for RHASH {htlc.payment_hash.hex()}")
            raise exc_incorrect_or_unknown_pd
        preimage = self.lnworker.get_preimage(htlc.payment_hash)
        if payment_secret_from_onion:
            if payment_secret_from_onion != derive_payment_secret_from_payment_preimage(preimage):
                log_fail_reason(f'incorrect payment secret {payment_secret_from_onion.hex()} != {derive_payment_secret_from_payment_preimage(preimage).hex()}')
                raise exc_incorrect_or_unknown_pd
        invoice_msat = info.amount_msat
        if not (invoice_msat is None or invoice_msat <= total_msat <= 2 * invoice_msat):
            log_fail_reason(f"total_msat={total_msat} too different from invoice_msat={invoice_msat}")
            raise exc_incorrect_or_unknown_pd
        self.logger.info(f"maybe_fulfill_htlc. will FULFILL HTLC: chan {chan.short_channel_id}. htlc={str(htlc)}")
        self.lnworker.set_request_status(htlc.payment_hash, PR_PAID)
        return preimage, None

    def fulfill_htlc(self, chan: Channel, htlc_id: int, preimage: bytes):
        self.logger.info(f"_fulfill_htlc. chan {chan.short_channel_id}. htlc_id {htlc_id}")
        assert chan.can_send_ctx_updates(), f"cannot send updates: {chan.short_channel_id}"
        assert chan.hm.is_htlc_irrevocably_added_yet(htlc_proposer=REMOTE, htlc_id=htlc_id)
        self.received_htlcs_pending_removal.add((chan, htlc_id))
        chan.settle_htlc(preimage, htlc_id)
        self.send_message(
            "update_fulfill_htlc",
            channel_id=chan.channel_id,
            id=htlc_id,
            payment_preimage=preimage)

    def fail_htlc(self, *, chan: Channel, htlc_id: int, error_bytes: bytes):
        self.logger.info(f"fail_htlc. chan {chan.short_channel_id}. htlc_id {htlc_id}.")
        assert chan.can_send_ctx_updates(), f"cannot send updates: {chan.short_channel_id}"
        self.received_htlcs_pending_removal.add((chan, htlc_id))
        chan.fail_htlc(htlc_id)
        self.send_message(
            "update_fail_htlc",
            channel_id=chan.channel_id,
            id=htlc_id,
            len=len(error_bytes),
            reason=error_bytes)

    def fail_malformed_htlc(self, *, chan: Channel, htlc_id: int, reason: OnionRoutingFailure):
        self.logger.info(f"fail_malformed_htlc. chan {chan.short_channel_id}. htlc_id {htlc_id}.")
        assert chan.can_send_ctx_updates(), f"cannot send updates: {chan.short_channel_id}"
        if not (reason.code & OnionFailureCodeMetaFlag.BADONION and len(reason.data) == 32):
            raise Exception(f"unexpected reason when sending 'update_fail_malformed_htlc': {reason!r}")
        self.received_htlcs_pending_removal.add((chan, htlc_id))
        chan.fail_htlc(htlc_id)
        self.send_message(
            "update_fail_malformed_htlc",
            channel_id=chan.channel_id,
            id=htlc_id,
            sha256_of_onion=reason.data,
            failure_code=reason.code)

    def on_revoke_and_ack(self, chan: Channel, payload):
        if chan.peer_state == PeerState.BAD:
            return
        self.logger.info(f'on_revoke_and_ack. chan {chan.short_channel_id}. ctn: {chan.get_oldest_unrevoked_ctn(REMOTE)}')
        rev = RevokeAndAck(payload["per_commitment_secret"], payload["next_per_commitment_point"])
        chan.receive_revocation(rev)
        self.lnworker.save_channel(chan)
        self.maybe_send_commitment(chan)
        self._received_revack_event.set()
        self._received_revack_event.clear()

    def on_update_fee(self, chan: Channel, payload):
        feerate = payload["feerate_per_kw"]
        chan.update_fee(feerate, False)

    async def maybe_update_fee(self, chan: Channel):
        """
        called when our fee estimates change
        """
        if not chan.can_send_ctx_updates():
            return
        feerate_per_kw = self.lnworker.current_feerate_per_kw()
        if not chan.constraints.is_initiator:
            if constants.net is not constants.BitcoinRegtest:
                chan_feerate = chan.get_latest_feerate(LOCAL)
                ratio = chan_feerate / feerate_per_kw
                if ratio < 0.5:
                    # Note that we trust the Electrum server about fee rates
                    # Thus, automated force-closing might not be a good idea
                    # Maybe we should display something in the GUI instead
                    self.logger.warning(
                        f"({chan.get_id_for_log()}) feerate is {chan_feerate} sat/kw, "
                        f"current recommended feerate is {feerate_per_kw} sat/kw, consider force closing!")
            return
        chan_fee = chan.get_next_feerate(REMOTE)
        if feerate_per_kw < chan_fee / 2:
            self.logger.info("FEES HAVE FALLEN")
        elif feerate_per_kw > chan_fee * 2:
            self.logger.info("FEES HAVE RISEN")
        elif chan.get_oldest_unrevoked_ctn(REMOTE) == 0:
            # workaround eclair issue https://github.com/ACINQ/eclair/issues/1730
            self.logger.info("updating fee to bump remote ctn")
            if feerate_per_kw == chan_fee:
                feerate_per_kw += 1
        else:
            return
        self.logger.info(f"(chan: {chan.get_id_for_log()}) current pending feerate {chan_fee}. "
                         f"new feerate {feerate_per_kw}")
        chan.update_fee(feerate_per_kw, True)
        self.send_message(
            "update_fee",
            channel_id=chan.channel_id,
            feerate_per_kw=feerate_per_kw)
        self.maybe_send_commitment(chan)

    @log_exceptions
    async def close_channel(self, chan_id: bytes):
        chan = self.channels[chan_id]
        self.shutdown_received[chan_id] = asyncio.Future()
        await self.send_shutdown(chan)
        payload = await self.shutdown_received[chan_id]
        try:
            txid = await self._shutdown(chan, payload, is_local=True)
            self.logger.info(f'({chan.get_id_for_log()}) Channel closed {txid}')
        except asyncio.TimeoutError:
            txid = chan.unconfirmed_closing_txid
            self.logger.info(f'({chan.get_id_for_log()}) did not send closing_signed, {txid}')
            if txid is None:
                raise Exception('The remote peer did not send their final signature. The channel may not have been be closed')
        return txid

    async def on_shutdown(self, chan: Channel, payload):
        # TODO: A receiving node: if it hasn't received a funding_signed (if it is a
        #  funder) or a funding_created (if it is a fundee):
        #  SHOULD send an error and fail the channel.
        their_scriptpubkey = payload['scriptpubkey']
        their_upfront_scriptpubkey = chan.config[REMOTE].upfront_shutdown_script
        # BOLT-02 check if they use the upfront shutdown script they advertized
        if self.is_upfront_shutdown_script() and their_upfront_scriptpubkey:
            if not (their_scriptpubkey == their_upfront_scriptpubkey):
<<<<<<< HEAD
                raise UpfrontShutdownScriptViolation("remote didn't use upfront shutdown script it commited to in channel opening")
        else:
            if self.is_shutdown_anysegwit() and match_script_against_template(their_scriptpubkey, transaction.SCRIPTPUBKEY_TEMPLATE_ANYSEGWIT):
                pass
            else:
                raise Exception(f'scriptpubkey in received shutdown message does not conform to any template: {their_scriptpubkey.hex()}')

=======
                await self.send_warning(
                    chan.channel_id,
                    "remote didn't use upfront shutdown script it commited to in channel opening",
                    close_connection=True)
        else:
            # BOLT-02 restrict the scriptpubkey to some templates:
            if self.is_shutdown_anysegwit() and match_script_against_template(their_scriptpubkey, transaction.SCRIPTPUBKEY_TEMPLATE_ANYSEGWIT):
                pass
            elif match_script_against_template(their_scriptpubkey, transaction.SCRIPTPUBKEY_TEMPLATE_WITNESS_V0):
                pass
            else:
                await self.send_warning(
                    chan.channel_id,
                    f'scriptpubkey in received shutdown message does not conform to any template: {their_scriptpubkey.hex()}',
                    close_connection=True)
>>>>>>> 5bd2524b

        chan_id = chan.channel_id
        if chan_id in self.shutdown_received:
            self.shutdown_received[chan_id].set_result(payload)
        else:
            chan = self.channels[chan_id]
            await self.send_shutdown(chan)
            txid = await self._shutdown(chan, payload, is_local=False)
            self.logger.info(f'({chan.get_id_for_log()}) Channel closed by remote peer {txid}')

    def can_send_shutdown(self, chan: Channel):
        if chan.get_state() >= ChannelState.OPENING:
            return True
        if chan.constraints.is_initiator and chan.channel_id in self.funding_created_sent:
            return True
        if not chan.constraints.is_initiator and chan.channel_id in self.funding_signed_sent:
            return True
        return False

    async def send_shutdown(self, chan: Channel):
        if not self.can_send_shutdown(chan):
            raise Exception('cannot send shutdown')
        if chan.config[LOCAL].upfront_shutdown_script:
            scriptpubkey = chan.config[LOCAL].upfront_shutdown_script
        else:
            scriptpubkey = bfh(ravencoin.address_to_script(chan.sweep_address))
        assert scriptpubkey
        # wait until no more pending updates (bolt2)
        chan.set_can_send_ctx_updates(False)
        while chan.has_pending_changes(REMOTE):
            await asyncio.sleep(0.1)
        self.send_message('shutdown', channel_id=chan.channel_id, len=len(scriptpubkey), scriptpubkey=scriptpubkey)
        chan.set_state(ChannelState.SHUTDOWN)
        # can fullfill or fail htlcs. cannot add htlcs, because state != OPEN
        chan.set_can_send_ctx_updates(True)

    def get_shutdown_fee_range(self, chan, closing_tx, is_local):
        """ return the closing fee and fee range we initially try to enforce """
        config = self.network.config
        if config.get('test_shutdown_fee'):
            our_fee = config.get('test_shutdown_fee')
        else:
            fee_rate_per_kb = config.eta_target_to_fee(FEE_LN_ETA_TARGET)
            if not fee_rate_per_kb:  # fallback
                fee_rate_per_kb = self.network.config.fee_per_kb()
            our_fee = fee_rate_per_kb * closing_tx.estimated_size() // 1000
            # TODO: anchors: remove this, as commitment fee rate can be below chain head fee rate?
            # BOLT2: The sending node MUST set fee less than or equal to the base fee of the final ctx
            max_fee = chan.get_latest_fee(LOCAL if is_local else REMOTE)
            our_fee = min(our_fee, max_fee)
        # config modern_fee_negotiation can be set in tests
        if config.get('test_shutdown_legacy'):
            our_fee_range = None
        elif config.get('test_shutdown_fee_range'):
            our_fee_range = config.get('test_shutdown_fee_range')
        else:
            # we aim at a fee between next block inclusion and some lower value
            our_fee_range = {'min_fee_satoshis': our_fee // 2, 'max_fee_satoshis': our_fee * 2}
        self.logger.info(f"Our fee range: {our_fee_range} and fee: {our_fee}")
        return our_fee, our_fee_range

    @log_exceptions
    async def _shutdown(self, chan: Channel, payload, *, is_local: bool):
        # wait until no HTLCs remain in either commitment transaction
        while len(chan.hm.htlcs(LOCAL)) + len(chan.hm.htlcs(REMOTE)) > 0:
            self.logger.info(f'(chan: {chan.short_channel_id}) waiting for htlcs to settle...')
            await asyncio.sleep(1)
        # if no HTLCs remain, we must not send updates
        chan.set_can_send_ctx_updates(False)
        their_scriptpubkey = payload['scriptpubkey']
        if chan.config[LOCAL].upfront_shutdown_script:
            our_scriptpubkey = chan.config[LOCAL].upfront_shutdown_script
        else:
            our_scriptpubkey = bfh(ravencoin.address_to_script(chan.sweep_address))
        assert our_scriptpubkey
        # estimate fee of closing tx
<<<<<<< HEAD
        our_sig, closing_tx = chan.make_closing_tx(our_scriptpubkey, their_scriptpubkey, fee_sat=0)
        fee_rate = self.network.config.fee_per_kb()
        our_fee = fee_rate * closing_tx.estimated_size() // 1000
        # BOLT2: The sending node MUST set fee less than or equal to the base fee of the final ctx
        max_fee = chan.get_latest_fee(LOCAL if is_local else REMOTE)
        our_fee = min(our_fee, max_fee)
        drop_to_remote = False
        def send_closing_signed():
            our_sig, closing_tx = chan.make_closing_tx(our_scriptpubkey, their_scriptpubkey, fee_sat=our_fee, drop_remote=drop_to_remote)    
            self.send_message('closing_signed', channel_id=chan.channel_id, fee_satoshis=our_fee, signature=our_sig)    
=======
        dummy_sig, dummy_tx = chan.make_closing_tx(our_scriptpubkey, their_scriptpubkey, fee_sat=0)
        our_sig = None
        closing_tx = None
        is_initiator = chan.constraints.is_initiator
        our_fee, our_fee_range = self.get_shutdown_fee_range(chan, dummy_tx, is_local)

        def send_closing_signed(our_fee, our_fee_range, drop_remote):
            nonlocal our_sig, closing_tx
            if our_fee_range:
                closing_signed_tlvs = {'fee_range': our_fee_range}
            else:
                closing_signed_tlvs = {}
            our_sig, closing_tx = chan.make_closing_tx(our_scriptpubkey, their_scriptpubkey, fee_sat=our_fee, drop_remote=drop_remote)
            self.logger.info(f"Sending fee range: {closing_signed_tlvs} and fee: {our_fee}")
            self.send_message(
                'closing_signed',
                channel_id=chan.channel_id,
                fee_satoshis=our_fee,
                signature=our_sig,
                closing_signed_tlvs=closing_signed_tlvs,
            )

>>>>>>> 5bd2524b
        def verify_signature(tx, sig):
            their_pubkey = chan.config[REMOTE].multisig_key.pubkey
            preimage_hex = tx.serialize_preimage(0)
            pre_hash = sha256d(bfh(preimage_hex))
            return ecc.verify_signature(their_pubkey, sig, pre_hash)

        async def receive_closing_signed():
            nonlocal our_sig, closing_tx
            try:
                cs_payload = await self.wait_for_message('closing_signed', chan.channel_id)
            except asyncio.exceptions.TimeoutError:
                self.schedule_force_closing(chan.channel_id)
                raise Exception("closing_signed not received, force closing.")
            their_fee = cs_payload['fee_satoshis']
            their_fee_range = cs_payload['closing_signed_tlvs'].get('fee_range')
            their_sig = cs_payload['signature']
            # perform checks
            our_sig, closing_tx = chan.make_closing_tx(our_scriptpubkey, their_scriptpubkey, fee_sat=their_fee, drop_remote=False)
            if verify_signature(closing_tx, their_sig):
                drop_to_remote = False
            else:
                our_sig, closing_tx = chan.make_closing_tx(our_scriptpubkey, their_scriptpubkey, fee_sat=their_fee, drop_remote=True)
                if verify_signature(closing_tx, their_sig):
                    drop_to_remote = False
                else:
                    # this can happen if we consider our output too valuable to drop,
                    # but the remote drops it because it violates their dust limit
                    raise Exception('failed to verify their signature')
<<<<<<< HEAD

            # at this point we know how the closing tx looks like
            # check that their output is above their scriptpubkey's network dust limit
            to_remote_set = closing_tx.get_output_idxs_from_scriptpubkey(their_scriptpubkey.hex())
            if not drop_to_remote and to_remote_set:
                to_remote_idx = to_remote_set.pop()
                to_remote_amount = closing_tx.outputs()[to_remote_idx].value
                transaction.check_scriptpubkey_template_and_dust(their_scriptpubkey, to_remote_amount)

            # Agree if difference is lower or equal to one (see below)
            if abs(our_fee - their_fee) < 2:
=======
            # at this point we know how the closing tx looks like
            # check that their output is above their scriptpubkey's network dust limit
            to_remote_set = closing_tx.get_output_idxs_from_scriptpubkey(their_scriptpubkey.hex())
            if not drop_remote and to_remote_set:
                to_remote_idx = to_remote_set.pop()
                to_remote_amount = closing_tx.outputs()[to_remote_idx].value
                transaction.check_scriptpubkey_template_and_dust(their_scriptpubkey, to_remote_amount)
            return their_fee, their_fee_range, their_sig, drop_remote

        def choose_new_fee(our_fee, our_fee_range, their_fee, their_fee_range, their_previous_fee):
            assert our_fee != their_fee
            fee_range_sent = our_fee_range and (is_initiator or (their_previous_fee is not None))

            # The sending node, if it is not the funder:
            if our_fee_range and their_fee_range and not is_initiator and not self.network.config.get('test_shutdown_fee_range'):
                # SHOULD set max_fee_satoshis to at least the max_fee_satoshis received
                our_fee_range['max_fee_satoshis'] = max(their_fee_range['max_fee_satoshis'], our_fee_range['max_fee_satoshis'])
                # SHOULD set min_fee_satoshis to a fairly low value
                our_fee_range['min_fee_satoshis'] = min(their_fee_range['min_fee_satoshis'], our_fee_range['min_fee_satoshis'])
                # Note: the BOLT describes what the sending node SHOULD do.
                # However, this assumes that we have decided to send 'funding_signed' in response to their fee_range.
                # In practice, we might prefer to fail the channel in some cases (TODO)

            # the receiving node, if fee_satoshis matches its previously sent fee_range,
            if fee_range_sent and (our_fee_range['min_fee_satoshis'] <= their_fee <= our_fee_range['max_fee_satoshis']):
                # SHOULD reply with a closing_signed with the same fee_satoshis value if it is different from its previously sent fee_satoshis
>>>>>>> 5bd2524b
                our_fee = their_fee

            # the receiving node, if the message contains a fee_range
            elif our_fee_range and their_fee_range:
                overlap_min = max(our_fee_range['min_fee_satoshis'], their_fee_range['min_fee_satoshis'])
                overlap_max = min(our_fee_range['max_fee_satoshis'], their_fee_range['max_fee_satoshis'])
                # if there is no overlap between that and its own fee_range
                if overlap_min > overlap_max:
                    # TODO: the receiving node should first send a warning, and fail the channel
                    # only if it doesn't receive a satisfying fee_range after a reasonable amount of time
                    self.schedule_force_closing(chan.channel_id)
                    raise Exception("There is no overlap between between their and our fee range.")
                # otherwise, if it is the funder
                if is_initiator:
                    # if fee_satoshis is not in the overlap between the sent and received fee_range:
                    if not (overlap_min <= their_fee <= overlap_max):
                        # MUST fail the channel
                        self.schedule_force_closing(chan.channel_id)
                        raise Exception("Their fee is not in the overlap region, we force closed.")
                    # otherwise, MUST reply with the same fee_satoshis.
                    our_fee = their_fee
                # otherwise (it is not the funder):
                else:
                    # if it has already sent a closing_signed:
                    if fee_range_sent:
                        # fee_satoshis is not the same as the value we sent, we MUST fail the channel
                        self.schedule_force_closing(chan.channel_id)
                        raise Exception("Expected the same fee as ours, we force closed.")
                    # otherwise:
                    # MUST propose a fee_satoshis in the overlap between received and (about-to-be) sent fee_range.
                    our_fee = (overlap_min + overlap_max) // 2
            else:
                # otherwise, if fee_satoshis is not strictly between its last-sent fee_satoshis
                # and its previously-received fee_satoshis, UNLESS it has since reconnected:
                if their_previous_fee and not (min(our_fee, their_previous_fee) < their_fee < max(our_fee, their_previous_fee)):
                    # SHOULD fail the connection.
                    raise Exception('Their fee is not between our last sent and their last sent fee.')
                # accept their fee if they are very close
                if abs(their_fee - our_fee) < 2:
                    our_fee = their_fee
                else:
                    # this will be "strictly between" (as in BOLT2) previous values because of the above
                    our_fee = (our_fee + their_fee) // 2

            return our_fee, our_fee_range

        # Fee negotiation: both parties exchange 'funding_signed' messages.
        # The funder sends the first message, the non-funder sends the last message.
        # In the 'modern' case, at most 3 messages are exchanged, because choose_new_fee of the funder either returns their_fee or fails
        their_fee = None
        drop_remote = False  # does the peer drop its to_local output or not?
        if is_initiator:
            send_closing_signed(our_fee, our_fee_range, drop_remote)
        while True:
            their_previous_fee = their_fee
            their_fee, their_fee_range, their_sig, drop_remote = await receive_closing_signed()
            if our_fee == their_fee:
                break
            our_fee, our_fee_range = choose_new_fee(our_fee, our_fee_range, their_fee, their_fee_range, their_previous_fee)
            if not is_initiator and our_fee == their_fee:
                break
            send_closing_signed(our_fee, our_fee_range, drop_remote)
            if is_initiator and our_fee == their_fee:
                break
        if not is_initiator:
            send_closing_signed(our_fee, our_fee_range, drop_remote)

        # add signatures
        closing_tx.add_signature_to_txin(
            txin_idx=0,
            signing_pubkey=chan.config[LOCAL].multisig_key.pubkey.hex(),
            sig=bh2u(der_sig_from_sig_string(our_sig) + b'\x01'))
        closing_tx.add_signature_to_txin(
            txin_idx=0,
            signing_pubkey=chan.config[REMOTE].multisig_key.pubkey.hex(),
            sig=bh2u(der_sig_from_sig_string(their_sig) + b'\x01'))
        # save local transaction and set state
        try:
            self.lnworker.wallet.add_transaction(closing_tx)
        except UnrelatedTransactionException:
            pass  # this can happen if (~all the balance goes to REMOTE)
        chan.set_state(ChannelState.CLOSING)
        # broadcast
        await self.network.try_broadcasting(closing_tx, 'closing')
        return closing_tx.txid()

    async def htlc_switch(self):
        await self.initialized
        while True:
            self._htlc_switch_iterdone_event.set()
            self._htlc_switch_iterdone_event.clear()
<<<<<<< HEAD
=======
            # We poll every 0.1 sec to check if there is work to do,
>>>>>>> 5bd2524b
            # or we can also be triggered via events.
            # When forwarding an HTLC originating from this peer (the upstream),
            # we can get triggered for events that happen on the downstream peer.
            # TODO: trampoline forwarding relies on the polling
            async with ignore_after(0.1):
<<<<<<< HEAD
                async with TaskGroup(wait=any) as group:
=======
                async with OldTaskGroup(wait=any) as group:
>>>>>>> 5bd2524b
                    await group.spawn(self._received_revack_event.wait())
                    await group.spawn(self.downstream_htlc_resolved_event.wait())
            self._htlc_switch_iterstart_event.set()
            self._htlc_switch_iterstart_event.clear()
            self.ping_if_required()
            self._maybe_cleanup_received_htlcs_pending_removal()
            for chan_id, chan in self.channels.items():
                if not chan.can_send_ctx_updates():
                    continue
                self.maybe_send_commitment(chan)
                done = set()
                unfulfilled = chan.unfulfilled_htlcs
                for htlc_id, (local_ctn, remote_ctn, onion_packet_hex, forwarding_info) in unfulfilled.items():
                    if forwarding_info:
                        self.lnworker.downstream_htlc_to_upstream_peer_map[forwarding_info] = self.pubkey
                    if not chan.hm.is_htlc_irrevocably_added_yet(htlc_proposer=REMOTE, htlc_id=htlc_id):
                        continue
                    htlc = chan.hm.get_htlc_by_id(REMOTE, htlc_id)
                    error_reason = None  # type: Optional[OnionRoutingFailure]
                    error_bytes = None  # type: Optional[bytes]
                    preimage = None
                    fw_info = None
                    onion_packet_bytes = bytes.fromhex(onion_packet_hex)
                    onion_packet = None
                    try:
                        onion_packet = OnionPacket.from_bytes(onion_packet_bytes)
                    except OnionRoutingFailure as e:
                        error_reason = e
                    else:
                        try:
                            preimage, fw_info, error_bytes = self.process_unfulfilled_htlc(
                                chan=chan,
                                htlc=htlc,
                                forwarding_info=forwarding_info,
                                onion_packet_bytes=onion_packet_bytes,
                                onion_packet=onion_packet)
                        except OnionRoutingFailure as e:
                            error_bytes = construct_onion_error(e, onion_packet, our_onion_private_key=self.privkey)
                    if fw_info:
                        unfulfilled[htlc_id] = local_ctn, remote_ctn, onion_packet_hex, fw_info
                        self.lnworker.downstream_htlc_to_upstream_peer_map[fw_info] = self.pubkey
                    elif preimage or error_reason or error_bytes:
                        if preimage:
                            if not self.lnworker.enable_htlc_settle:
                                continue
                            self.fulfill_htlc(chan, htlc.htlc_id, preimage)
                        elif error_bytes:
                            self.fail_htlc(
                                chan=chan,
                                htlc_id=htlc.htlc_id,
                                error_bytes=error_bytes)
                        else:
                            self.fail_malformed_htlc(
                                chan=chan,
                                htlc_id=htlc.htlc_id,
                                reason=error_reason)
                        done.add(htlc_id)
                # cleanup
                for htlc_id in done:
                    local_ctn, remote_ctn, onion_packet_hex, forwarding_info = unfulfilled.pop(htlc_id)
                    if forwarding_info:
                        self.lnworker.downstream_htlc_to_upstream_peer_map.pop(forwarding_info, None)
                self.maybe_send_commitment(chan)

    def _maybe_cleanup_received_htlcs_pending_removal(self) -> None:
        done = set()
        for chan, htlc_id in self.received_htlcs_pending_removal:
            if chan.hm.is_htlc_irrevocably_removed_yet(htlc_proposer=REMOTE, htlc_id=htlc_id):
                done.add((chan, htlc_id))
        if done:
            for key in done:
                self.received_htlcs_pending_removal.remove(key)
            self.received_htlc_removed_event.set()
            self.received_htlc_removed_event.clear()

    async def wait_one_htlc_switch_iteration(self) -> None:
        """Waits until the HTLC switch does a full iteration or the peer disconnects,
        whichever happens first.
        """
        async def htlc_switch_iteration():
            await self._htlc_switch_iterstart_event.wait()
            await self._htlc_switch_iterdone_event.wait()

        async with OldTaskGroup(wait=any) as group:
            await group.spawn(htlc_switch_iteration())
            await group.spawn(self.got_disconnected.wait())

    def process_unfulfilled_htlc(
            self, *,
            chan: Channel,
            htlc: UpdateAddHtlc,
            forwarding_info: Tuple[str, int],
            onion_packet_bytes: bytes,
            onion_packet: OnionPacket) -> Tuple[Optional[bytes], Union[bool, None, Tuple[str, int]], Optional[bytes]]:
        """
        return (preimage, fw_info, error_bytes) with at most a single element that is not None
        raise an OnionRoutingFailure if we need to fail the htlc
        """
        payment_hash = htlc.payment_hash
        processed_onion = self.process_onion_packet(
            onion_packet,
            payment_hash=payment_hash,
            onion_packet_bytes=onion_packet_bytes)
        if processed_onion.are_we_final:
            # either we are final recipient; or if trampoline, see cases below
            preimage, trampoline_onion_packet = self.maybe_fulfill_htlc(
                chan=chan,
                htlc=htlc,
                processed_onion=processed_onion)
            if trampoline_onion_packet:
                # trampoline- recipient or forwarding
                if not forwarding_info:
                    trampoline_onion = self.process_onion_packet(
                        trampoline_onion_packet,
                        payment_hash=htlc.payment_hash,
                        onion_packet_bytes=onion_packet_bytes,
                        is_trampoline=True)
                    if trampoline_onion.are_we_final:
                        # trampoline- we are final recipient of HTLC
                        preimage, _ = self.maybe_fulfill_htlc(
                            chan=chan,
                            htlc=htlc,
                            processed_onion=trampoline_onion,
                            is_trampoline=True)
                    else:
                        # trampoline- HTLC we are supposed to forward, but haven't forwarded yet
                        if not self.lnworker.enable_htlc_forwarding:
                            return None, None, None
                        self.maybe_forward_trampoline(
                            chan=chan,
                            htlc=htlc,
                            trampoline_onion=trampoline_onion)
                        # return True so that this code gets executed only once
                        return None, True, None
                else:
                    # trampoline- HTLC we are supposed to forward, and have already forwarded
                    preimage = self.lnworker.get_preimage(payment_hash)
                    error_reason = self.lnworker.trampoline_forwarding_failures.pop(payment_hash, None)
                    if error_reason:
                        self.logger.info(f'trampoline forwarding failure: {error_reason.code_name()}')
                        raise error_reason

        elif not forwarding_info:
            # HTLC we are supposed to forward, but haven't forwarded yet
            if not self.lnworker.enable_htlc_forwarding:
                return None, None, None
            next_chan_id, next_htlc_id = self.maybe_forward_htlc(
                htlc=htlc,
                processed_onion=processed_onion)
            fw_info = (next_chan_id.hex(), next_htlc_id)
            return None, fw_info, None
        else:
            # HTLC we are supposed to forward, and have already forwarded
            preimage = self.lnworker.get_preimage(payment_hash)
            next_chan_id_hex, htlc_id = forwarding_info
            next_chan = self.lnworker.get_channel_by_short_id(bytes.fromhex(next_chan_id_hex))
            if next_chan:
                error_bytes, error_reason = next_chan.pop_fail_htlc_reason(htlc_id)
                if error_bytes:
                    return None, None, error_bytes
                if error_reason:
                    raise error_reason
        if preimage:
            return preimage, None, None
        return None, None, None

    def process_onion_packet(
            self,
            onion_packet: OnionPacket, *,
            payment_hash: bytes,
            onion_packet_bytes: bytes,
            is_trampoline: bool = False) -> ProcessedOnionPacket:

        failure_data = sha256(onion_packet_bytes)
        try:
            processed_onion = process_onion_packet(
                onion_packet,
                associated_data=payment_hash,
                our_onion_private_key=self.privkey,
                is_trampoline=is_trampoline)
        except UnsupportedOnionPacketVersion:
            raise OnionRoutingFailure(code=OnionFailureCode.INVALID_ONION_VERSION, data=failure_data)
        except InvalidOnionPubkey:
            raise OnionRoutingFailure(code=OnionFailureCode.INVALID_ONION_KEY, data=failure_data)
        except InvalidOnionMac:
            raise OnionRoutingFailure(code=OnionFailureCode.INVALID_ONION_HMAC, data=failure_data)
        except Exception as e:
            self.logger.info(f"error processing onion packet: {e!r}")
            raise OnionRoutingFailure(code=OnionFailureCode.INVALID_ONION_VERSION, data=failure_data)
        if self.network.config.get('test_fail_malformed_htlc'):
            raise OnionRoutingFailure(code=OnionFailureCode.INVALID_ONION_VERSION, data=failure_data)
        if self.network.config.get('test_fail_htlcs_with_temp_node_failure'):
            raise OnionRoutingFailure(code=OnionFailureCode.TEMPORARY_NODE_FAILURE, data=b'')
        return processed_onion<|MERGE_RESOLUTION|>--- conflicted
+++ resolved
@@ -14,11 +14,7 @@
 import functools
 
 import aiorpcx
-<<<<<<< HEAD
-from aiorpcx import TaskGroup, ignore_after
-=======
 from aiorpcx import ignore_after
->>>>>>> 5bd2524b
 
 from .crypto import sha256, sha256d
 from . import ravencoin, util
@@ -46,11 +42,7 @@
                      LightningPeerConnectionClosed, HandshakeFailed,
                      RemoteMisbehaving, ShortChannelID,
                      IncompatibleLightningFeatures, derive_payment_secret_from_payment_preimage,
-<<<<<<< HEAD
-                     UpfrontShutdownScriptViolation)
-=======
                      ChannelType, LNProtocolWarning)
->>>>>>> 5bd2524b
 from .lnutil import FeeUpdate, channel_id_from_funding_tx
 from .lntransport import LNTransport, LNTransportBase
 from .lnmsg import encode_msg, decode_msg, UnknownOptionalMsgType
@@ -640,7 +632,7 @@
             static_remotekey = bfh(wallet.get_public_key(addr))
         else:
             static_remotekey = None
-        dust_limit_sat = bitcoin.DUST_LIMIT_P2PKH
+        dust_limit_sat = ravencoin.DUST_LIMIT_P2PKH
         reserve_sat = max(funding_sat // 100, dust_limit_sat)
         # for comparison of defaults, see
         # https://github.com/ACINQ/eclair/blob/afa378fbb73c265da44856b4ad0f2128a88ae6c6/eclair-core/src/main/resources/reference.conf#L66
@@ -806,17 +798,6 @@
             is_local_initiator=True,
             initial_feerate_per_kw=feerate,
         )
-<<<<<<< HEAD
-       
-        ChannelConfig.cross_validate_params(
-            local_config=local_config,
-            remote_config=remote_config,
-            funding_sat=funding_sat,
-            is_local_initiator=True,
-            initial_feerate_per_kw=feerate,
-        )
-=======
->>>>>>> 5bd2524b
 
         # -> funding created
         # replace dummy output in funding tx
@@ -932,10 +913,6 @@
         push_msat = payload['push_msat']
         feerate = payload['feerate_per_kw']  # note: we are not validating this
         temp_chan_id = payload['temporary_channel_id']
-<<<<<<< HEAD
-        local_config = self.make_local_config(funding_sat, push_msat, REMOTE)
-        
-=======
         # store the temp id now, so that it is recognized for e.g. 'error' messages
         # TODO: this is never cleaned up; the dict grows unbounded until disconnect
         self.temp_id_to_id[temp_chan_id] = None
@@ -955,7 +932,6 @@
 
         local_config = self.make_local_config(funding_sat, push_msat, REMOTE, channel_type)
 
->>>>>>> 5bd2524b
         upfront_shutdown_script = self.upfront_shutdown_script_from_payload(
             payload, 'open')
 
@@ -984,19 +960,9 @@
             initial_feerate_per_kw=feerate,
         )
 
-<<<<<<< HEAD
-        ChannelConfig.cross_validate_params(
-            local_config=local_config,
-            remote_config=remote_config,
-            funding_sat=funding_sat,
-            is_local_initiator=False,
-            initial_feerate_per_kw=feerate,
-        )
-=======
         # note: we ignore payload['channel_flags'],  which e.g. contains 'announce_channel'.
         #       Notably, if the remote sets 'announce_channel' to True, we will ignore that too,
         #       but we will not play along with actually announcing the channel (so we keep it private).
->>>>>>> 5bd2524b
 
         # -> accept channel
         # for the first commitment transaction
@@ -1547,13 +1513,8 @@
         self.logger.info(f"on_update_add_htlc. chan {chan.short_channel_id}. htlc={str(htlc)}")
         if chan.get_state() != ChannelState.OPEN:
             raise RemoteMisbehaving(f"received update_add_htlc while chan.get_state() != OPEN. state was {chan.get_state()!r}")
-<<<<<<< HEAD
         if cltv_expiry > ravencoin.NLOCKTIME_BLOCKHEIGHT_MAX:
-            asyncio.ensure_future(self.lnworker.try_force_closing(chan.channel_id))
-=======
-        if cltv_expiry > bitcoin.NLOCKTIME_BLOCKHEIGHT_MAX:
             self.schedule_force_closing(chan.channel_id)
->>>>>>> 5bd2524b
             raise RemoteMisbehaving(f"received update_add_htlc with cltv_expiry > BLOCKHEIGHT_MAX. value was {cltv_expiry}")
         # add htlc
         chan.receive_htlc(htlc, onion_packet)
@@ -1569,11 +1530,7 @@
         #        - for example; atm we forward first and then persist "forwarding_info",
         #          so if we segfault in-between and restart, we might forward an HTLC twice...
         #          (same for trampoline forwarding)
-<<<<<<< HEAD
-        #          we could check for the exposure to dust HTLCs, see:
-=======
         #        - we could check for the exposure to dust HTLCs, see:
->>>>>>> 5bd2524b
         #          https://github.com/ACINQ/eclair/pull/1985
         forwarding_enabled = self.network.config.get('lightning_forward_payments', False)
         if not forwarding_enabled:
@@ -1935,15 +1892,6 @@
         # BOLT-02 check if they use the upfront shutdown script they advertized
         if self.is_upfront_shutdown_script() and their_upfront_scriptpubkey:
             if not (their_scriptpubkey == their_upfront_scriptpubkey):
-<<<<<<< HEAD
-                raise UpfrontShutdownScriptViolation("remote didn't use upfront shutdown script it commited to in channel opening")
-        else:
-            if self.is_shutdown_anysegwit() and match_script_against_template(their_scriptpubkey, transaction.SCRIPTPUBKEY_TEMPLATE_ANYSEGWIT):
-                pass
-            else:
-                raise Exception(f'scriptpubkey in received shutdown message does not conform to any template: {their_scriptpubkey.hex()}')
-
-=======
                 await self.send_warning(
                     chan.channel_id,
                     "remote didn't use upfront shutdown script it commited to in channel opening",
@@ -1959,7 +1907,6 @@
                     chan.channel_id,
                     f'scriptpubkey in received shutdown message does not conform to any template: {their_scriptpubkey.hex()}',
                     close_connection=True)
->>>>>>> 5bd2524b
 
         chan_id = chan.channel_id
         if chan_id in self.shutdown_received:
@@ -2036,18 +1983,6 @@
             our_scriptpubkey = bfh(ravencoin.address_to_script(chan.sweep_address))
         assert our_scriptpubkey
         # estimate fee of closing tx
-<<<<<<< HEAD
-        our_sig, closing_tx = chan.make_closing_tx(our_scriptpubkey, their_scriptpubkey, fee_sat=0)
-        fee_rate = self.network.config.fee_per_kb()
-        our_fee = fee_rate * closing_tx.estimated_size() // 1000
-        # BOLT2: The sending node MUST set fee less than or equal to the base fee of the final ctx
-        max_fee = chan.get_latest_fee(LOCAL if is_local else REMOTE)
-        our_fee = min(our_fee, max_fee)
-        drop_to_remote = False
-        def send_closing_signed():
-            our_sig, closing_tx = chan.make_closing_tx(our_scriptpubkey, their_scriptpubkey, fee_sat=our_fee, drop_remote=drop_to_remote)    
-            self.send_message('closing_signed', channel_id=chan.channel_id, fee_satoshis=our_fee, signature=our_sig)    
-=======
         dummy_sig, dummy_tx = chan.make_closing_tx(our_scriptpubkey, their_scriptpubkey, fee_sat=0)
         our_sig = None
         closing_tx = None
@@ -2070,7 +2005,6 @@
                 closing_signed_tlvs=closing_signed_tlvs,
             )
 
->>>>>>> 5bd2524b
         def verify_signature(tx, sig):
             their_pubkey = chan.config[REMOTE].multisig_key.pubkey
             preimage_hex = tx.serialize_preimage(0)
@@ -2099,19 +2033,6 @@
                     # this can happen if we consider our output too valuable to drop,
                     # but the remote drops it because it violates their dust limit
                     raise Exception('failed to verify their signature')
-<<<<<<< HEAD
-
-            # at this point we know how the closing tx looks like
-            # check that their output is above their scriptpubkey's network dust limit
-            to_remote_set = closing_tx.get_output_idxs_from_scriptpubkey(their_scriptpubkey.hex())
-            if not drop_to_remote and to_remote_set:
-                to_remote_idx = to_remote_set.pop()
-                to_remote_amount = closing_tx.outputs()[to_remote_idx].value
-                transaction.check_scriptpubkey_template_and_dust(their_scriptpubkey, to_remote_amount)
-
-            # Agree if difference is lower or equal to one (see below)
-            if abs(our_fee - their_fee) < 2:
-=======
             # at this point we know how the closing tx looks like
             # check that their output is above their scriptpubkey's network dust limit
             to_remote_set = closing_tx.get_output_idxs_from_scriptpubkey(their_scriptpubkey.hex())
@@ -2138,7 +2059,6 @@
             # the receiving node, if fee_satoshis matches its previously sent fee_range,
             if fee_range_sent and (our_fee_range['min_fee_satoshis'] <= their_fee <= our_fee_range['max_fee_satoshis']):
                 # SHOULD reply with a closing_signed with the same fee_satoshis value if it is different from its previously sent fee_satoshis
->>>>>>> 5bd2524b
                 our_fee = their_fee
 
             # the receiving node, if the message contains a fee_range
@@ -2230,20 +2150,13 @@
         while True:
             self._htlc_switch_iterdone_event.set()
             self._htlc_switch_iterdone_event.clear()
-<<<<<<< HEAD
-=======
             # We poll every 0.1 sec to check if there is work to do,
->>>>>>> 5bd2524b
             # or we can also be triggered via events.
             # When forwarding an HTLC originating from this peer (the upstream),
             # we can get triggered for events that happen on the downstream peer.
             # TODO: trampoline forwarding relies on the polling
             async with ignore_after(0.1):
-<<<<<<< HEAD
-                async with TaskGroup(wait=any) as group:
-=======
                 async with OldTaskGroup(wait=any) as group:
->>>>>>> 5bd2524b
                     await group.spawn(self._received_revack_event.wait())
                     await group.spawn(self.downstream_htlc_resolved_event.wait())
             self._htlc_switch_iterstart_event.set()
