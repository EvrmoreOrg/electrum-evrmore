# Copyright (C) 2018 The Electrum developers
# Distributed under the MIT software license, see the accompanying
# file LICENCE or http://www.opensource.org/licenses/mit-license.php

import asyncio
import os
from decimal import Decimal
import random
import time
from typing import (Optional, Sequence, Tuple, List, Set, Dict, TYPE_CHECKING,
                    NamedTuple, Union, Mapping, Any, Iterable, AsyncGenerator, DefaultDict)
import threading
import socket
import aiohttp
import json
from datetime import datetime, timezone
from functools import partial
from collections import defaultdict
import concurrent
from concurrent import futures
import urllib.parse

import dns.resolver
import dns.exception
from aiorpcx import run_in_thread, NetAddress, ignore_after

from . import constants, util
from . import keystore
from .util import profiler, chunks, OldTaskGroup
from .invoices import PR_TYPE_LN, PR_UNPAID, PR_EXPIRED, PR_PAID, PR_INFLIGHT, PR_FAILED, PR_ROUTING, LNInvoice, LN_EXPIRY_NEVER
from .util import NetworkRetryManager, JsonRPCClient
from .lnutil import LN_MAX_FUNDING_SAT
from .keystore import BIP32_KeyStore
from .ravencoin import COIN
from .ravencoin import opcodes, make_op_return, address_to_scripthash
from .transaction import Transaction
from .transaction import get_script_type_from_output_script
from .crypto import sha256
from .bip32 import BIP32Node
from .util import bh2u, bfh, InvoiceError, resolve_dns_srv, is_ip_address, log_exceptions
from .crypto import chacha20_encrypt, chacha20_decrypt
from .util import ignore_exceptions, make_aiohttp_session
from .util import timestamp_to_datetime, random_shuffled_copy
from .util import MyEncoder, is_private_netaddress, UnrelatedTransactionException
from .logging import Logger
from .lntransport import LNTransport, LNResponderTransport, LNTransportBase
from .lnpeer import Peer, LN_P2P_NETWORK_TIMEOUT
from .lnaddr import lnencode, LnAddr, lndecode
from .ecc import der_sig_from_sig_string
from .lnchannel import Channel, AbstractChannel
from .lnchannel import ChannelState, PeerState, HTLCWithStatus
from .lnrater import LNRater
from . import lnutil
from .lnutil import funding_output_script
from .ravencoin import redeem_script_to_address
from .lnutil import (Outpoint, LNPeerAddr,
                     get_compressed_pubkey_from_bech32, extract_nodeid,
                     PaymentFailure, split_host_port, ConnStringFormatError,
                     generate_keypair, LnKeyFamily, LOCAL, REMOTE,
                     MIN_FINAL_CLTV_EXPIRY_FOR_INVOICE,
                     NUM_MAX_EDGES_IN_PAYMENT_PATH, SENT, RECEIVED, HTLCOwner,
                     UpdateAddHtlc, Direction, LnFeatures, ShortChannelID,
                     HtlcLog, derive_payment_secret_from_payment_preimage,
                     NoPathFound, InvalidGossipMsg)
from .lnutil import ln_dummy_address, ln_compare_features, IncompatibleLightningFeatures
from .transaction import PartialTxOutput, PartialTransaction, PartialTxInput
from .lnonion import OnionFailureCode, OnionRoutingFailure
from .lnmsg import decode_msg
from .i18n import _
from .lnrouter import (RouteEdge, LNPaymentRoute, LNPaymentPath, is_route_sane_to_use,
                       NoChannelPolicy, LNPathInconsistent)
from .address_synchronizer import TX_HEIGHT_LOCAL
from . import lnsweep
from .lnwatcher import LNWalletWatcher
from .crypto import pw_encode_with_version_and_mac, pw_decode_with_version_and_mac
from .lnutil import ImportedChannelBackupStorage, OnchainChannelBackupStorage
from .lnchannel import ChannelBackup
from .channel_db import UpdateStatus
from .channel_db import get_mychannel_info, get_mychannel_policy
from .submarine_swaps import SwapManager
from .channel_db import ChannelInfo, Policy
from .mpp_split import suggest_splits
from .trampoline import create_trampoline_route_and_onion, TRAMPOLINE_FEES, is_legacy_relay

if TYPE_CHECKING:
    from .network import Network
    from .wallet import Abstract_Wallet
    from .channel_db import ChannelDB
    from .simple_config import SimpleConfig


SAVED_PR_STATUS = [PR_PAID, PR_UNPAID] # status that are persisted


NUM_PEERS_TARGET = 4

# onchain channel backup data
CB_VERSION = 0
CB_MAGIC_BYTES = bytes([0, 0, 0, CB_VERSION])


FALLBACK_NODE_LIST_TESTNET = (
    LNPeerAddr(host='203.132.95.10', port=9735, pubkey=bfh('038863cf8ab91046230f561cd5b386cbff8309fa02e3f0c3ed161a3aeb64a643b9')),
    LNPeerAddr(host='2401:d002:4402:0:bf1d:986a:7598:6d49', port=9735, pubkey=bfh('038863cf8ab91046230f561cd5b386cbff8309fa02e3f0c3ed161a3aeb64a643b9')),
    LNPeerAddr(host='50.116.3.223', port=9734, pubkey=bfh('03236a685d30096b26692dce0cf0fa7c8528bdf61dbf5363a3ef6d5c92733a3016')),
    LNPeerAddr(host='3.16.119.191', port=9735, pubkey=bfh('03d5e17a3c213fe490e1b0c389f8cfcfcea08a29717d50a9f453735e0ab2a7c003')),
    LNPeerAddr(host='34.250.234.192', port=9735, pubkey=bfh('03933884aaf1d6b108397e5efe5c86bcf2d8ca8d2f700eda99db9214fc2712b134')),
    LNPeerAddr(host='88.99.209.230', port=9735, pubkey=bfh('0260d9119979caedc570ada883ff614c6efb93f7f7382e25d73ecbeba0b62df2d7')),
    LNPeerAddr(host='160.16.233.215', port=9735, pubkey=bfh('023ea0a53af875580899da0ab0a21455d9c19160c4ea1b7774c9d4be6810b02d2c')),
    LNPeerAddr(host='197.155.6.173', port=9735, pubkey=bfh('0269a94e8b32c005e4336bfb743c08a6e9beb13d940d57c479d95c8e687ccbdb9f')),
    LNPeerAddr(host='2c0f:fb18:406::4', port=9735, pubkey=bfh('0269a94e8b32c005e4336bfb743c08a6e9beb13d940d57c479d95c8e687ccbdb9f')),
    LNPeerAddr(host='163.172.94.64', port=9735, pubkey=bfh('030f0bf260acdbd3edcad84d7588ec7c5df4711e87e6a23016f989b8d3a4147230')),
    LNPeerAddr(host='23.237.77.12', port=9735, pubkey=bfh('02312627fdf07fbdd7e5ddb136611bdde9b00d26821d14d94891395452f67af248')),
    LNPeerAddr(host='197.155.6.172', port=9735, pubkey=bfh('02ae2f22b02375e3e9b4b4a2db4f12e1b50752b4062dbefd6e01332acdaf680379')),
    LNPeerAddr(host='2c0f:fb18:406::3', port=9735, pubkey=bfh('02ae2f22b02375e3e9b4b4a2db4f12e1b50752b4062dbefd6e01332acdaf680379')),
    LNPeerAddr(host='23.239.23.44', port=9740, pubkey=bfh('034fe52e98a0e9d3c21b767e1b371881265d8c7578c21f5afd6d6438da10348b36')),
    LNPeerAddr(host='2600:3c01::f03c:91ff:fe05:349c', port=9740, pubkey=bfh('034fe52e98a0e9d3c21b767e1b371881265d8c7578c21f5afd6d6438da10348b36')),
)

FALLBACK_NODE_LIST_MAINNET = [
    LNPeerAddr(host='172.81.181.3', port=9735, pubkey=bfh('0214382bdce7750dfcb8126df8e2b12de38536902dc36abcebdaeefdeca1df8284')),
    LNPeerAddr(host='35.230.100.60', port=9735, pubkey=bfh('023f5e3582716bed96f6f26cfcd8037e07474d7b4743afdc8b07e692df63464d7e')),
    LNPeerAddr(host='40.69.71.114', port=9735, pubkey=bfh('028303182c9885da93b3b25c9621d22cf34475e63c123942e402ab530c0556e675')),
    LNPeerAddr(host='94.177.171.73', port=9735, pubkey=bfh('0276e09a267592e7451a939c932cf685f0754de382a3ca85d2fb3a864d4c365ad5')),
    LNPeerAddr(host='34.236.113.58', port=9735, pubkey=bfh('02fa50c72ee1e2eb5f1b6d9c3032080c4c864373c4201dfa2966aa34eee1051f97')),
    LNPeerAddr(host='52.50.244.44', port=9735, pubkey=bfh('030c3f19d742ca294a55c00376b3b355c3c90d61c6b6b39554dbc7ac19b141c14f')),
    LNPeerAddr(host='157.245.68.47', port=9735, pubkey=bfh('03c2abfa93eacec04721c019644584424aab2ba4dff3ac9bdab4e9c97007491dda')),
    LNPeerAddr(host='18.221.23.28', port=9735, pubkey=bfh('03abf6f44c355dec0d5aa155bdbdd6e0c8fefe318eff402de65c6eb2e1be55dc3e')),
    LNPeerAddr(host='52.224.178.244', port=9735, pubkey=bfh('026b105ac13212c48714c6be9b11577a9ce10f10e1c88a45ce217e6331209faf8b')),
    LNPeerAddr(host='34.239.230.56', port=9735, pubkey=bfh('03864ef025fde8fb587d989186ce6a4a186895ee44a926bfc370e2c366597a3f8f')),
    LNPeerAddr(host='46.229.165.136', port=9735, pubkey=bfh('0390b5d4492dc2f5318e5233ab2cebf6d48914881a33ef6a9c6bcdbb433ad986d0')),
    LNPeerAddr(host='157.230.28.160', port=9735, pubkey=bfh('0279c22ed7a068d10dc1a38ae66d2d6461e269226c60258c021b1ddcdfe4b00bc4')),
    LNPeerAddr(host='74.108.13.152', port=9735, pubkey=bfh('0331f80652fb840239df8dc99205792bba2e559a05469915804c08420230e23c7c')),
    LNPeerAddr(host='167.172.44.148', port=9735, pubkey=bfh('0395033b252c6f40e3756984162d68174e2bd8060a129c0d3462a9370471c6d28f')),
    LNPeerAddr(host='138.68.14.104', port=9735, pubkey=bfh('03bb88ccc444534da7b5b64b4f7b15e1eccb18e102db0e400d4b9cfe93763aa26d')),
    LNPeerAddr(host='3.124.63.44', port=9735, pubkey=bfh('0242a4ae0c5bef18048fbecf995094b74bfb0f7391418d71ed394784373f41e4f3')),
    LNPeerAddr(host='2001:470:8:2e1::43', port=9735, pubkey=bfh('03baa70886d9200af0ffbd3f9e18d96008331c858456b16e3a9b41e735c6208fef')),
    LNPeerAddr(host='2601:186:c100:6bcd:219:d1ff:fe75:dc2f', port=9735, pubkey=bfh('0298f6074a454a1f5345cb2a7c6f9fce206cd0bf675d177cdbf0ca7508dd28852f')),
    LNPeerAddr(host='2001:41d0:e:734::1', port=9735, pubkey=bfh('03a503d8e30f2ff407096d235b5db63b4fcf3f89a653acb6f43d3fc492a7674019')),
    LNPeerAddr(host='2a01:4f9:2b:2254::2', port=9735, pubkey=bfh('02f3069a342ae2883a6f29e275f06f28a56a6ea2e2d96f5888a3266444dcf542b6')),
    LNPeerAddr(host='2a02:8070:24c1:100:528c:2997:6dbc:a054', port=9735, pubkey=bfh('02a45def9ae014fdd2603dd7033d157faa3a55a72b06a63ae22ef46d9fafdc6e8d')),
    LNPeerAddr(host='2600:3c01::f03c:91ff:fe05:349c', port=9736, pubkey=bfh('02731b798b39a09f9f14e90ee601afb6ebb796d6e5797de14582a978770b33700f')),
    LNPeerAddr(host='2a00:8a60:e012:a00::21', port=9735, pubkey=bfh('027ce055380348d7812d2ae7745701c9f93e70c1adeb2657f053f91df4f2843c71')),
    LNPeerAddr(host='2604:a880:400:d1::8bd:1001', port=9735, pubkey=bfh('03649c72a4816f0cd546f84aafbd657e92a30ab474de7ab795e8b5650a427611f7')),
    LNPeerAddr(host='2a01:4f8:c0c:7b31::1', port=9735, pubkey=bfh('02c16cca44562b590dd279c942200bdccfd4f990c3a69fad620c10ef2f8228eaff')),
    LNPeerAddr(host='2001:41d0:1:b40d::1', port=9735, pubkey=bfh('026726a4b043d413b45b334876d17b8a98848129604429ec65532ba286a42efeac')),
]


from .trampoline import trampolines_by_id, hardcoded_trampoline_nodes, is_hardcoded_trampoline


class PaymentInfo(NamedTuple):
    payment_hash: bytes
    amount_msat: Optional[int]
    direction: int
    status: int


class ErrorAddingPeer(Exception): pass


# set some feature flags as baseline for both LNWallet and LNGossip
# note that e.g. DATA_LOSS_PROTECT is needed for LNGossip as many peers require it
BASE_FEATURES = LnFeatures(0)\
    | LnFeatures.OPTION_DATA_LOSS_PROTECT_OPT\
    | LnFeatures.OPTION_STATIC_REMOTEKEY_OPT\
    | LnFeatures.VAR_ONION_OPT\
    | LnFeatures.PAYMENT_SECRET_OPT\
    | LnFeatures.OPTION_UPFRONT_SHUTDOWN_SCRIPT_OPT\

# we do not want to receive unrequested gossip (see lnpeer.maybe_save_remote_update)
LNWALLET_FEATURES = BASE_FEATURES\
    | LnFeatures.OPTION_DATA_LOSS_PROTECT_REQ\
    | LnFeatures.OPTION_STATIC_REMOTEKEY_REQ\
    | LnFeatures.GOSSIP_QUERIES_REQ\
    | LnFeatures.BASIC_MPP_OPT\
    | LnFeatures.OPTION_TRAMPOLINE_ROUTING_OPT\
    | LnFeatures.OPTION_SHUTDOWN_ANYSEGWIT_OPT\
<<<<<<< HEAD
=======
    | LnFeatures.OPTION_CHANNEL_TYPE_OPT\
>>>>>>> 5bd2524b

LNGOSSIP_FEATURES = BASE_FEATURES\
    | LnFeatures.GOSSIP_QUERIES_OPT\
    | LnFeatures.GOSSIP_QUERIES_REQ\


class LNWorker(Logger, NetworkRetryManager[LNPeerAddr]):

    INITIAL_TRAMPOLINE_FEE_LEVEL = 1 # only used for trampoline payments. set to 0 in tests.

    def __init__(self, xprv, features: LnFeatures):
        Logger.__init__(self)
        NetworkRetryManager.__init__(
            self,
            max_retry_delay_normal=3600,
            init_retry_delay_normal=600,
            max_retry_delay_urgent=300,
            init_retry_delay_urgent=4,
        )
        self.lock = threading.RLock()
        self.node_keypair = generate_keypair(BIP32Node.from_xkey(xprv), LnKeyFamily.NODE_KEY)
        self.backup_key = generate_keypair(BIP32Node.from_xkey(xprv), LnKeyFamily.BACKUP_CIPHER).privkey
        self._peers = {}  # type: Dict[bytes, Peer]  # pubkey -> Peer  # needs self.lock
        self.taskgroup = OldTaskGroup()
        self.listen_server = None  # type: Optional[asyncio.AbstractServer]
        self.features = features
        self.network = None  # type: Optional[Network]
        self.config = None  # type: Optional[SimpleConfig]
        self.stopping_soon = False  # whether we are being shut down

        util.register_callback(self.on_proxy_changed, ['proxy_set'])

    @property
    def channel_db(self):
        return self.network.channel_db if self.network else None

    @property
    def peers(self) -> Mapping[bytes, Peer]:
        """Returns a read-only copy of peers."""
        with self.lock:
            return self._peers.copy()

    def channels_for_peer(self, node_id: bytes) -> Dict[bytes, Channel]:
        return {}

    def get_node_alias(self, node_id: bytes) -> Optional[str]:
        """Returns the alias of the node, or None if unknown."""
        node_alias = None
        if self.channel_db:
            node_info = self.channel_db.get_node_info_for_node_id(node_id)
            if node_info:
                node_alias = node_info.alias
        else:
            for k, v in hardcoded_trampoline_nodes().items():
                if v.pubkey == node_id:
                    node_alias = k
                    break
        return node_alias

    async def maybe_listen(self):
        # FIXME: only one LNWorker can listen at a time (single port)
        listen_addr = self.config.get('lightning_listen')
        if listen_addr:
            self.logger.info(f'lightning_listen enabled. will try to bind: {listen_addr!r}')
            try:
                netaddr = NetAddress.from_string(listen_addr)
            except Exception as e:
                self.logger.error(f"failed to parse config key 'lightning_listen'. got: {e!r}")
                return
            addr = str(netaddr.host)
            async def cb(reader, writer):
                transport = LNResponderTransport(self.node_keypair.privkey, reader, writer)
                try:
                    node_id = await transport.handshake()
                except Exception as e:
                    self.logger.info(f'handshake failure from incoming connection: {e!r}')
                    return
                await self._add_peer_from_transport(node_id=node_id, transport=transport)
            try:
                self.listen_server = await asyncio.start_server(cb, addr, netaddr.port)
            except OSError as e:
                self.logger.error(f"cannot listen for lightning p2p. error: {e!r}")

    @ignore_exceptions  # don't kill outer taskgroup
    async def main_loop(self):
        self.logger.info("starting taskgroup.")
        try:
            async with self.taskgroup as group:
                await group.spawn(self._maintain_connectivity())
        except Exception as e:
            self.logger.exception("taskgroup died.")
        finally:
            self.logger.info("taskgroup stopped.")

    async def _maintain_connectivity(self):
        while True:
            await asyncio.sleep(1)
            if self.stopping_soon:
                return
            now = time.time()
            if len(self._peers) >= NUM_PEERS_TARGET:
                continue
            peers = await self._get_next_peers_to_try()
            for peer in peers:
                if self._can_retry_addr(peer, now=now):
                    try:
                        await self._add_peer(peer.host, peer.port, peer.pubkey)
                    except ErrorAddingPeer as e:
                        self.logger.info(f"failed to add peer: {peer}. exc: {e!r}")

    async def _add_peer(self, host: str, port: int, node_id: bytes) -> Peer:
        if node_id in self._peers:
            return self._peers[node_id]
        port = int(port)
        peer_addr = LNPeerAddr(host, port, node_id)
        self._trying_addr_now(peer_addr)
        self.logger.info(f"adding peer {peer_addr}")
        if node_id == self.node_keypair.pubkey:
            raise ErrorAddingPeer("cannot connect to self")
        transport = LNTransport(self.node_keypair.privkey, peer_addr,
                                proxy=self.network.proxy)
        peer = await self._add_peer_from_transport(node_id=node_id, transport=transport)
        return peer

    async def _add_peer_from_transport(self, *, node_id: bytes, transport: LNTransportBase) -> Peer:
        peer = Peer(self, node_id, transport)
        with self.lock:
            existing_peer = self._peers.get(node_id)
            if existing_peer:
                existing_peer.close_and_cleanup()
            assert node_id not in self._peers
            self._peers[node_id] = peer
        await self.taskgroup.spawn(peer.main_loop())
        return peer

    def peer_closed(self, peer: Peer) -> None:
        with self.lock:
            peer2 = self._peers.get(peer.pubkey)
            if peer2 is peer:
                self._peers.pop(peer.pubkey)

    def num_peers(self) -> int:
        return sum([p.is_initialized() for p in self.peers.values()])

    def start_network(self, network: 'Network'):
        assert network
        self.network = network
        self.config = network.config
        self._add_peers_from_config()
        asyncio.run_coroutine_threadsafe(self.main_loop(), self.network.asyncio_loop)

    async def stop(self):
        if self.listen_server:
            self.listen_server.close()
        util.unregister_callback(self.on_proxy_changed)
        await self.taskgroup.cancel_remaining()

    def _add_peers_from_config(self):
        peer_list = self.config.get('lightning_peers', [])
        for host, port, pubkey in peer_list:
            asyncio.run_coroutine_threadsafe(
                self._add_peer(host, int(port), bfh(pubkey)),
                self.network.asyncio_loop)

    def is_good_peer(self, peer: LNPeerAddr) -> bool:
        # the purpose of this method is to filter peers that advertise the desired feature bits
        # it is disabled for now, because feature bits published in node announcements seem to be unreliable
        return True
        node_id = peer.pubkey
        node = self.channel_db._nodes.get(node_id)
        if not node:
            return False
        try:
            ln_compare_features(self.features, node.features)
        except IncompatibleLightningFeatures:
            return False
        #self.logger.info(f'is_good {peer.host}')
        return True

    def on_peer_successfully_established(self, peer: Peer) -> None:
        if isinstance(peer.transport, LNTransport):
            peer_addr = peer.transport.peer_addr
            # reset connection attempt count
            self._on_connection_successfully_established(peer_addr)
            # add into channel db
            if self.channel_db:
                self.channel_db.add_recent_peer(peer_addr)
            # save network address into channels we might have with peer
            for chan in peer.channels.values():
                chan.add_or_update_peer_addr(peer_addr)

    async def _get_next_peers_to_try(self) -> Sequence[LNPeerAddr]:
        now = time.time()
        await self.channel_db.data_loaded.wait()
        # first try from recent peers
        recent_peers = self.channel_db.get_recent_peers()
        for peer in recent_peers:
            if not peer:
                continue
            if peer.pubkey in self._peers:
                continue
            if not self._can_retry_addr(peer, now=now):
                continue
            if not self.is_good_peer(peer):
                continue
            return [peer]
        # try random peer from graph
        unconnected_nodes = self.channel_db.get_200_randomly_sorted_nodes_not_in(self.peers.keys())
        if unconnected_nodes:
            for node_id in unconnected_nodes:
                addrs = self.channel_db.get_node_addresses(node_id)
                if not addrs:
                    continue
                host, port, timestamp = self.choose_preferred_address(list(addrs))
                try:
                    peer = LNPeerAddr(host, port, node_id)
                except ValueError:
                    continue
                if not self._can_retry_addr(peer, now=now):
                    continue
                if not self.is_good_peer(peer):
                    continue
                #self.logger.info('taking random ln peer from our channel db')
                return [peer]

        # getting desperate... let's try hardcoded fallback list of peers
        if constants.net in (constants.RavencoinTestnet,):
            fallback_list = FALLBACK_NODE_LIST_TESTNET
        elif constants.net in (constants.RavencoinMainnet,):
            fallback_list = FALLBACK_NODE_LIST_MAINNET
        else:
            return []  # regtest??

        fallback_list = [peer for peer in fallback_list if self._can_retry_addr(peer, now=now)]
        if fallback_list:
            return [random.choice(fallback_list)]

        # last resort: try dns seeds (BOLT-10)
        return await run_in_thread(self._get_peers_from_dns_seeds)

    def _get_peers_from_dns_seeds(self) -> Sequence[LNPeerAddr]:
        # NOTE: potentially long blocking call, do not run directly on asyncio event loop.
        # Return several peers to reduce the number of dns queries.
        if not constants.net.LN_DNS_SEEDS:
            return []
        dns_seed = random.choice(constants.net.LN_DNS_SEEDS)
        self.logger.info('asking dns seed "{}" for ln peers'.format(dns_seed))
        try:
            # note: this might block for several seconds
            # this will include bech32-encoded-pubkeys and ports
            srv_answers = resolve_dns_srv('r{}.{}'.format(
                constants.net.LN_REALM_BYTE, dns_seed))
        except dns.exception.DNSException as e:
            self.logger.info(f'failed querying (1) dns seed "{dns_seed}" for ln peers: {repr(e)}')
            return []
        random.shuffle(srv_answers)
        num_peers = 2 * NUM_PEERS_TARGET
        srv_answers = srv_answers[:num_peers]
        # we now have pubkeys and ports but host is still needed
        peers = []
        for srv_ans in srv_answers:
            try:
                # note: this might block for several seconds
                answers = dns.resolver.resolve(srv_ans['host'])
            except dns.exception.DNSException as e:
                self.logger.info(f'failed querying (2) dns seed "{dns_seed}" for ln peers: {repr(e)}')
                continue
            try:
                ln_host = str(answers[0])
                port = int(srv_ans['port'])
                bech32_pubkey = srv_ans['host'].split('.')[0]
                pubkey = get_compressed_pubkey_from_bech32(bech32_pubkey)
                peers.append(LNPeerAddr(ln_host, port, pubkey))
            except Exception as e:
                self.logger.info(f'error with parsing peer from dns seed: {repr(e)}')
                continue
        self.logger.info(f'got {len(peers)} ln peers from dns seed')
        return peers

    @staticmethod
    def choose_preferred_address(addr_list: Sequence[Tuple[str, int, int]]) -> Tuple[str, int, int]:
        assert len(addr_list) >= 1
        # choose first one that is an IP
        for host, port, timestamp in addr_list:
            if is_ip_address(host):
                return host, port, timestamp
        # otherwise choose one at random
        # TODO maybe filter out onion if not on tor?
        choice = random.choice(addr_list)
        return choice

    def on_proxy_changed(self, event, *args):
        for peer in self.peers.values():
            peer.close_and_cleanup()
        self._clear_addr_retry_times()

    @log_exceptions
    async def add_peer(self, connect_str: str) -> Peer:
        node_id, rest = extract_nodeid(connect_str)
        peer = self._peers.get(node_id)
        if not peer:
            if rest is not None:
                host, port = split_host_port(rest)
            else:
                if not self.channel_db:
                    addr = trampolines_by_id().get(node_id)
                    if not addr:
                        raise ConnStringFormatError(_('Address unknown for node:') + ' ' + bh2u(node_id))
                    host, port = addr.host, addr.port
                else:
                    addrs = self.channel_db.get_node_addresses(node_id)
                    if not addrs:
                        raise ConnStringFormatError(_('Don\'t know any addresses for node:') + ' ' + bh2u(node_id))
                    host, port, timestamp = self.choose_preferred_address(list(addrs))
            port = int(port)
            # Try DNS-resolving the host (if needed). This is simply so that
            # the caller gets a nice exception if it cannot be resolved.
            try:
                await asyncio.get_event_loop().getaddrinfo(host, port)
            except socket.gaierror:
                raise ConnStringFormatError(_('Hostname does not resolve (getaddrinfo failed)'))
            # add peer
            peer = await self._add_peer(host, port, node_id)
        return peer


class LNGossip(LNWorker):
    max_age = 14*24*3600
    LOGGING_SHORTCUT = 'g'

    def __init__(self):
        seed = os.urandom(32)
        node = BIP32Node.from_rootseed(seed, xtype='standard')
        xprv = node.to_xprv()
        super().__init__(xprv, LNGOSSIP_FEATURES)
        self.unknown_ids = set()

    def start_network(self, network: 'Network'):
        assert network
        super().start_network(network)
        asyncio.run_coroutine_threadsafe(self.taskgroup.spawn(self.maintain_db()), self.network.asyncio_loop)

    async def maintain_db(self):
        await self.channel_db.data_loaded.wait()
        while True:
            if len(self.unknown_ids) == 0:
                self.channel_db.prune_old_policies(self.max_age)
                self.channel_db.prune_orphaned_channels()
            await asyncio.sleep(120)

    async def add_new_ids(self, ids: Iterable[bytes]):
        known = self.channel_db.get_channel_ids()
        new = set(ids) - set(known)
        self.unknown_ids.update(new)
        util.trigger_callback('unknown_channels', len(self.unknown_ids))
        util.trigger_callback('gossip_peers', self.num_peers())
        util.trigger_callback('ln_gossip_sync_progress')

    def get_ids_to_query(self) -> Sequence[bytes]:
        N = 500
        l = list(self.unknown_ids)
        self.unknown_ids = set(l[N:])
        util.trigger_callback('unknown_channels', len(self.unknown_ids))
        util.trigger_callback('ln_gossip_sync_progress')
        return l[0:N]

    def get_sync_progress_estimate(self) -> Tuple[Optional[int], Optional[int], Optional[int]]:
        """Estimates the gossip synchronization process and returns the number
        of synchronized channels, the total channels in the network and a
        rescaled percentage of the synchronization process."""
        if self.num_peers() == 0:
            return None, None, None
        nchans_with_0p, nchans_with_1p, nchans_with_2p = self.channel_db.get_num_channels_partitioned_by_policy_count()
        num_db_channels = nchans_with_0p + nchans_with_1p + nchans_with_2p
        # some channels will never have two policies (only one is in gossip?...)
        # so if we have at least 1 policy for a channel, we consider that channel "complete" here
        current_est = num_db_channels - nchans_with_0p
        total_est = len(self.unknown_ids) + num_db_channels

        progress = current_est / total_est if total_est and current_est else 0
        progress_percent = (1.0 / 0.95 * progress) * 100
        progress_percent = min(progress_percent, 100)
        progress_percent = round(progress_percent)
        # take a minimal number of synchronized channels to get a more accurate
        # percentage estimate
        if current_est < 200:
            progress_percent = 0
        return current_est, total_est, progress_percent

    async def process_gossip(self, chan_anns, node_anns, chan_upds):
        # note: we run in the originating peer's TaskGroup, so we can safely raise here
        #       and disconnect only from that peer
        await self.channel_db.data_loaded.wait()
        self.logger.debug(f'process_gossip {len(chan_anns)} {len(node_anns)} {len(chan_upds)}')
        # channel announcements
        def process_chan_anns():
            for payload in chan_anns:
                self.channel_db.verify_channel_announcement(payload)
            self.channel_db.add_channel_announcements(chan_anns)
        await run_in_thread(process_chan_anns)
        # node announcements
        def process_node_anns():
            for payload in node_anns:
                self.channel_db.verify_node_announcement(payload)
            self.channel_db.add_node_announcements(node_anns)
        await run_in_thread(process_node_anns)
        # channel updates
        categorized_chan_upds = await run_in_thread(partial(
            self.channel_db.add_channel_updates,
            chan_upds,
            max_age=self.max_age))
        orphaned = categorized_chan_upds.orphaned
        if orphaned:
            self.logger.info(f'adding {len(orphaned)} unknown channel ids')
            orphaned_ids = [c['short_channel_id'] for c in orphaned]
            await self.add_new_ids(orphaned_ids)
        if categorized_chan_upds.good:
            self.logger.debug(f'on_channel_update: {len(categorized_chan_upds.good)}/{len(chan_upds)}')


class LNWallet(LNWorker):

    lnwatcher: Optional['LNWalletWatcher']
    MPP_EXPIRY = 120
    TIMEOUT_SHUTDOWN_FAIL_PENDING_HTLCS = 3  # seconds

    def __init__(self, wallet: 'Abstract_Wallet', xprv):
        self.wallet = wallet
        self.db = wallet.db
        Logger.__init__(self)
        LNWorker.__init__(self, xprv, LNWALLET_FEATURES)
        self.config = wallet.config
        self.lnwatcher = None
        self.lnrater: LNRater = None
        self.payments = self.db.get_dict('lightning_payments')     # RHASH -> amount, direction, is_paid
        self.preimages = self.db.get_dict('lightning_preimages')   # RHASH -> preimage
        # note: this sweep_address is only used as fallback; as it might result in address-reuse
        self.sweep_address = wallet.get_new_sweep_address_for_channel()
        self.logs = defaultdict(list)  # type: Dict[str, List[HtlcLog]]  # key is RHASH  # (not persisted)
        # used in tests
        self.enable_htlc_settle = True
        self.enable_htlc_forwarding = True

        # note: accessing channels (besides simple lookup) needs self.lock!
        self._channels = {}  # type: Dict[bytes, Channel]
        channels = self.db.get_dict("channels")
        for channel_id, c in random_shuffled_copy(channels.items()):
            self._channels[bfh(channel_id)] = Channel(c, sweep_address=self.sweep_address, lnworker=self)

        self._channel_backups = {}  # type: Dict[bytes, ChannelBackup]
        # order is important: imported should overwrite onchain
        for name in ["onchain_channel_backups", "imported_channel_backups"]:
            channel_backups = self.db.get_dict(name)
            for channel_id, storage in channel_backups.items():
                self._channel_backups[bfh(channel_id)] = ChannelBackup(storage, sweep_address=self.sweep_address, lnworker=self)

        self.sent_htlcs = defaultdict(asyncio.Queue)  # type: Dict[bytes, asyncio.Queue[HtlcLog]]
        self.sent_htlcs_info = dict()                 # (RHASH, scid, htlc_id) -> route, payment_secret, amount_msat, bucket_msat, trampoline_fee_level
        self.sent_buckets = dict()                    # payment_secret -> (amount_sent, amount_failed)
        self.received_mpp_htlcs = dict()                  # RHASH -> mpp_status, htlc_set

        self.swap_manager = SwapManager(wallet=self.wallet, lnworker=self)
        # detect inflight payments
        self.inflight_payments = set()        # (not persisted) keys of invoices that are in PR_INFLIGHT state
        for payment_hash in self.get_payments(status='inflight').keys():
            self.set_invoice_status(payment_hash.hex(), PR_INFLIGHT)

        self.trampoline_forwarding_failures = {} # todo: should be persisted
        # map forwarded htlcs (fw_info=(scid_hex, htlc_id)) to originating peer pubkeys
        self.downstream_htlc_to_upstream_peer_map = {}  # type: Dict[Tuple[str, int], bytes]

    def has_deterministic_node_id(self) -> bool:
        return bool(self.db.get('lightning_xprv'))

    def can_have_recoverable_channels(self) -> bool:
        return (self.has_deterministic_node_id()
                and not (self.config.get('lightning_listen')))

    def has_recoverable_channels(self) -> bool:
        """Whether *future* channels opened by this wallet would be recoverable
        from seed (via putting OP_RETURN outputs into funding txs).
        """
        return (self.can_have_recoverable_channels()
                and self.config.get('use_recoverable_channels', True))

    @property
    def channels(self) -> Mapping[bytes, Channel]:
        """Returns a read-only copy of channels."""
        with self.lock:
            return self._channels.copy()

    @property
    def channel_backups(self) -> Mapping[bytes, ChannelBackup]:
        """Returns a read-only copy of channels."""
        with self.lock:
            return self._channel_backups.copy()

    def get_channel_by_id(self, channel_id: bytes) -> Optional[Channel]:
        return self._channels.get(channel_id, None)

    def diagnostic_name(self):
        return self.wallet.diagnostic_name()

    @ignore_exceptions
    @log_exceptions
    async def sync_with_local_watchtower(self):
        watchtower = self.network.local_watchtower
        if watchtower:
            while True:
                for chan in self.channels.values():
                    await self.sync_channel_with_watchtower(chan, watchtower.sweepstore)
                await asyncio.sleep(5)

    @ignore_exceptions
    @log_exceptions
    async def sync_with_remote_watchtower(self):
        while True:
            # periodically poll if the user updated 'watchtower_url'
            await asyncio.sleep(5)
            watchtower_url = self.config.get('watchtower_url')
            if not watchtower_url:
                continue
            parsed_url = urllib.parse.urlparse(watchtower_url)
            if not (parsed_url.scheme == 'https' or is_private_netaddress(parsed_url.hostname)):
                self.logger.warning(f"got watchtower URL for remote tower but we won't use it! "
                                    f"can only use HTTPS (except if private IP): not using {watchtower_url!r}")
                continue
            # try to sync with the remote watchtower
            try:
                async with make_aiohttp_session(proxy=self.network.proxy) as session:
                    watchtower = JsonRPCClient(session, watchtower_url)
                    watchtower.add_method('get_ctn')
                    watchtower.add_method('add_sweep_tx')
                    for chan in self.channels.values():
                        await self.sync_channel_with_watchtower(chan, watchtower)
            except aiohttp.client_exceptions.ClientConnectorError:
                self.logger.info(f'could not contact remote watchtower {watchtower_url}')

    async def sync_channel_with_watchtower(self, chan: Channel, watchtower):
        outpoint = chan.funding_outpoint.to_str()
        addr = chan.get_funding_address()
        current_ctn = chan.get_oldest_unrevoked_ctn(REMOTE)
        watchtower_ctn = await watchtower.get_ctn(outpoint, addr)
        for ctn in range(watchtower_ctn + 1, current_ctn):
            sweeptxs = chan.create_sweeptxs(ctn)
            for tx in sweeptxs:
                await watchtower.add_sweep_tx(outpoint, ctn, tx.inputs()[0].prevout.to_str(), tx.serialize())

    def start_network(self, network: 'Network'):
        assert network
        self.network = network
        self.config = network.config
        self.lnwatcher = LNWalletWatcher(self, network)
        self.lnwatcher.start_network(network)
        self.swap_manager.start_network(network=network, lnwatcher=self.lnwatcher)
        self.lnrater = LNRater(self, network)

        for chan in self.channels.values():
            self.lnwatcher.add_channel(chan.funding_outpoint.to_str(), chan.get_funding_address())
        for cb in self.channel_backups.values():
            self.lnwatcher.add_channel(cb.funding_outpoint.to_str(), cb.get_funding_address())

        for coro in [
                self.maybe_listen(),
                self.lnwatcher.on_network_update('network_updated'), # shortcut (don't block) if funding tx locked and verified
                self.reestablish_peers_and_channels(),
                self.sync_with_local_watchtower(),
                self.sync_with_remote_watchtower(),
        ]:
            tg_coro = self.taskgroup.spawn(coro)
            asyncio.run_coroutine_threadsafe(tg_coro, self.network.asyncio_loop)

    async def stop(self):
        self.stopping_soon = True
        if self.listen_server:  # stop accepting new peers
            self.listen_server.close()
        async with ignore_after(self.TIMEOUT_SHUTDOWN_FAIL_PENDING_HTLCS):
            await self.wait_for_received_pending_htlcs_to_get_removed()
        await LNWorker.stop(self)
        if self.lnwatcher:
            await self.lnwatcher.stop()
            self.lnwatcher = None

    async def wait_for_received_pending_htlcs_to_get_removed(self):
        assert self.stopping_soon is True
        # We try to fail pending MPP HTLCs, and wait a bit for them to get removed.
        # Note: even without MPP, if we just failed/fulfilled an HTLC, it is good
        #       to wait a bit for it to become irrevocably removed.
        # Note: we don't wait for *all htlcs* to get removed, only for those
        #       that we can already fail/fulfill. e.g. forwarded htlcs cannot be removed
        async with OldTaskGroup() as group:
            for peer in self.peers.values():
                await group.spawn(peer.wait_one_htlc_switch_iteration())
        while True:
            if all(not peer.received_htlcs_pending_removal for peer in self.peers.values()):
                break
            async with OldTaskGroup(wait=any) as group:
                for peer in self.peers.values():
                    await group.spawn(peer.received_htlc_removed_event.wait())

    def peer_closed(self, peer):
        for chan in self.channels_for_peer(peer.pubkey).values():
            chan.peer_state = PeerState.DISCONNECTED
            util.trigger_callback('channel', self.wallet, chan)
        super().peer_closed(peer)

    def get_payments(self, *, status=None) -> Mapping[bytes, List[HTLCWithStatus]]:
        out = defaultdict(list)
        for chan in self.channels.values():
            d = chan.get_payments(status=status)
            for payment_hash, plist in d.items():
                out[payment_hash] += plist
        return out

    def get_payment_value(
            self, info: Optional['PaymentInfo'], plist: List[HTLCWithStatus],
    ) -> Tuple[int, int, int]:
        assert plist
        amount_msat = 0
        fee_msat = None
        for htlc_with_status in plist:
            htlc = htlc_with_status.htlc
            _direction = htlc_with_status.direction
            amount_msat += int(_direction) * htlc.amount_msat
            if _direction == SENT and info and info.amount_msat:
                fee_msat = (fee_msat or 0) - info.amount_msat - amount_msat
        timestamp = min([htlc_with_status.htlc.timestamp for htlc_with_status in plist])
        return amount_msat, fee_msat, timestamp

    def get_lightning_history(self):
        out = {}
        for payment_hash, plist in self.get_payments(status='settled').items():
            if len(plist) == 0:
                continue
            key = payment_hash.hex()
            info = self.get_payment_info(payment_hash)
            amount_msat, fee_msat, timestamp = self.get_payment_value(info, plist)
            if info is not None:
                label = self.wallet.get_label(key)
                direction = ('sent' if info.direction == SENT else 'received') if len(plist)==1 else 'self-payment'
            else:
                direction = 'forwarding'
                label = _('Forwarding')
            preimage = self.get_preimage(payment_hash).hex()
            item = {
                'type': 'payment',
                'label': label,
                'timestamp': timestamp or 0,
                'date': timestamp_to_datetime(timestamp),
                'direction': direction,
                'amount_msat': amount_msat,
                'fee_msat': fee_msat,
                'payment_hash': key,
                'preimage': preimage,
            }
            # add group_id to swap transactions
            swap = self.swap_manager.get_swap(payment_hash)
            if swap:
                if swap.is_reverse:
                    item['group_id'] = swap.spending_txid
                    item['group_label'] = 'Reverse swap' + ' ' + self.config.format_amount_and_units(swap.lightning_amount)
                else:
                    item['group_id'] = swap.funding_txid
                    item['group_label'] = 'Forward swap' + ' ' + self.config.format_amount_and_units(swap.onchain_amount)
            # done
            out[payment_hash] = item
        return out

    def get_onchain_history(self):
        current_height = self.wallet.get_local_height()
        out = {}
        # add funding events
        for chan in self.channels.values():
            item = chan.get_funding_height()
            if item is None:
                continue
            if not self.lnwatcher:
                continue  # lnwatcher not available with --offline (its data is not persisted)
            funding_txid, funding_height, funding_timestamp = item
            tx_height = self.lnwatcher.get_tx_height(funding_txid)
            item = {
                'channel_id': bh2u(chan.channel_id),
                'type': 'channel_opening',
                'label': self.wallet.get_label_for_txid(funding_txid) or (_('Open channel') + ' ' + chan.get_id_for_log()),
                'txid': funding_txid,
                'amount_msat': chan.balance(LOCAL, ctn=0),
                'direction': 'received',
                'timestamp': tx_height.timestamp,
                'date': timestamp_to_datetime(tx_height.timestamp),
                'fee_sat': None,
                'fee_msat': None,
                'height': tx_height.height,
                'confirmations': tx_height.conf,
            }
            out[funding_txid] = item
            item = chan.get_closing_height()
            if item is None:
                continue
            closing_txid, closing_height, closing_timestamp = item
            tx_height = self.lnwatcher.get_tx_height(closing_txid)
            item = {
                'channel_id': bh2u(chan.channel_id),
                'txid': closing_txid,
                'label': self.wallet.get_label_for_txid(closing_txid) or (_('Close channel') + ' ' + chan.get_id_for_log()),
                'type': 'channel_closure',
                'amount_msat': -chan.balance_minus_outgoing_htlcs(LOCAL),
                'direction': 'sent',
                'timestamp': tx_height.timestamp,
                'date': timestamp_to_datetime(tx_height.timestamp),
                'fee_sat': None,
                'fee_msat': None,
                'height': tx_height.height,
                'confirmations': tx_height.conf,
            }
            out[closing_txid] = item
        # add info about submarine swaps
        settled_payments = self.get_payments(status='settled')
        for payment_hash_hex, swap in self.swap_manager.swaps.items():
            txid = swap.spending_txid if swap.is_reverse else swap.funding_txid
            if txid is None:
                continue
            payment_hash = bytes.fromhex(payment_hash_hex)
            if payment_hash in settled_payments:
                plist = settled_payments[payment_hash]
                info = self.get_payment_info(payment_hash)
                amount_msat, fee_msat, timestamp = self.get_payment_value(info, plist)
            else:
                amount_msat = 0
            label = 'Reverse swap' if swap.is_reverse else 'Forward swap'
            delta = current_height - swap.locktime
            tx_height = self.lnwatcher.get_tx_height(swap.funding_txid)
            if swap.is_reverse and tx_height.height <=0:
                label += ' (%s)' % _('waiting for funding tx confirmation')
            if not swap.is_reverse and not swap.is_redeemed and swap.spending_txid is None and delta < 0:
                label += f' (refundable in {-delta} blocks)' # fixme: only if unspent
            out[txid] = {
                'txid': txid,
                'group_id': txid,
                'amount_msat': 0,
                #'amount_msat': amount_msat, # must not be added
                'type': 'swap',
                'label': self.wallet.get_label_for_txid(txid) or label,
            }
        return out

    def get_history(self):
        out = list(self.get_lightning_history().values()) + list(self.get_onchain_history().values())
        # sort by timestamp
        out.sort(key=lambda x: (x.get('timestamp') or float("inf")))
        balance_msat = 0
        for item in out:
            balance_msat += item['amount_msat']
            item['balance_msat'] = balance_msat
        return out

    def channel_peers(self) -> List[bytes]:
        node_ids = [chan.node_id for chan in self.channels.values() if not chan.is_closed()]
        return node_ids

    def channels_for_peer(self, node_id):
        assert type(node_id) is bytes
        return {chan_id: chan for (chan_id, chan) in self.channels.items()
                if chan.node_id == node_id}

    def channel_state_changed(self, chan: Channel):
        if type(chan) is Channel:
            self.save_channel(chan)
        util.trigger_callback('channel', self.wallet, chan)

    def save_channel(self, chan: Channel):
        assert type(chan) is Channel
        if chan.config[REMOTE].next_per_commitment_point == chan.config[REMOTE].current_per_commitment_point:
            raise Exception("Tried to save channel with next_point == current_point, this should not happen")
        self.wallet.save_db()
        util.trigger_callback('channel', self.wallet, chan)

    def channel_by_txo(self, txo: str) -> Optional[AbstractChannel]:
        for chan in self.channels.values():
            if chan.funding_outpoint.to_str() == txo:
                return chan
        for chan in self.channel_backups.values():
            if chan.funding_outpoint.to_str() == txo:
                return chan

    async def on_channel_update(self, chan: Channel):
        if type(chan) is ChannelBackup:
            util.trigger_callback('channel', self.wallet, chan)
            return

        if chan.get_state() == ChannelState.OPEN and chan.should_be_closed_due_to_expiring_htlcs(self.network.get_local_height()):
            self.logger.info(f"force-closing due to expiring htlcs")
            await self.schedule_force_closing(chan.channel_id)

        elif chan.get_state() == ChannelState.FUNDED:
            peer = self._peers.get(chan.node_id)
            if peer and peer.is_initialized():
                peer.send_funding_locked(chan)

        elif chan.get_state() == ChannelState.OPEN:
            peer = self._peers.get(chan.node_id)
            if peer:
                await peer.maybe_update_fee(chan)
                conf = self.lnwatcher.get_tx_height(chan.funding_outpoint.txid).conf
                peer.on_network_update(chan, conf)

        elif chan.get_state() == ChannelState.FORCE_CLOSING:
            force_close_tx = chan.force_close_tx()
            txid = force_close_tx.txid()
            height = self.lnwatcher.get_tx_height(txid).height
            if height == TX_HEIGHT_LOCAL:
                self.logger.info('REBROADCASTING CLOSING TX')
                await self.network.try_broadcasting(force_close_tx, 'force-close')

    @log_exceptions
    async def _open_channel_coroutine(
            self, *,
            connect_str: str,
            funding_tx: PartialTransaction,
            funding_sat: int,
            push_sat: int,
            password: Optional[str]) -> Tuple[Channel, PartialTransaction]:

        peer = await self.add_peer(connect_str)
        coro = peer.channel_establishment_flow(
            funding_tx=funding_tx,
            funding_sat=funding_sat,
            push_msat=push_sat * 1000,
            temp_channel_id=os.urandom(32))
        chan, funding_tx = await asyncio.wait_for(coro, LN_P2P_NETWORK_TIMEOUT)
        util.trigger_callback('channels_updated', self.wallet)
        self.wallet.add_transaction(funding_tx)  # save tx as local into the wallet
        self.wallet.sign_transaction(funding_tx, password)
        self.wallet.set_label(funding_tx.txid(), _('Open channel'))
        if funding_tx.is_complete():
            await self.network.try_broadcasting(funding_tx, 'open_channel')
        return chan, funding_tx

    def add_channel(self, chan: Channel):
        with self.lock:
            self._channels[chan.channel_id] = chan
        self.lnwatcher.add_channel(chan.funding_outpoint.to_str(), chan.get_funding_address())

    def add_new_channel(self, chan: Channel):
        self.add_channel(chan)
        channels_db = self.db.get_dict('channels')
        channels_db[chan.channel_id.hex()] = chan.storage
        for addr in chan.get_wallet_addresses_channel_might_want_reserved():
            self.wallet.set_reserved_state_of_address(addr, reserved=True)
        try:
            self.save_channel(chan)
        except:
            chan.set_state(ChannelState.REDEEMED)
            self.remove_channel(chan.channel_id)
            raise

    def cb_data(self, node_id):
        return CB_MAGIC_BYTES + node_id[0:16]

    def decrypt_cb_data(self, encrypted_data, funding_address):
        funding_scripthash = bytes.fromhex(address_to_scripthash(funding_address))
        nonce = funding_scripthash[0:12]
        return chacha20_decrypt(key=self.backup_key, data=encrypted_data, nonce=nonce)

    def encrypt_cb_data(self, data, funding_address):
        funding_scripthash = bytes.fromhex(address_to_scripthash(funding_address))
        nonce = funding_scripthash[0:12]
        return chacha20_encrypt(key=self.backup_key, data=data, nonce=nonce)

    def mktx_for_open_channel(
            self, *,
            coins: Sequence[PartialTxInput],
            funding_sat: int,
            node_id: bytes,
            fee_est=None) -> PartialTransaction:
        outputs = [PartialTxOutput.from_address_and_value(ln_dummy_address(), funding_sat)]
        if self.has_recoverable_channels():
            dummy_scriptpubkey = make_op_return(self.cb_data(node_id))
            outputs.append(PartialTxOutput(scriptpubkey=dummy_scriptpubkey, value=0))
        tx = self.wallet.make_unsigned_transaction(
            coins=coins,
            outputs=outputs,
            fee=fee_est)
        tx.set_rbf(False)
        return tx

    def open_channel(self, *, connect_str: str, funding_tx: PartialTransaction,
                     funding_sat: int, push_amt_sat: int, password: str = None) -> Tuple[Channel, PartialTransaction]:
        if funding_sat > LN_MAX_FUNDING_SAT:
            raise Exception(_("Requested channel capacity is over protocol allowed maximum."))
        coro = self._open_channel_coroutine(
            connect_str=connect_str, funding_tx=funding_tx, funding_sat=funding_sat,
            push_sat=push_amt_sat, password=password)
        fut = asyncio.run_coroutine_threadsafe(coro, self.network.asyncio_loop)
        try:
            chan, funding_tx = fut.result()
        except concurrent.futures.TimeoutError:
            raise Exception(_("open_channel timed out"))
        return chan, funding_tx

    def get_channel_by_short_id(self, short_channel_id: bytes) -> Optional[Channel]:
        for chan in self.channels.values():
            if chan.short_channel_id == short_channel_id:
                return chan

    @log_exceptions
    async def pay_invoice(
            self, invoice: str, *,
            amount_msat: int = None,
            attempts: int = 1,
            full_path: LNPaymentPath = None) -> Tuple[bool, List[HtlcLog]]:

        lnaddr = self._check_invoice(invoice, amount_msat=amount_msat)
        min_cltv_expiry = lnaddr.get_min_final_cltv_expiry()
        payment_hash = lnaddr.paymenthash
        key = payment_hash.hex()
        payment_secret = lnaddr.payment_secret
        invoice_pubkey = lnaddr.pubkey.serialize()
        invoice_features = lnaddr.get_features()
        r_tags = lnaddr.get_routing_info('r')
        amount_to_pay = lnaddr.get_amount_msat()
        status = self.get_payment_status(payment_hash)
        if status == PR_PAID:
            raise PaymentFailure(_("This invoice has been paid already"))
        if status == PR_INFLIGHT:
            raise PaymentFailure(_("A payment was already initiated for this invoice"))
        if payment_hash in self.get_payments(status='inflight'):
            raise PaymentFailure(_("A previous attempt to pay this invoice did not clear"))
        info = PaymentInfo(payment_hash, amount_to_pay, SENT, PR_UNPAID)
        self.save_payment_info(info)
        self.wallet.set_label(key, lnaddr.get_description())

        self.logger.info(f"pay_invoice starting session for RHASH={payment_hash.hex()}")
        self.set_invoice_status(key, PR_INFLIGHT)
        success = False
        try:
            await self.pay_to_node(
                node_pubkey=invoice_pubkey,
                payment_hash=payment_hash,
                payment_secret=payment_secret,
                amount_to_pay=amount_to_pay,
                min_cltv_expiry=min_cltv_expiry,
                r_tags=r_tags,
                invoice_features=invoice_features,
                attempts=attempts,
                full_path=full_path)
            success = True
        except PaymentFailure as e:
            self.logger.info(f'payment failure: {e!r}')
            reason = str(e)
        finally:
            self.logger.info(f"pay_invoice ending session for RHASH={payment_hash.hex()}. {success=}")
        if success:
            self.set_invoice_status(key, PR_PAID)
            util.trigger_callback('payment_succeeded', self.wallet, key)
        else:
            self.set_invoice_status(key, PR_UNPAID)
            util.trigger_callback('payment_failed', self.wallet, key, reason)
        log = self.logs[key]
        return success, log

    async def pay_to_node(
            self, *,
            node_pubkey: bytes,
            payment_hash: bytes,
            payment_secret: Optional[bytes],
            amount_to_pay: int,  # in msat
            min_cltv_expiry: int,
            r_tags,
            invoice_features: int,
            attempts: int = 1,
            full_path: LNPaymentPath = None,
            fwd_trampoline_onion=None,
            fwd_trampoline_fee=None,
            fwd_trampoline_cltv_delta=None) -> None:

        if fwd_trampoline_onion:
            # todo: compare to the fee of the actual route we found
            if fwd_trampoline_fee < 1000:
                raise OnionRoutingFailure(code=OnionFailureCode.TRAMPOLINE_FEE_INSUFFICIENT, data=b'')
            if fwd_trampoline_cltv_delta < 576:
                raise OnionRoutingFailure(code=OnionFailureCode.TRAMPOLINE_EXPIRY_TOO_SOON, data=b'')

        self.logs[payment_hash.hex()] = log = []
<<<<<<< HEAD
        trampoline_fee_levels = defaultdict(lambda: self.INITIAL_TRAMPOLINE_FEE_LEVEL)  # type: DefaultDict[bytes, int]        use_two_trampolines = True # only used for pay to legacy
=======

        # when encountering trampoline forwarding difficulties in the legacy case, we
        # sometimes need to fall back to a single trampoline forwarder, at the expense
        # of privacy
        use_two_trampolines = True

        trampoline_fee_level = self.INITIAL_TRAMPOLINE_FEE_LEVEL
>>>>>>> 5bd2524b

        amount_inflight = 0  # what we sent in htlcs (that receiver gets, without fees)
        while True:
            amount_to_send = amount_to_pay - amount_inflight
            if amount_to_send > 0:
                # 1. create a set of routes for remaining amount.
                # note: path-finding runs in a separate thread so that we don't block the asyncio loop
                # graph updates might occur during the computation
                routes = self.create_routes_for_payment(
                    amount_msat=amount_to_send,
                    final_total_msat=amount_to_pay,
                    invoice_pubkey=node_pubkey,
                    min_cltv_expiry=min_cltv_expiry,
                    r_tags=r_tags,
                    invoice_features=invoice_features,
                    full_path=full_path,
                    payment_hash=payment_hash,
                    payment_secret=payment_secret,
                    trampoline_fee_levels=trampoline_fee_levels,
                    use_two_trampolines=use_two_trampolines,
                    fwd_trampoline_onion=fwd_trampoline_onion
                )
                # 2. send htlcs
                async for route, amount_msat, total_msat, amount_receiver_msat, cltv_delta, bucket_payment_secret, trampoline_onion in routes:
                    amount_inflight += amount_receiver_msat
                    if amount_inflight > amount_to_pay:  # safety belts
                        raise Exception(f"amount_inflight={amount_inflight} > amount_to_pay={amount_to_pay}")
                    await self.pay_to_route(
                        route=route,
                        amount_msat=amount_msat,
                        total_msat=total_msat,
                        amount_receiver_msat=amount_receiver_msat,
                        payment_hash=payment_hash,
                        payment_secret=bucket_payment_secret,
                        min_cltv_expiry=cltv_delta,
                        trampoline_onion=trampoline_onion,
                        trampoline_fee_level=trampoline_fee_level)
                util.trigger_callback('invoice_status', self.wallet, payment_hash.hex())
            # 3. await a queue
            self.logger.info(f"amount inflight {amount_inflight}")
            htlc_log = await self.sent_htlcs[payment_hash].get()
            amount_inflight -= htlc_log.amount_msat
            if amount_inflight < 0:
                raise Exception(f"amount_inflight={amount_inflight} < 0")
            log.append(htlc_log)
            if htlc_log.success:
                if self.network.path_finder:
                    # TODO: report every route to liquidity hints for mpp
                    # in the case of success, we report channels of the
                    # route as being able to send the same amount in the future,
                    # as we assume to not know the capacity
                    self.network.path_finder.update_liquidity_hints(htlc_log.route, htlc_log.amount_msat)
                    # remove inflight htlcs from liquidity hints
                    self.network.path_finder.update_inflight_htlcs(htlc_log.route, add_htlcs=False)
                return
            # htlc failed
            if len(log) >= attempts:
                raise PaymentFailure('Giving up after %d attempts'%len(log))
            # if we get a tmp channel failure, it might work to split the amount and try more routes
            # if we get a channel update, we might retry the same route and amount
            route = htlc_log.route
            sender_idx = htlc_log.sender_idx
            erring_node_id = route[sender_idx].node_id
            failure_msg = htlc_log.failure_msg
            code, data = failure_msg.code, failure_msg.data
            self.logger.info(f"UPDATE_FAIL_HTLC. code={repr(code)}. "
                             f"decoded_data={failure_msg.decode_data()}. data={data.hex()!r}")
            self.logger.info(f"error reported by {bh2u(erring_node_id)}")
            if code == OnionFailureCode.MPP_TIMEOUT:
                raise PaymentFailure(failure_msg.code_name())
            # trampoline
            if not self.channel_db:
                # FIXME The trampoline nodes in the path are chosen randomly.
                #       Some of the errors might depend on how we have chosen them.
                #       Having more attempts is currently useful in part because of the randomness,
                #       instead we should give feedback to create_routes_for_payment.
                if code in (OnionFailureCode.TRAMPOLINE_FEE_INSUFFICIENT,
                            OnionFailureCode.TRAMPOLINE_EXPIRY_TOO_SOON):
<<<<<<< HEAD
                    # todo: parse the node parameters here (not returned by eclair yet)
                    trampoline_fee_levels[erring_node_id] += 1
=======
                    # TODO: parse the node policy here (not returned by eclair yet)
                    # TODO: erring node is always the first trampoline even if second
                    #  trampoline demands more fees, we can't influence this
                    if htlc_log.trampoline_fee_level == trampoline_fee_level:
                        trampoline_fee_level += 1
                        self.logger.info(f'raising trampoline fee level {trampoline_fee_level}')
                    else:
                        self.logger.info(f'NOT raising trampoline fee level, already at {trampoline_fee_level}')
>>>>>>> 5bd2524b
                    continue
                elif use_two_trampolines:
                    use_two_trampolines = False
                elif code in (OnionFailureCode.UNKNOWN_NEXT_PEER,
                              OnionFailureCode.TEMPORARY_NODE_FAILURE):
                    continue
                else:
                    raise PaymentFailure(failure_msg.code_name())
            else:
                self.handle_error_code_from_failed_htlc(
                    route=route, sender_idx=sender_idx, failure_msg=failure_msg, amount=htlc_log.amount_msat)

    async def pay_to_route(
            self, *,
            route: LNPaymentRoute,
            amount_msat: int,
            total_msat: int,
            amount_receiver_msat:int,
            payment_hash: bytes,
            payment_secret: Optional[bytes],
            min_cltv_expiry: int,
            trampoline_onion: bytes = None,
            trampoline_fee_level: int) -> None:

        # send a single htlc
        short_channel_id = route[0].short_channel_id
        chan = self.get_channel_by_short_id(short_channel_id)
        peer = self._peers.get(route[0].node_id)
        if not peer:
            raise PaymentFailure('Dropped peer')
        await peer.initialized
        htlc = peer.pay(
            route=route,
            chan=chan,
            amount_msat=amount_msat,
            total_msat=total_msat,
            payment_hash=payment_hash,
            min_final_cltv_expiry=min_cltv_expiry,
            payment_secret=payment_secret,
            trampoline_onion=trampoline_onion)

        key = (payment_hash, short_channel_id, htlc.htlc_id)
        self.sent_htlcs_info[key] = route, payment_secret, amount_msat, total_msat, amount_receiver_msat, trampoline_fee_level
        # if we sent MPP to a trampoline, add item to sent_buckets
        if not self.channel_db and amount_msat != total_msat:
            if payment_secret not in self.sent_buckets:
                self.sent_buckets[payment_secret] = (0, 0)
            amount_sent, amount_failed = self.sent_buckets[payment_secret]
            amount_sent += amount_receiver_msat
            self.sent_buckets[payment_secret] = amount_sent, amount_failed
        if self.network.path_finder:
            # add inflight htlcs to liquidity hints
            self.network.path_finder.update_inflight_htlcs(route, add_htlcs=True)
        util.trigger_callback('htlc_added', chan, htlc, SENT)

    def handle_error_code_from_failed_htlc(
            self,
            *,
            route: LNPaymentRoute,
            sender_idx: int,
            failure_msg: OnionRoutingFailure,
            amount: int) -> None:

        assert self.channel_db  # cannot be in trampoline mode
        assert self.network.path_finder

        # remove inflight htlcs from liquidity hints
        self.network.path_finder.update_inflight_htlcs(route, add_htlcs=False)

        code, data = failure_msg.code, failure_msg.data
        # TODO can we use lnmsg.OnionWireSerializer here?
        # TODO update onion_wire.csv
        # handle some specific error codes
        failure_codes = {
            OnionFailureCode.TEMPORARY_CHANNEL_FAILURE: 0,
            OnionFailureCode.AMOUNT_BELOW_MINIMUM: 8,
            OnionFailureCode.FEE_INSUFFICIENT: 8,
            OnionFailureCode.INCORRECT_CLTV_EXPIRY: 4,
            OnionFailureCode.EXPIRY_TOO_SOON: 0,
            OnionFailureCode.CHANNEL_DISABLED: 2,
        }

        # determine a fallback channel to blacklist if we don't get the erring
        # channel via the payload
        if sender_idx is None:
            raise PaymentFailure(failure_msg.code_name())
        try:
            fallback_channel = route[sender_idx + 1].short_channel_id
        except IndexError:
            raise PaymentFailure(f'payment destination reported error: {failure_msg.code_name()}') from None

        # TODO: handle unknown next peer?
        # handle failure codes that include a channel update
        if code in failure_codes:
            offset = failure_codes[code]
            channel_update_len = int.from_bytes(data[offset:offset+2], byteorder="big")
            channel_update_as_received = data[offset+2: offset+2+channel_update_len]
            payload = self._decode_channel_update_msg(channel_update_as_received)

            if payload is None:
                self.logger.info(f'could not decode channel_update for failed htlc: '
                                 f'{channel_update_as_received.hex()}')
                self.network.path_finder.liquidity_hints.add_to_blacklist(fallback_channel)
            else:
                # apply the channel update or get blacklisted
                blacklist, update = self._handle_chanupd_from_failed_htlc(
                    payload, route=route, sender_idx=sender_idx)

                # we interpret a temporary channel failure as a liquidity issue
                # in the channel and update our liquidity hints accordingly
                if code == OnionFailureCode.TEMPORARY_CHANNEL_FAILURE:
                    self.network.path_finder.update_liquidity_hints(
                        route,
                        amount,
                        failing_channel=ShortChannelID(payload['short_channel_id']))
                elif blacklist:
                    self.network.path_finder.liquidity_hints.add_to_blacklist(
                        payload['short_channel_id'])

                # if we can't decide on some action, we are stuck
                if not (blacklist or update):
                    raise PaymentFailure(failure_msg.code_name())
        # for errors that do not include a channel update
        else:
            self.network.path_finder.liquidity_hints.add_to_blacklist(fallback_channel)

    def _handle_chanupd_from_failed_htlc(self, payload, *, route, sender_idx) -> Tuple[bool, bool]:
        blacklist = False
        update = False
        try:
            r = self.channel_db.add_channel_update(payload, verify=True)
        except InvalidGossipMsg:
            return True, False  # blacklist
        short_channel_id = ShortChannelID(payload['short_channel_id'])
        if r == UpdateStatus.GOOD:
            self.logger.info(f"applied channel update to {short_channel_id}")
            # TODO: add test for this
            # FIXME: this does not work for our own unannounced channels.
            for chan in self.channels.values():
                if chan.short_channel_id == short_channel_id:
                    chan.set_remote_update(payload)
            update = True
        elif r == UpdateStatus.ORPHANED:
            # maybe it is a private channel (and data in invoice was outdated)
            self.logger.info(f"Could not find {short_channel_id}. maybe update is for private channel?")
            start_node_id = route[sender_idx].node_id
            update = self.channel_db.add_channel_update_for_private_channel(payload, start_node_id)
            blacklist = not update
        elif r == UpdateStatus.EXPIRED:
            blacklist = True
        elif r == UpdateStatus.DEPRECATED:
            self.logger.info(f'channel update is not more recent.')
            blacklist = True
        elif r == UpdateStatus.UNCHANGED:
            blacklist = True
        return blacklist, update

    @classmethod
    def _decode_channel_update_msg(cls, chan_upd_msg: bytes) -> Optional[Dict[str, Any]]:
        channel_update_as_received = chan_upd_msg
        channel_update_typed = (258).to_bytes(length=2, byteorder="big") + channel_update_as_received
        # note: some nodes put channel updates in error msgs with the leading msg_type already there.
        #       we try decoding both ways here.
        try:
            message_type, payload = decode_msg(channel_update_typed)
            if payload['chain_hash'] != constants.net.rev_genesis_bytes(): raise Exception()
            payload['raw'] = channel_update_typed
            return payload
        except:  # FIXME: too broad
            try:
                message_type, payload = decode_msg(channel_update_as_received)
                if payload['chain_hash'] != constants.net.rev_genesis_bytes(): raise Exception()
                payload['raw'] = channel_update_as_received
                return payload
            except:
                return None

    @staticmethod
    def _check_invoice(invoice: str, *, amount_msat: int = None) -> LnAddr:
        addr = lndecode(invoice)
        if addr.is_expired():
            raise InvoiceError(_("This invoice has expired"))
        if amount_msat:  # replace amt in invoice. main usecase is paying zero amt invoices
            existing_amt_msat = addr.get_amount_msat()
            if existing_amt_msat and amount_msat < existing_amt_msat:
                raise Exception("cannot pay lower amt than what is originally in LN invoice")
            addr.amount = Decimal(amount_msat) / COIN / 1000
        if addr.amount is None:
            raise InvoiceError(_("Missing amount"))
        if addr.get_min_final_cltv_expiry() > lnutil.NBLOCK_CLTV_EXPIRY_TOO_FAR_INTO_FUTURE:
            raise InvoiceError("{}\n{}".format(
                _("Invoice wants us to risk locking funds for unreasonably long."),
                f"min_final_cltv_expiry: {addr.get_min_final_cltv_expiry()}"))
        return addr

    def is_trampoline_peer(self, node_id: bytes) -> bool:
        # until trampoline is advertised in lnfeatures, check against hardcoded list
        if is_hardcoded_trampoline(node_id):
            return True
        peer = self._peers.get(node_id)
        if peer and peer.their_features.supports(LnFeatures.OPTION_TRAMPOLINE_ROUTING_OPT):
            return True
        return False

    def suggest_peer(self) -> Optional[bytes]:
        if self.channel_db:
            return self.lnrater.suggest_peer()
        else:
            return random.choice(list(hardcoded_trampoline_nodes().values())).pubkey

    async def create_routes_for_payment(
            self, *,
            amount_msat: int,        # part of payment amount we want routes for now
            final_total_msat: int,   # total payment amount final receiver will get
            invoice_pubkey,
            min_cltv_expiry,
            r_tags,
            invoice_features: int,
            payment_hash,
            payment_secret,
            trampoline_fee_levels: DefaultDict[bytes, int],
            use_two_trampolines: bool,
            fwd_trampoline_onion=None,
            full_path: LNPaymentPath = None) -> AsyncGenerator[Tuple[LNPaymentRoute, int], None]:

        """Creates multiple routes for splitting a payment over the available
        private channels.

        We first try to conduct the payment over a single channel. If that fails
        and mpp is supported by the receiver, we will split the payment."""
<<<<<<< HEAD
        
=======
>>>>>>> 5bd2524b
        invoice_features = LnFeatures(invoice_features)
        trampoline_features = LnFeatures.VAR_ONION_OPT
        local_height = self.network.get_local_height()
        my_active_channels = [chan for chan in self.channels.values() if
            chan.is_active() and not chan.is_frozen_for_sending()]
        try:
            self.logger.info("trying single-part payment")
            # try to send over a single channel
            if not self.channel_db:
                for chan in my_active_channels:
                    if not self.is_trampoline_peer(chan.node_id):
                        continue
                    if chan.node_id == invoice_pubkey:
                        trampoline_onion = None
                        trampoline_payment_secret = payment_secret
                        trampoline_total_msat = final_total_msat
                        amount_with_fees = amount_msat
                        cltv_delta = min_cltv_expiry
                    else:
                        trampoline_onion, amount_with_fees, cltv_delta = create_trampoline_route_and_onion(
                            amount_msat=amount_msat,
                            total_msat=final_total_msat,
                            min_cltv_expiry=min_cltv_expiry,
                            my_pubkey=self.node_keypair.pubkey,
                            invoice_pubkey=invoice_pubkey,
                            invoice_features=invoice_features,
                            node_id=chan.node_id,
                            r_tags=r_tags,
                            payment_hash=payment_hash,
                            payment_secret=payment_secret,
                            local_height=local_height,
                            trampoline_fee_levels=trampoline_fee_levels,                            use_two_trampolines=use_two_trampolines)
                        trampoline_payment_secret = os.urandom(32)
                        trampoline_total_msat = amount_with_fees
                    if chan.available_to_spend(LOCAL, strict=True) < amount_with_fees:
                        continue
                    route = [
                        RouteEdge(
                            start_node=self.node_keypair.pubkey,
                            end_node=chan.node_id,
                            short_channel_id=chan.short_channel_id,
                            fee_base_msat=0,
                            fee_proportional_millionths=0,
                            cltv_expiry_delta=0,
                            node_features=trampoline_features)
                    ]
                    yield route, amount_with_fees, trampoline_total_msat, amount_msat, cltv_delta, trampoline_payment_secret, trampoline_onion
                    break
                else:
                    raise NoPathFound()
            else:  # local single-part route computation
                route = await run_in_thread(
                    partial(
                        self.create_route_for_payment,
                        amount_msat=amount_msat,
                        invoice_pubkey=invoice_pubkey,
                        min_cltv_expiry=min_cltv_expiry,
                        r_tags=r_tags,
                        invoice_features=invoice_features,
                        my_sending_channels=my_active_channels,
                        full_path=full_path
                    )
                )
                yield route, amount_msat, final_total_msat, amount_msat, min_cltv_expiry, payment_secret, fwd_trampoline_onion
        except NoPathFound:  # fall back to payment splitting
            self.logger.info("no path found, trying multi-part payment")
            if not invoice_features.supports(LnFeatures.BASIC_MPP_OPT):
                raise
            channels_with_funds = {(chan.channel_id, chan.node_id): int(chan.available_to_spend(HTLCOwner.LOCAL))
                for chan in my_active_channels}
            self.logger.info(f"channels_with_funds: {channels_with_funds}")
<<<<<<< HEAD
            
            if not self.channel_db:
                # for trampoline mpp payments we have to restrict ourselves to pay
                # to a single node due to some incompatibility in Eclair, see:
                # https://github.com/ACINQ/eclair/issues/1723
                use_singe_node = constants.net is constants.BitcoinMainnet
                split_configurations = suggest_splits(
                    amount_msat,
                    channels_with_funds,
                    exclude_multinode_payments=use_singe_node,
=======

            if not self.channel_db:
                # in the case of a legacy payment, we don't allow splitting via different
                # trampoline nodes, because of https://github.com/ACINQ/eclair/issues/2127
                use_single_node, _ = is_legacy_relay(invoice_features, r_tags)
                split_configurations = suggest_splits(
                    amount_msat,
                    channels_with_funds,
                    exclude_multinode_payments=use_single_node,
>>>>>>> 5bd2524b
                    exclude_single_part_payments=True,
                    # we don't split within a channel when sending to a trampoline node,
                    # the trampoline node will split for us
                    exclude_single_channel_splits=True,
                )
                self.logger.info(f'suggest_split {amount_msat} returned {len(split_configurations)} configurations')

                for sc in split_configurations:
                    try:
                        self.logger.info(f"trying split configuration: {sc.config.values()} rating: {sc.rating}")
                        per_trampoline_channel_amounts = defaultdict(list)
                        # categorize by trampoline nodes for trampolin mpp construction
                        for (chan_id, _), part_amounts_msat in sc.config.items():
                            chan = self.channels[chan_id]
                            for part_amount_msat in part_amounts_msat:
                                per_trampoline_channel_amounts[chan.node_id].append((chan_id, part_amount_msat))
                        # for each trampoline forwarder, construct mpp trampoline
                        routes = []
                        for trampoline_node_id, trampoline_parts in per_trampoline_channel_amounts.items():
                            per_trampoline_amount = sum([x[1] for x in trampoline_parts])
                            trampoline_onion, per_trampoline_amount_with_fees, per_trampoline_cltv_delta = create_trampoline_route_and_onion(
                                amount_msat=per_trampoline_amount,
                                total_msat=final_total_msat,
                                min_cltv_expiry=min_cltv_expiry,
                                my_pubkey=self.node_keypair.pubkey,
                                invoice_pubkey=invoice_pubkey,
                                invoice_features=invoice_features,
                                node_id=trampoline_node_id,
                                r_tags=r_tags,
                                payment_hash=payment_hash,
                                payment_secret=payment_secret,
                                local_height=local_height,
                                trampoline_fee_levels=trampoline_fee_levels,
                                use_two_trampolines=use_two_trampolines)
                            # node_features is only used to determine is_tlv
                            per_trampoline_secret = os.urandom(32)
                            per_trampoline_fees = per_trampoline_amount_with_fees - per_trampoline_amount
                            self.logger.info(f'per trampoline fees: {per_trampoline_fees}')
                            for chan_id, part_amount_msat in trampoline_parts:
                                chan = self.channels[chan_id]
                                margin = chan.available_to_spend(LOCAL, strict=True) - part_amount_msat
                                delta_fee = min(per_trampoline_fees, margin)
                                # TODO: distribute trampoline fee over several channels?
                                part_amount_msat_with_fees = part_amount_msat + delta_fee
                                per_trampoline_fees -= delta_fee
                                route = [
                                    RouteEdge(
                                        start_node=self.node_keypair.pubkey,
                                        end_node=trampoline_node_id,
                                        short_channel_id=chan.short_channel_id,
                                        fee_base_msat=0,
                                        fee_proportional_millionths=0,
                                        cltv_expiry_delta=0,
                                        node_features=trampoline_features)
                                ]
                                self.logger.info(f'adding route {part_amount_msat} {delta_fee} {margin}')
                                routes.append((route, part_amount_msat_with_fees, per_trampoline_amount_with_fees, part_amount_msat, per_trampoline_cltv_delta, per_trampoline_secret, trampoline_onion))
                            if per_trampoline_fees != 0:
                                self.logger.info('not enough margin to pay trampoline fee')
                                raise NoPathFound()
                        for route in routes:
                            yield route
                        return
                    except NoPathFound:
                        continue
            else:
                split_configurations = suggest_splits(
                    amount_msat,
                    channels_with_funds,
                    exclude_single_part_payments=True,
                )
                # We atomically loop through a split configuration. If there was
                # a failure to find a path for a single part, we give back control
                # after exhausting the split configuration.
                yielded_from_split_configuration = False
                self.logger.info(f'suggest_split {amount_msat} returned {len(split_configurations)} configurations')
                for sc in split_configurations:
                    self.logger.info(f"trying split configuration: {list(sc.config.values())} rating: {sc.rating}")
                    for (chan_id, _), part_amounts_msat in sc.config.items():
                        for part_amount_msat in part_amounts_msat:
                            channel = self.channels[chan_id]
                            try:
                                route = await run_in_thread(
                                    partial(
                                        self.create_route_for_payment,
                                        amount_msat=part_amount_msat,
                                        invoice_pubkey=invoice_pubkey,
                                        min_cltv_expiry=min_cltv_expiry,
                                        r_tags=r_tags,
                                        invoice_features=invoice_features,
                                        my_sending_channels=[channel],
                                        full_path=None
                                    )
                                )
                                yield route, part_amount_msat, final_total_msat, part_amount_msat, min_cltv_expiry, payment_secret, fwd_trampoline_onion
                                yielded_from_split_configuration = True
                            except NoPathFound:
                                continue
                    if yielded_from_split_configuration:
                        return
            raise NoPathFound()

    @profiler
    def create_route_for_payment(
            self, *,
            amount_msat: int,
            invoice_pubkey: bytes,
            min_cltv_expiry: int,
            r_tags,
            invoice_features: int,
            my_sending_channels: List[Channel],
            full_path: Optional[LNPaymentPath]) -> LNPaymentRoute:

        my_sending_channels = {chan.short_channel_id: chan for chan in my_sending_channels
            if chan.short_channel_id is not None}
        # Collect all private edges from route hints.
        # Note: if some route hints are multiple edges long, and these paths cross each other,
        #       we allow our path finding to cross the paths; i.e. the route hints are not isolated.
        private_route_edges = {}  # type: Dict[ShortChannelID, RouteEdge]
        for private_path in r_tags:
            # we need to shift the node pubkey by one towards the destination:
            private_path_nodes = [edge[0] for edge in private_path][1:] + [invoice_pubkey]
            private_path_rest = [edge[1:] for edge in private_path]
            start_node = private_path[0][0]
            for end_node, edge_rest in zip(private_path_nodes, private_path_rest):
                short_channel_id, fee_base_msat, fee_proportional_millionths, cltv_expiry_delta = edge_rest
                short_channel_id = ShortChannelID(short_channel_id)
                # if we have a routing policy for this edge in the db, that takes precedence,
                # as it is likely from a previous failure
                channel_policy = self.channel_db.get_policy_for_node(
                    short_channel_id=short_channel_id,
                    node_id=start_node,
                    my_channels=my_sending_channels)
                if channel_policy:
                    fee_base_msat = channel_policy.fee_base_msat
                    fee_proportional_millionths = channel_policy.fee_proportional_millionths
                    cltv_expiry_delta = channel_policy.cltv_expiry_delta
                node_info = self.channel_db.get_node_info_for_node_id(node_id=end_node)
                route_edge = RouteEdge(
                        start_node=start_node,
                        end_node=end_node,
                        short_channel_id=short_channel_id,
                        fee_base_msat=fee_base_msat,
                        fee_proportional_millionths=fee_proportional_millionths,
                        cltv_expiry_delta=cltv_expiry_delta,
                        node_features=node_info.features if node_info else 0)
                private_route_edges[route_edge.short_channel_id] = route_edge
                start_node = end_node
        # now find a route, end to end: between us and the recipient
        try:
            route = self.network.path_finder.find_route(
                nodeA=self.node_keypair.pubkey,
                nodeB=invoice_pubkey,
                invoice_amount_msat=amount_msat,
                path=full_path,
                my_sending_channels=my_sending_channels,
                private_route_edges=private_route_edges)
        except NoChannelPolicy as e:
            raise NoPathFound() from e
        if not route:
            raise NoPathFound()
        # test sanity
        if not is_route_sane_to_use(route, amount_msat, min_cltv_expiry):
            self.logger.info(f"rejecting insane route {route}")
            raise NoPathFound()
        assert len(route) > 0
        if route[-1].end_node != invoice_pubkey:
            raise LNPathInconsistent("last node_id != invoice pubkey")
        # add features from invoice
        route[-1].node_features |= invoice_features
        return route

    def create_invoice(
            self, *,
            amount_msat: Optional[int],
            message: str,
            expiry: int,
            write_to_disk: bool = True,
    ) -> Tuple[LnAddr, str]:

        timestamp = int(time.time())
        routing_hints = self.calc_routing_hints_for_invoice(amount_msat)
        if not routing_hints:
            self.logger.info(
                "Warning. No routing hints added to invoice. "
                "Other clients will likely not be able to send to us.")
        # if not all hints are trampoline, do not create trampoline invoice
        invoice_features = self.features.for_invoice()
        trampoline_hints = []
        for r in routing_hints:
            node_id, short_channel_id, fee_base_msat, fee_proportional_millionths, cltv_expiry_delta = r[1][0]
            if len(r[1])== 1 and self.is_trampoline_peer(node_id):
                trampoline_hints.append(('t', (node_id, fee_base_msat, fee_proportional_millionths, cltv_expiry_delta)))
        payment_preimage = os.urandom(32)
        payment_hash = sha256(payment_preimage)
        info = PaymentInfo(payment_hash, amount_msat, RECEIVED, PR_UNPAID)
        amount_btc = amount_msat/Decimal(COIN*1000) if amount_msat else None
        if expiry == 0:
            expiry = LN_EXPIRY_NEVER
        lnaddr = LnAddr(
            paymenthash=payment_hash,
            amount=amount_btc,
            tags=[
                ('d', message),
                ('c', MIN_FINAL_CLTV_EXPIRY_FOR_INVOICE),
                ('x', expiry),
                ('9', invoice_features)]
            + routing_hints
            + trampoline_hints,
            date=timestamp,
            payment_secret=derive_payment_secret_from_payment_preimage(payment_preimage))
        invoice = lnencode(lnaddr, self.node_keypair.privkey)
        self.save_preimage(payment_hash, payment_preimage, write_to_disk=False)
        self.save_payment_info(info, write_to_disk=False)
        if write_to_disk:
            self.wallet.save_db()
        return lnaddr, invoice

    def add_request(self, amount_sat: Optional[int], message, expiry: int) -> str:
        amount_msat = amount_sat * 1000 if amount_sat is not None else None
        lnaddr, invoice = self.create_invoice(
            amount_msat=amount_msat,
            message=message,
            expiry=expiry,
            write_to_disk=False,
        )
        key = bh2u(lnaddr.paymenthash)
        req = LNInvoice.from_bech32(invoice)
        self.wallet.add_payment_request(req, write_to_disk=False)
        self.wallet.set_label(key, message)
        self.wallet.save_db()
        return key

    def save_preimage(self, payment_hash: bytes, preimage: bytes, *, write_to_disk: bool = True):
        assert sha256(preimage) == payment_hash
        self.preimages[bh2u(payment_hash)] = bh2u(preimage)
        if write_to_disk:
            self.wallet.save_db()

    def get_preimage(self, payment_hash: bytes) -> Optional[bytes]:
        r = self.preimages.get(bh2u(payment_hash))
        return bfh(r) if r else None

    def get_payment_info(self, payment_hash: bytes) -> Optional[PaymentInfo]:
        """returns None if payment_hash is a payment we are forwarding"""
        key = payment_hash.hex()
        with self.lock:
            if key in self.payments:
                amount_msat, direction, status = self.payments[key]
                return PaymentInfo(payment_hash, amount_msat, direction, status)

    def save_payment_info(self, info: PaymentInfo, *, write_to_disk: bool = True) -> None:
        key = info.payment_hash.hex()
        assert info.status in SAVED_PR_STATUS
        with self.lock:
            self.payments[key] = info.amount_msat, info.direction, info.status
        if write_to_disk:
            self.wallet.save_db()

    def check_received_mpp_htlc(self, payment_secret, short_channel_id, htlc: UpdateAddHtlc, expected_msat: int) -> Optional[bool]:
        """ return MPP status: True (accepted), False (expired) or None """
        payment_hash = htlc.payment_hash
        is_expired, is_accepted, htlc_set = self.received_mpp_htlcs.get(payment_secret, (False, False, set()))
        if self.get_payment_status(payment_hash) == PR_PAID:
            # payment_status is persisted
            is_accepted = True
            is_expired = False
        key = (short_channel_id, htlc)
        if key not in htlc_set:
            htlc_set.add(key)
        if not is_accepted and not is_expired:
            total = sum([_htlc.amount_msat for scid, _htlc in htlc_set])
            first_timestamp = min([_htlc.timestamp for scid, _htlc in htlc_set])
            if self.stopping_soon:
                is_expired = True  # try to time out pending HTLCs before shutting down
            elif time.time() - first_timestamp > self.MPP_EXPIRY:
                is_expired = True
            elif total == expected_msat:
                is_accepted = True
        if is_accepted or is_expired:
            htlc_set.remove(key)
        if len(htlc_set) > 0:
            self.received_mpp_htlcs[payment_secret] = is_expired, is_accepted, htlc_set
        elif payment_secret in self.received_mpp_htlcs:
            self.received_mpp_htlcs.pop(payment_secret)
        return True if is_accepted else (False if is_expired else None)

    def get_payment_status(self, payment_hash: bytes) -> int:
        info = self.get_payment_info(payment_hash)
        return info.status if info else PR_UNPAID

    def get_invoice_status(self, invoice: LNInvoice) -> int:
        key = invoice.rhash
        log = self.logs[key]
        if key in self.inflight_payments:
            return PR_INFLIGHT
        # status may be PR_FAILED
        status = self.get_payment_status(bfh(key))
        if status == PR_UNPAID and log:
            status = PR_FAILED
        return status

    def set_invoice_status(self, key: str, status: int) -> None:
        if status == PR_INFLIGHT:
            self.inflight_payments.add(key)
        elif key in self.inflight_payments:
            self.inflight_payments.remove(key)
        if status in SAVED_PR_STATUS:
            self.set_payment_status(bfh(key), status)
        util.trigger_callback('invoice_status', self.wallet, key)

    def set_request_status(self, payment_hash: bytes, status: int) -> None:
        if self.get_payment_status(payment_hash) != status:
            self.set_payment_status(payment_hash, status)
            util.trigger_callback('request_status', self.wallet, payment_hash.hex(), status)

    def set_payment_status(self, payment_hash: bytes, status: int) -> None:
        info = self.get_payment_info(payment_hash)
        if info is None:
            # if we are forwarding
            return
        info = info._replace(status=status)
        self.save_payment_info(info)

    def _on_maybe_forwarded_htlc_resolved(self, chan: Channel, htlc_id: int) -> None:
        """Called when an HTLC we offered on chan gets irrevocably fulfilled or failed.
        If we find this was a forwarded HTLC, the upstream peer is notified.
        """
        fw_info = chan.short_channel_id.hex(), htlc_id
        upstream_peer_pubkey = self.downstream_htlc_to_upstream_peer_map.get(fw_info)
        if not upstream_peer_pubkey:
            return
        upstream_peer = self.peers.get(upstream_peer_pubkey)
        if not upstream_peer:
            return
        upstream_peer.downstream_htlc_resolved_event.set()
        upstream_peer.downstream_htlc_resolved_event.clear()

    def htlc_fulfilled(self, chan: Channel, payment_hash: bytes, htlc_id: int):
        util.trigger_callback('htlc_fulfilled', payment_hash, chan, htlc_id)
        self._on_maybe_forwarded_htlc_resolved(chan=chan, htlc_id=htlc_id)
        q = self.sent_htlcs.get(payment_hash)
        if q:
            route, payment_secret, amount_msat, bucket_msat, amount_receiver_msat, trampoline_fee_level = self.sent_htlcs_info[(payment_hash, chan.short_channel_id, htlc_id)]
            htlc_log = HtlcLog(
                success=True,
                route=route,
                amount_msat=amount_receiver_msat,
                trampoline_fee_level=trampoline_fee_level)
            q.put_nowait(htlc_log)
        else:
            key = payment_hash.hex()
            self.set_invoice_status(key, PR_PAID)
            util.trigger_callback('payment_succeeded', self.wallet, key)

    def htlc_failed(
            self,
            chan: Channel,
            payment_hash: bytes,
            htlc_id: int,
            error_bytes: Optional[bytes],
            failure_message: Optional['OnionRoutingFailure']):

        util.trigger_callback('htlc_failed', payment_hash, chan, htlc_id)
        self._on_maybe_forwarded_htlc_resolved(chan=chan, htlc_id=htlc_id)
        q = self.sent_htlcs.get(payment_hash)
        if q:
            # detect if it is part of a bucket
            # if yes, wait until the bucket completely failed
            key = (payment_hash, chan.short_channel_id, htlc_id)
            route, payment_secret, amount_msat, bucket_msat, amount_receiver_msat, trampoline_fee_level = self.sent_htlcs_info[key]
            if error_bytes:
                # TODO "decode_onion_error" might raise, catch and maybe blacklist/penalise someone?
                try:
                    failure_message, sender_idx = chan.decode_onion_error(error_bytes, route, htlc_id)
                except Exception as e:
                    sender_idx = None
                    failure_message = OnionRoutingFailure(-1, str(e))
            else:
                # probably got "update_fail_malformed_htlc". well... who to penalise now?
                assert failure_message is not None
                sender_idx = None
            self.logger.info(f"htlc_failed {failure_message}")

            # check sent_buckets if we use trampoline
            if not self.channel_db and payment_secret in self.sent_buckets:
                amount_sent, amount_failed = self.sent_buckets[payment_secret]
                amount_failed += amount_receiver_msat
                self.sent_buckets[payment_secret] = amount_sent, amount_failed
                if amount_sent != amount_failed:
                    self.logger.info('bucket still active...')
                    return
                self.logger.info('bucket failed')
                amount_receiver_msat = amount_sent

            htlc_log = HtlcLog(
                success=False,
                route=route,
                amount_msat=amount_receiver_msat,
                error_bytes=error_bytes,
                failure_msg=failure_message,
                sender_idx=sender_idx,
                trampoline_fee_level=trampoline_fee_level)
            q.put_nowait(htlc_log)
        else:
            self.logger.info(f"received unknown htlc_failed, probably from previous session")
            key = payment_hash.hex()
            self.set_invoice_status(key, PR_UNPAID)
            util.trigger_callback('payment_failed', self.wallet, key, '')

    def calc_routing_hints_for_invoice(self, amount_msat: Optional[int]):
        """calculate routing hints (BOLT-11 'r' field)"""
        routing_hints = []
        channels = list(self.channels.values())
        # do minimal filtering of channels.
        # we include channels that cannot *right now* receive (e.g. peer disconnected or balance insufficient)
        channels = [chan for chan in channels
                    if (chan.is_open() and not chan.is_frozen_for_receiving())]
        # Filter out channels that have very low receive capacity compared to invoice amt.
        # Even with MPP, below a certain threshold, including these channels probably
        # hurts more than help, as they lead to many failed attempts for the sender.
        channels = [chan for chan in channels
                    if chan.available_to_spend(REMOTE) > (amount_msat or 0) * 0.05]
        # cap max channels to include to keep QR code reasonably scannable
        channels = sorted(channels, key=lambda chan: (not chan.is_active(), -chan.available_to_spend(REMOTE)))
        channels = channels[:15]
        random.shuffle(channels)  # let's not leak channel order
        scid_to_my_channels = {chan.short_channel_id: chan for chan in channels
                               if chan.short_channel_id is not None}
        for chan in channels:
            chan_id = chan.short_channel_id
            assert isinstance(chan_id, bytes), chan_id
            channel_info = get_mychannel_info(chan_id, scid_to_my_channels)
            # note: as a fallback, if we don't have a channel update for the
            # incoming direction of our private channel, we fill the invoice with garbage.
            # the sender should still be able to pay us, but will incur an extra round trip
            # (they will get the channel update from the onion error)
            # at least, that's the theory. https://github.com/lightningnetwork/lnd/issues/2066
            fee_base_msat = fee_proportional_millionths = 0
            cltv_expiry_delta = 1  # lnd won't even try with zero
            missing_info = True
            if channel_info:
                policy = get_mychannel_policy(channel_info.short_channel_id, chan.node_id, scid_to_my_channels)
                if policy:
                    fee_base_msat = policy.fee_base_msat
                    fee_proportional_millionths = policy.fee_proportional_millionths
                    cltv_expiry_delta = policy.cltv_expiry_delta
                    missing_info = False
            if missing_info:
                self.logger.info(
                    f"Warning. Missing channel update for our channel {chan_id}; "
                    f"filling invoice with incorrect data.")
            routing_hints.append(('r', [(
                chan.node_id,
                chan_id,
                fee_base_msat,
                fee_proportional_millionths,
                cltv_expiry_delta)]))
        return routing_hints

    def delete_payment(self, payment_hash_hex: str):
        try:
            with self.lock:
                del self.payments[payment_hash_hex]
        except KeyError:
            return
        self.wallet.save_db()

    def get_balance(self):
        with self.lock:
            return Decimal(sum(
                chan.balance(LOCAL) if not chan.is_closed() else 0
                for chan in self.channels.values())) / 1000

    def num_sats_can_send(self) -> Decimal:
        can_send = 0
        with self.lock:
            if self.channels:
                for c in self.channels.values():
                    if c.is_active() and not c.is_frozen_for_sending():
                        can_send += c.available_to_spend(LOCAL)
        # Here we have to guess a fee, because some callers (submarine swaps)
        # use this method to initiate a payment, which would otherwise fail.
        fee_base_msat = TRAMPOLINE_FEES[3]['fee_base_msat']
        fee_proportional_millionths = TRAMPOLINE_FEES[3]['fee_proportional_millionths']
        # inverse of fee_for_edge_msat
        can_send_minus_fees = (can_send - fee_base_msat) * 1_000_000 // ( 1_000_000 + fee_proportional_millionths)
        can_send_minus_fees = max(0, can_send_minus_fees)
        return Decimal(can_send_minus_fees) / 1000

    def num_sats_can_receive(self) -> Decimal:
        with self.lock:
            channels = [
                c for c in self.channels.values()
                if c.is_active() and not c.is_frozen_for_receiving()
            ]
            can_receive = sum([c.available_to_spend(REMOTE) for c in channels]) if channels else 0
        return Decimal(can_receive) / 1000

    def num_sats_can_receive_no_mpp(self) -> Decimal:
        with self.lock:
            channels = [
                c for c in self.channels.values()
                if c.is_active() and not c.is_frozen_for_receiving()
            ]
            can_receive = max([c.available_to_spend(REMOTE) for c in channels]) if channels else 0
        return Decimal(can_receive) / 1000

    def can_pay_invoice(self, invoice: LNInvoice) -> bool:
        return invoice.get_amount_sat() <= self.num_sats_can_send()

    def can_receive_invoice(self, invoice: LNInvoice) -> bool:
        return invoice.get_amount_sat() <= self.num_sats_can_receive()

    async def close_channel(self, chan_id):
        chan = self._channels[chan_id]
        peer = self._peers[chan.node_id]
        return await peer.close_channel(chan_id)

    def _force_close_channel(self, chan_id: bytes) -> Transaction:
        chan = self._channels[chan_id]
        tx = chan.force_close_tx()
        # We set the channel state to make sure we won't sign new commitment txs.
        # We expect the caller to try to broadcast this tx, after which it is
        # not safe to keep using the channel even if the broadcast errors (server could be lying).
        # Until the tx is seen in the mempool, there will be automatic rebroadcasts.
        chan.set_state(ChannelState.FORCE_CLOSING)
        # Add local tx to wallet to also allow manual rebroadcasts.
        try:
            self.wallet.add_transaction(tx)
        except UnrelatedTransactionException:
            pass  # this can happen if (~all the balance goes to REMOTE)
        return tx

    async def force_close_channel(self, chan_id: bytes) -> str:
        """Force-close the channel. Network-related exceptions are propagated to the caller.
        (automatic rebroadcasts will be scheduled)
        """
        # note: as we are async, it can take a few event loop iterations between the caller
        #       "calling us" and us getting to run, and we only set the channel state now:
        tx = self._force_close_channel(chan_id)
        await self.network.broadcast_transaction(tx)
        return tx.txid()

    def schedule_force_closing(self, chan_id: bytes) -> 'asyncio.Task[None]':
        """Schedules a task to force-close the channel and returns it.
        Network-related exceptions are suppressed.
        (automatic rebroadcasts will be scheduled)
        Note: this method is intentionally not async so that callers have a guarantee
              that the channel state is set immediately.
        """
        tx = self._force_close_channel(chan_id)
        return asyncio.create_task(self.network.try_broadcasting(tx, 'force-close'))

    def remove_channel(self, chan_id):
        chan = self.channels[chan_id]
        assert chan.can_be_deleted()
        with self.lock:
            self._channels.pop(chan_id)
            self.db.get('channels').pop(chan_id.hex())
        for addr in chan.get_wallet_addresses_channel_might_want_reserved():
            self.wallet.set_reserved_state_of_address(addr, reserved=False)

        util.trigger_callback('channels_updated', self.wallet)
        util.trigger_callback('wallet_updated', self.wallet)

    @ignore_exceptions
    @log_exceptions
    async def reestablish_peer_for_given_channel(self, chan: Channel) -> None:
        now = time.time()
        peer_addresses = []
        if not self.channel_db:
            addr = trampolines_by_id().get(chan.node_id)
            if addr:
                peer_addresses.append(addr)
        else:
            # will try last good address first, from gossip
            last_good_addr = self.channel_db.get_last_good_address(chan.node_id)
            if last_good_addr:
                peer_addresses.append(last_good_addr)
            # will try addresses for node_id from gossip
            addrs_from_gossip = self.channel_db.get_node_addresses(chan.node_id) or []
            for host, port, ts in addrs_from_gossip:
                peer_addresses.append(LNPeerAddr(host, port, chan.node_id))
        # will try addresses stored in channel storage
        peer_addresses += list(chan.get_peer_addresses())
        # Done gathering addresses.
        # Now select first one that has not failed recently.
        for peer in peer_addresses:
            if self._can_retry_addr(peer, urgent=True, now=now):
                await self._add_peer(peer.host, peer.port, peer.pubkey)
                return

    async def reestablish_peers_and_channels(self):
        while True:
            await asyncio.sleep(1)
            if self.stopping_soon:
                return
            for chan in self.channels.values():
                if chan.is_closed():
                    continue
                # reestablish
                if not chan.should_try_to_reestablish_peer():
                    continue
                peer = self._peers.get(chan.node_id, None)
                if peer:
                    await peer.taskgroup.spawn(peer.reestablish_channel(chan))
                else:
                    await self.taskgroup.spawn(self.reestablish_peer_for_given_channel(chan))

    def current_feerate_per_kw(self):
        from .simple_config import FEE_LN_ETA_TARGET, FEERATE_FALLBACK_STATIC_FEE, FEERATE_REGTEST_HARDCODED
        from .simple_config import FEERATE_PER_KW_MIN_RELAY_LIGHTNING
        if constants.net is constants.BitcoinRegtest:
            return FEERATE_REGTEST_HARDCODED // 4
        feerate_per_kvbyte = self.network.config.eta_target_to_fee(FEE_LN_ETA_TARGET)
        if feerate_per_kvbyte is None:
            feerate_per_kvbyte = FEERATE_FALLBACK_STATIC_FEE
        return max(FEERATE_PER_KW_MIN_RELAY_LIGHTNING, feerate_per_kvbyte // 4)

    def create_channel_backup(self, channel_id):
        chan = self._channels[channel_id]
        # do not backup old-style channels
        assert chan.is_static_remotekey_enabled()
        peer_addresses = list(chan.get_peer_addresses())
        peer_addr = peer_addresses[0]
        return ImportedChannelBackupStorage(
            node_id = chan.node_id,
            privkey = self.node_keypair.privkey,
            funding_txid = chan.funding_outpoint.txid,
            funding_index = chan.funding_outpoint.output_index,
            funding_address = chan.get_funding_address(),
            host = peer_addr.host,
            port = peer_addr.port,
            is_initiator = chan.constraints.is_initiator,
            channel_seed = chan.config[LOCAL].channel_seed,
            local_delay = chan.config[LOCAL].to_self_delay,
            remote_delay = chan.config[REMOTE].to_self_delay,
            remote_revocation_pubkey = chan.config[REMOTE].revocation_basepoint.pubkey,
            remote_payment_pubkey = chan.config[REMOTE].payment_basepoint.pubkey)

    def export_channel_backup(self, channel_id):
        xpub = self.wallet.get_fingerprint()
        backup_bytes = self.create_channel_backup(channel_id).to_bytes()
        assert backup_bytes == ImportedChannelBackupStorage.from_bytes(backup_bytes).to_bytes(), "roundtrip failed"
        encrypted = pw_encode_with_version_and_mac(backup_bytes, xpub)
        assert backup_bytes == pw_decode_with_version_and_mac(encrypted, xpub), "encrypt failed"
        return 'channel_backup:' + encrypted

    async def request_force_close(self, channel_id: bytes, *, connect_str=None) -> None:
        if channel_id in self.channels:
            chan = self.channels[channel_id]
            peer = self._peers.get(chan.node_id)
            if not peer:
                raise Exception('Peer not found')
            chan.should_request_force_close = True
            peer.close_and_cleanup()
        elif connect_str:
            peer = await self.add_peer(connect_str)
            await peer.trigger_force_close(channel_id)
        elif channel_id in self.channel_backups:
            await self._request_force_close_from_backup(channel_id)
        else:
            raise Exception(f'Unknown channel {channel_id.hex()}')

    def import_channel_backup(self, data):
        assert data.startswith('channel_backup:')
        encrypted = data[15:]
        xpub = self.wallet.get_fingerprint()
        decrypted = pw_decode_with_version_and_mac(encrypted, xpub)
        cb_storage = ImportedChannelBackupStorage.from_bytes(decrypted)
        channel_id = cb_storage.channel_id()
        if channel_id.hex() in self.db.get_dict("channels"):
            raise Exception('Channel already in wallet')
        self.logger.info(f'importing channel backup: {channel_id.hex()}')
        d = self.db.get_dict("imported_channel_backups")
        d[channel_id.hex()] = cb_storage
        with self.lock:
            cb = ChannelBackup(cb_storage, sweep_address=self.sweep_address, lnworker=self)
            self._channel_backups[channel_id] = cb
        self.wallet.save_db()
        util.trigger_callback('channels_updated', self.wallet)
        self.lnwatcher.add_channel(cb.funding_outpoint.to_str(), cb.get_funding_address())

    def has_conflicting_backup_with(self, remote_node_id: bytes):
        """ Returns whether we have an active channel with this node on another device, using same local node id. """
        channel_backup_peers = [
            cb.node_id for cb in self.channel_backups.values()
            if (not cb.is_closed() and cb.get_local_pubkey() == self.node_keypair.pubkey)]
        return any(remote_node_id.startswith(cb_peer_nodeid) for cb_peer_nodeid in channel_backup_peers)

    def remove_channel_backup(self, channel_id):
        chan = self.channel_backups[channel_id]
        assert chan.can_be_deleted()
        onchain_backups = self.db.get_dict("onchain_channel_backups")
        imported_backups = self.db.get_dict("imported_channel_backups")
        if channel_id.hex() in onchain_backups:
            onchain_backups.pop(channel_id.hex())
        elif channel_id.hex() in imported_backups:
            imported_backups.pop(channel_id.hex())
        else:
            raise Exception('Channel not found')
        with self.lock:
            self._channel_backups.pop(channel_id)
        self.wallet.save_db()
        util.trigger_callback('channels_updated', self.wallet)

    @log_exceptions
    async def _request_force_close_from_backup(self, channel_id: bytes):
        cb = self.channel_backups.get(channel_id)
        if not cb:
            raise Exception(f'channel backup not found {self.channel_backups}')
        cb = cb.cb # storage
        self.logger.info(f'requesting channel force close: {channel_id.hex()}')
        if isinstance(cb, ImportedChannelBackupStorage):
            node_id = cb.node_id
            privkey = cb.privkey
            addresses = [(cb.host, cb.port, 0)]
            # TODO also try network addresses from gossip db (as it might have changed)
        else:
            assert isinstance(cb, OnchainChannelBackupStorage)
            if not self.channel_db:
                raise Exception('Enable gossip first')
            node_id = self.network.channel_db.get_node_by_prefix(cb.node_id_prefix)
            privkey = self.node_keypair.privkey
            addresses = self.network.channel_db.get_node_addresses(node_id)
            if not addresses:
                raise Exception('Peer not found in gossip database')
        for host, port, timestamp in addresses:
            peer_addr = LNPeerAddr(host, port, node_id)
            transport = LNTransport(privkey, peer_addr, proxy=self.network.proxy)
            peer = Peer(self, node_id, transport, is_channel_backup=True)
            try:
                async with OldTaskGroup(wait=any) as group:
                    await group.spawn(peer._message_loop())
                    await group.spawn(peer.trigger_force_close(channel_id))
                return
            except Exception as e:
                self.logger.info(f'failed to connect {host} {e}')
                continue
        else:
            raise Exception('failed to connect')

    def maybe_add_backup_from_tx(self, tx):
        funding_address = None
        node_id_prefix = None
        for i, o in enumerate(tx.outputs()):
            script_type = get_script_type_from_output_script(o.scriptpubkey)
            if script_type == 'p2wsh':
                funding_index = i
                funding_address = o.address
                for o2 in tx.outputs():
                    if o2.scriptpubkey.startswith(bytes([opcodes.OP_RETURN])):
                        encrypted_data = o2.scriptpubkey[2:]
                        data = self.decrypt_cb_data(encrypted_data, funding_address)
                        if data.startswith(CB_MAGIC_BYTES):
                            node_id_prefix = data[4:]
        if node_id_prefix is None:
            return
        funding_txid = tx.txid()
        cb_storage = OnchainChannelBackupStorage(
            node_id_prefix = node_id_prefix,
            funding_txid = funding_txid,
            funding_index = funding_index,
            funding_address = funding_address,
            is_initiator = True)
        channel_id = cb_storage.channel_id().hex()
        if channel_id in self.db.get_dict("channels"):
            return
        self.logger.info(f"adding backup from tx")
        d = self.db.get_dict("onchain_channel_backups")
        d[channel_id] = cb_storage
        cb = ChannelBackup(cb_storage, sweep_address=self.sweep_address, lnworker=self)
        self.wallet.save_db()
        with self.lock:
            self._channel_backups[bfh(channel_id)] = cb
        util.trigger_callback('channels_updated', self.wallet)
        self.lnwatcher.add_channel(cb.funding_outpoint.to_str(), cb.get_funding_address())<|MERGE_RESOLUTION|>--- conflicted
+++ resolved
@@ -177,10 +177,7 @@
     | LnFeatures.BASIC_MPP_OPT\
     | LnFeatures.OPTION_TRAMPOLINE_ROUTING_OPT\
     | LnFeatures.OPTION_SHUTDOWN_ANYSEGWIT_OPT\
-<<<<<<< HEAD
-=======
     | LnFeatures.OPTION_CHANNEL_TYPE_OPT\
->>>>>>> 5bd2524b
 
 LNGOSSIP_FEATURES = BASE_FEATURES\
     | LnFeatures.GOSSIP_QUERIES_OPT\
@@ -1164,9 +1161,6 @@
                 raise OnionRoutingFailure(code=OnionFailureCode.TRAMPOLINE_EXPIRY_TOO_SOON, data=b'')
 
         self.logs[payment_hash.hex()] = log = []
-<<<<<<< HEAD
-        trampoline_fee_levels = defaultdict(lambda: self.INITIAL_TRAMPOLINE_FEE_LEVEL)  # type: DefaultDict[bytes, int]        use_two_trampolines = True # only used for pay to legacy
-=======
 
         # when encountering trampoline forwarding difficulties in the legacy case, we
         # sometimes need to fall back to a single trampoline forwarder, at the expense
@@ -1174,7 +1168,6 @@
         use_two_trampolines = True
 
         trampoline_fee_level = self.INITIAL_TRAMPOLINE_FEE_LEVEL
->>>>>>> 5bd2524b
 
         amount_inflight = 0  # what we sent in htlcs (that receiver gets, without fees)
         while True:
@@ -1193,7 +1186,7 @@
                     full_path=full_path,
                     payment_hash=payment_hash,
                     payment_secret=payment_secret,
-                    trampoline_fee_levels=trampoline_fee_levels,
+                    trampoline_fee_level=trampoline_fee_level,
                     use_two_trampolines=use_two_trampolines,
                     fwd_trampoline_onion=fwd_trampoline_onion
                 )
@@ -1253,10 +1246,6 @@
                 #       instead we should give feedback to create_routes_for_payment.
                 if code in (OnionFailureCode.TRAMPOLINE_FEE_INSUFFICIENT,
                             OnionFailureCode.TRAMPOLINE_EXPIRY_TOO_SOON):
-<<<<<<< HEAD
-                    # todo: parse the node parameters here (not returned by eclair yet)
-                    trampoline_fee_levels[erring_node_id] += 1
-=======
                     # TODO: parse the node policy here (not returned by eclair yet)
                     # TODO: erring node is always the first trampoline even if second
                     #  trampoline demands more fees, we can't influence this
@@ -1265,7 +1254,6 @@
                         self.logger.info(f'raising trampoline fee level {trampoline_fee_level}')
                     else:
                         self.logger.info(f'NOT raising trampoline fee level, already at {trampoline_fee_level}')
->>>>>>> 5bd2524b
                     continue
                 elif use_two_trampolines:
                     use_two_trampolines = False
@@ -1496,10 +1484,6 @@
 
         We first try to conduct the payment over a single channel. If that fails
         and mpp is supported by the receiver, we will split the payment."""
-<<<<<<< HEAD
-        
-=======
->>>>>>> 5bd2524b
         invoice_features = LnFeatures(invoice_features)
         trampoline_features = LnFeatures.VAR_ONION_OPT
         local_height = self.network.get_local_height()
@@ -1571,18 +1555,6 @@
             channels_with_funds = {(chan.channel_id, chan.node_id): int(chan.available_to_spend(HTLCOwner.LOCAL))
                 for chan in my_active_channels}
             self.logger.info(f"channels_with_funds: {channels_with_funds}")
-<<<<<<< HEAD
-            
-            if not self.channel_db:
-                # for trampoline mpp payments we have to restrict ourselves to pay
-                # to a single node due to some incompatibility in Eclair, see:
-                # https://github.com/ACINQ/eclair/issues/1723
-                use_singe_node = constants.net is constants.BitcoinMainnet
-                split_configurations = suggest_splits(
-                    amount_msat,
-                    channels_with_funds,
-                    exclude_multinode_payments=use_singe_node,
-=======
 
             if not self.channel_db:
                 # in the case of a legacy payment, we don't allow splitting via different
@@ -1592,7 +1564,6 @@
                     amount_msat,
                     channels_with_funds,
                     exclude_multinode_payments=use_single_node,
->>>>>>> 5bd2524b
                     exclude_single_part_payments=True,
                     # we don't split within a channel when sending to a trampoline node,
                     # the trampoline node will split for us
