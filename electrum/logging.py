--- conflicted
+++ resolved
@@ -316,18 +316,9 @@
     verbosity_shortcuts = config.get('verbosity_shortcuts')
     _configure_stderr_logging(verbosity=verbosity, verbosity_shortcuts=verbosity_shortcuts)
 
-<<<<<<< HEAD
-    log_to_file = config.get('log_to_file', True)
-    is_android = 'ANDROID_DATA' in os.environ
-    if is_android:
-        from jnius import autoclass
-        build_config = autoclass("org.electrum.electrum.BuildConfig")
-        log_to_file |= bool(build_config.DEBUG)
-=======
     if log_to_file is None:
         log_to_file = config.get('log_to_file', False)
         log_to_file |= is_android_debug_apk()
->>>>>>> ed65f335
     if log_to_file:
         log_directory = pathlib.Path(config.path) / "logs"
         _configure_file_logging(log_directory)
