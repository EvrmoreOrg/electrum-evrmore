--- conflicted
+++ resolved
@@ -8,17 +8,9 @@
 PART_PENALTY = 1.0  # 1.0 results in avoiding splits
 MIN_PART_SIZE_MSAT = 10_000_000  # we don't want to split indefinitely
 EXHAUST_DECAY_FRACTION = 10  # fraction of the local balance that should be reserved if possible
-<<<<<<< HEAD
-
 RELATIVE_SPLIT_SPREAD = 0.3  # deviation from the mean when splitting amounts into parts
 
 # these parameters affect the computational work in the probabilistic algorithm
-
-=======
-RELATIVE_SPLIT_SPREAD = 0.3  # deviation from the mean when splitting amounts into parts
-
-# these parameters affect the computational work in the probabilistic algorithm
->>>>>>> 5bd2524b
 CANDIDATES_PER_LEVEL = 20
 MAX_PARTS = 5  # maximum number of parts for splitting
 
@@ -55,23 +47,15 @@
 
 def number_nonzero_channels(config: SplitConfig) -> int:
     return len([v for v in config.values() if sum(v)])
-<<<<<<< HEAD
 
 
 def number_nonzero_nodes(config: SplitConfig) -> int:
     # using a set comprehension
     return len({nodeid for (_, nodeid), amounts in config.items() if sum(amounts)})
-=======
-
-
-def number_nonzero_nodes(config: SplitConfig) -> int:
-    # using a set comprehension
-    return len({nodeid for (_, nodeid), amounts in config.items() if sum(amounts)})
 
 
 def total_config_amount(config: SplitConfig) -> int:
     return sum([sum(c) for c in config.values()])
->>>>>>> 5bd2524b
 
 def total_config_amount(config: SplitConfig) -> int:
     return sum([sum(c) for c in config.values()])
@@ -94,12 +78,6 @@
     unique_configs = [{c[0]: list(c[1]) for c in config} for config in unique_configs]
     return unique_configs
 
-<<<<<<< HEAD
-def remove_multiple_nodes(configs: List[SplitConfig]) -> List[SplitConfig]:
-    return [config for config in configs if number_nonzero_nodes(config) == 1]
-
-
-=======
 def remove_duplicates(configs: List[SplitConfig]) -> List[SplitConfig]:
     unique_configs = set()
     for config in configs:
@@ -116,7 +94,6 @@
     return [config for config in configs if number_nonzero_nodes(config) == 1]
 
 
->>>>>>> 5bd2524b
 def remove_single_part_configs(configs: List[SplitConfig]) -> List[SplitConfig]:
     return [config for config in configs if number_parts(config) != 1]
 
@@ -135,10 +112,6 @@
         config: SplitConfig,
         channels_with_funds: ChannelsFundsInfo) -> float:
     """Defines an objective function to rate a configuration.
-<<<<<<< HEAD
-=======
-
->>>>>>> 5bd2524b
     We calculate the normalized L2 norm for a configuration and
     add a part penalty for each nonzero amount. The consequence is that
     amounts that are equally distributed and have less parts are rated
@@ -166,15 +139,10 @@
 ) -> List[SplitConfigRating]:
     """Breaks amount_msat into smaller pieces and distributes them over the
     channels according to the funds they can send.
-<<<<<<< HEAD
+
     Individual channels may be assigned multiple parts. The split configurations
     are returned in sorted order, from best to worst rating.
-=======
-
-    Individual channels may be assigned multiple parts. The split configurations
-    are returned in sorted order, from best to worst rating.
-
->>>>>>> 5bd2524b
+
     Single part payments can be excluded, since they represent legacy payments.
     Split configurations that send via multiple nodes can be excluded as well.
     """
@@ -182,11 +150,7 @@
     configs = []
     channels_order = list(channels_with_funds.keys())
 
-<<<<<<< HEAD
-        # generate multiple configurations to get more configurations (there is randomness in this loop)
-=======
     # generate multiple configurations to get more configurations (there is randomness in this loop)
->>>>>>> 5bd2524b
     for _ in range(CANDIDATES_PER_LEVEL):
         # we want to have configurations with no splitting to many splittings
         for target_parts in range(1, MAX_PARTS):
