--- conflicted
+++ resolved
@@ -533,13 +533,9 @@
     @runs_in_hwd_thread
     @test_pin_unlocked
     @set_and_unset_signing
-<<<<<<< HEAD
     def sign_message(self, sequence, message, password):
         self.give_error("Signing messages is currently unavailable for ledger devices.")
         return b''
-=======
-    def sign_message(self, sequence, message, password, *, script_type=None):
->>>>>>> 5bd2524b
         message = message.encode('utf8')
         message_hash = hashlib.sha256(message).hexdigest().upper()
         # prompt for the PIN before displaying the dialog if necessary
@@ -697,7 +693,6 @@
                 else:
                     output = txout.address
 
-<<<<<<< HEAD
         # self.handler.show_message(_("Confirm Transaction on your Ledger device..."))
 
         def get_parse_count():
@@ -722,13 +717,6 @@
                     raise UserWarning()
                 ui_tracker.tick_tx()
 
-=======
-        try:
-            # Get trusted inputs from the original transactions
-            for input_idx, utxo in enumerate(inputs):
-                self.handler.show_message(_("Preparing transaction inputs...")
-                                          + f" (phase1, {input_idx}/{len(inputs)})")
->>>>>>> 5bd2524b
                 sequence = int_to_hex(utxo[5], 4)
                 if segwitTransaction and not client_electrum.supports_segwit_trustedInputs():
                     tmp = bfh(utxo[3])[::-1]
@@ -753,11 +741,8 @@
                     chipInputs.append({'value': tmp, 'sequence': sequence})
                     redeemScripts.append(bfh(utxo[2]))
 
-<<<<<<< HEAD
             self.handler.finished_ui()
             self.handler.finished()
-=======
->>>>>>> 5bd2524b
             self.handler.show_message(_("Confirm Transaction on your Ledger device..."))
             # Sign all inputs
             firstTransaction = True
@@ -785,7 +770,6 @@
                         raise UserWarning()
                     self.handler.show_message(_("Confirmed. Signing Transaction..."))
                 while inputIndex < len(inputs):
-<<<<<<< HEAD
                     if inputIndex == 0:
                         self.handler.finished()
                         self.handler.get_ui(_('Signing Transaction...'), atomic_b, ui_tracker)
@@ -793,10 +777,6 @@
                     if atomic_b.get_value():
                         raise UserWarning()
 
-=======
-                    self.handler.show_message(_("Signing transaction...")
-                                              + f" (phase2, {inputIndex}/{len(inputs)})")
->>>>>>> 5bd2524b
                     singleInput = [chipInputs[inputIndex]]
                     client_ledger.startUntrustedTransaction(False, 0,
                                                             singleInput, redeemScripts[inputIndex], version=tx.version)
@@ -900,43 +880,28 @@
     minimum_library = (0, 1, 32)
     client = None
     DEVICE_IDS = [
-<<<<<<< HEAD
-        (0x2581, 0x1807),  # HW.1 legacy btchip
-        (0x2581, 0x2b7c),  # HW.1 transitional production
-        (0x2581, 0x3b7c),  # HW.1 ledger production
-        (0x2581, 0x4b7c),  # HW.1 ledger test
-        (0x2c97, 0x0000),  # Blue
-        (0x2c97, 0x0011),  # Blue app-bitcoin >= 1.5.1
-        (0x2c97, 0x0015),  # Blue app-bitcoin >= 1.5.1
-        (0x2c97, 0x0001),  # Nano-S
-        (0x2c97, 0x1011),  # Nano-S app-bitcoin >= 1.5.1
-        (0x2c97, 0x1015),  # Nano-S app-bitcoin >= 1.5.1
-        (0x2c97, 0x0004),  # Nano-X
-        (0x2c97, 0x4011),  # Nano-X app-bitcoin >= 1.5.1
-        (0x2c97, 0x4015),  # Nano-X app-bitcoin >= 1.5.1
-        (0x2c97, 0x0005),  # RFU
-        (0x2c97, 0x0006),  # RFU
-        (0x2c97, 0x0007),  # RFU
-        (0x2c97, 0x0008),  # RFU
-        (0x2c97, 0x0009),  # RFU
-        (0x2c97, 0x000a)  # RFU
-    ]
-=======
                    (0x2581, 0x1807), # HW.1 legacy btchip
                    (0x2581, 0x2b7c), # HW.1 transitional production
                    (0x2581, 0x3b7c), # HW.1 ledger production
                    (0x2581, 0x4b7c), # HW.1 ledger test
                    (0x2c97, 0x0000), # Blue
+                   (0x2c97, 0x0011), # Blue app-bitcoin >= 1.5.1
+                   (0x2c97, 0x0015), # Blue app-bitcoin >= 1.5.1
                    (0x2c97, 0x0001), # Nano-S
+                   (0x2c97, 0x1011), # Nano-S app-bitcoin >= 1.5.1
+                   (0x2c97, 0x1015), # Nano-S app-bitcoin >= 1.5.1
                    (0x2c97, 0x0004), # Nano-X
+                   (0x2c97, 0x4011), # Nano-X app-bitcoin >= 1.5.1
+                   (0x2c97, 0x4015), # Nano-X app-bitcoin >= 1.5.1
                    (0x2c97, 0x0005), # Nano-S Plus
+                   (0x2c97, 0x5011), # Nano-S Plus app-bitcoin >= 1.5.1
+                   (0x2c97, 0x5015), # Nano-S Plus app-bitcoin >= 1.5.1
                    (0x2c97, 0x0006), # RFU
                    (0x2c97, 0x0007), # RFU
                    (0x2c97, 0x0008), # RFU
                    (0x2c97, 0x0009), # RFU
                    (0x2c97, 0x000a)  # RFU
                  ]
->>>>>>> 5bd2524b
     VENDOR_IDS = (0x2c97,)
     LEDGER_MODEL_IDS = {
         0x10: "Ledger Nano S",
