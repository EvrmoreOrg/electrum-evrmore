--- conflicted
+++ resolved
@@ -1,25 +1,14 @@
 import base64
 import sys
 
-<<<<<<< HEAD
 from electrum.ravencoin import (public_key_to_p2pkh, address_from_private_key,
                                 is_address, is_private_key,
-                                var_int, _op_push, address_to_script,
+                                var_int, _op_push, address_to_script, OnchainOutputType, address_to_payload,
                                 deserialize_privkey, serialize_privkey, is_segwit_address,
                                 is_b58_address, address_to_scripthash, is_minikey,
                                 is_compressed_privkey, EncodeBase58Check, DecodeBase58Check,
                                 script_num_to_hex, push_script, add_number_to_script, int_to_hex,
                                 opcodes, base_encode, base_decode, BitcoinException)
-=======
-from electrum.bitcoin import (public_key_to_p2pkh, address_from_private_key,
-                              is_address, is_private_key,
-                              var_int, _op_push, address_to_script, OnchainOutputType, address_to_payload,
-                              deserialize_privkey, serialize_privkey, is_segwit_address,
-                              is_b58_address, address_to_scripthash, is_minikey,
-                              is_compressed_privkey, EncodeBase58Check, DecodeBase58Check,
-                              script_num_to_hex, push_script, add_number_to_script, int_to_hex,
-                              opcodes, base_encode, base_decode, BitcoinException)
->>>>>>> 5bd2524b
 from electrum import bip32
 from electrum import segwit_addr
 from electrum.segwit_addr import DecodedBech32
@@ -101,10 +90,6 @@
     """Function decorator to run a unit test with ecdsa R-value grinding disabled.
     This is used when we want to pass test vectors that were created without R-value grinding.
     (see https://github.com/bitcoin/bitcoin/pull/13666 )
-<<<<<<< HEAD
-=======
-
->>>>>>> 5bd2524b
     NOTE: this is inherently sequential;
     tests running in parallel would break things
     """
