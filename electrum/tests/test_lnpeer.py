--- conflicted
+++ resolved
@@ -12,13 +12,9 @@
 
 from aiorpcx import TaskGroup, timeout_after, TaskTimeout
 
-<<<<<<< HEAD
-from electrum import ravencoin
-=======
 import electrum
 import electrum.trampoline
-from electrum import bitcoin
->>>>>>> 0b30cf80
+from electrum import ravencoin
 from electrum import constants
 from electrum.network import Network
 from electrum.ecc import ECPrivkey
