import os
import bitstring
import random

<<<<<<< HEAD
from typing import Mapping, DefaultDict
=======
from typing import Mapping, DefaultDict, Tuple, Optional, Dict, List
>>>>>>> 5bd2524b

from .logging import get_logger, Logger
from .lnutil import LnFeatures
from .lnonion import calc_hops_data_for_payment, new_onion_packet
from .lnrouter import RouteEdge, TrampolineEdge, LNPaymentRoute, is_route_sane_to_use
from .lnutil import NoPathFound, LNPeerAddr
from . import constants


_logger = get_logger(__name__)

# trampoline nodes are supposed to advertise their fee and cltv in node_update message
TRAMPOLINE_FEES = [
    {
        'fee_base_msat': 0,
        'fee_proportional_millionths': 0,
        'cltv_expiry_delta': 576,
    },
    {
        'fee_base_msat': 1000,
        'fee_proportional_millionths': 100,
        'cltv_expiry_delta': 576,
    },
    {
        'fee_base_msat': 3000,
        'fee_proportional_millionths': 100,
        'cltv_expiry_delta': 576,
    },
    {
        'fee_base_msat': 5000,
        'fee_proportional_millionths': 500,
        'cltv_expiry_delta': 576,
    },
    {
        'fee_base_msat': 7000,
        'fee_proportional_millionths': 1000,
        'cltv_expiry_delta': 576,
    },
    {
        'fee_base_msat': 12000,
        'fee_proportional_millionths': 3000,
        'cltv_expiry_delta': 576,
    },
    {
        'fee_base_msat': 100000,
        'fee_proportional_millionths': 3000,
        'cltv_expiry_delta': 576,
    },
]

# hardcoded list
# TODO for some pubkeys, there are multiple network addresses we could try
TRAMPOLINE_NODES_MAINNET = {
    'ACINQ':                  LNPeerAddr(host='node.acinq.co',           port=9735, pubkey=bytes.fromhex('03864ef025fde8fb587d989186ce6a4a186895ee44a926bfc370e2c366597a3f8f')),
    'Electrum trampoline':    LNPeerAddr(host='lightning.electrum.org',  port=9740, pubkey=bytes.fromhex('03ecef675be448b615e6176424070673ef8284e0fd19d8be062a6cb5b130a0a0d1')),
    'trampoline hodlisterco': LNPeerAddr(host='trampoline.hodlister.co', port=9740, pubkey=bytes.fromhex('02ce014625788a61411398f83c945375663972716029ef9d8916719141dc109a1c')),
}

TRAMPOLINE_NODES_TESTNET = {
    'endurance': LNPeerAddr(host='34.250.234.192', port=9735, pubkey=bytes.fromhex('03933884aaf1d6b108397e5efe5c86bcf2d8ca8d2f700eda99db9214fc2712b134')),
    'Electrum trampoline': LNPeerAddr(host='lightning.electrum.org', port=9739, pubkey=bytes.fromhex('02bf82e22f99dcd7ac1de4aad5152ce48f0694c46ec582567f379e0adbf81e2d0f')),
}

TRAMPOLINE_NODES_SIGNET = {
    'lnd wakiyamap.dev': LNPeerAddr(host='signet-electrumx.wakiyamap.dev', port=9735, pubkey=bytes.fromhex('02dadf6c28f3284d591cd2a4189d1530c1ff82c07059ebea150a33ab76e7364b4a')),
    'eclair wakiyamap.dev': LNPeerAddr(host='signet-eclair.wakiyamap.dev', port=9735, pubkey=bytes.fromhex('0271cf3881e6eadad960f47125434342e57e65b98a78afa99f9b4191c02dd7ab3b')),
}

_TRAMPOLINE_NODES_UNITTESTS = {}  # used in unit tests

def hardcoded_trampoline_nodes() -> Mapping[str, LNPeerAddr]:
    nodes = {}
    if constants.net.NET_NAME == "mainnet":
        nodes.update(TRAMPOLINE_NODES_MAINNET)
    elif constants.net.NET_NAME == "testnet":
        nodes.update(TRAMPOLINE_NODES_TESTNET)
    elif constants.net.NET_NAME == "signet":
        nodes.update(TRAMPOLINE_NODES_SIGNET)
    nodes.update(_TRAMPOLINE_NODES_UNITTESTS)
    return nodes

def trampolines_by_id():
    return dict([(x.pubkey, x) for x in hardcoded_trampoline_nodes().values()])

def is_hardcoded_trampoline(node_id: bytes) -> bool:
    return node_id in trampolines_by_id()

def encode_routing_info(r_tags):
    result = bitstring.BitArray()
    for route in r_tags:
        result.append(bitstring.pack('uint:8', len(route)))
        for step in route:
            pubkey, channel, feebase, feerate, cltv = step
            result.append(bitstring.BitArray(pubkey) + bitstring.BitArray(channel) + bitstring.pack('intbe:32', feebase) + bitstring.pack('intbe:32', feerate) + bitstring.pack('intbe:16', cltv))
    return result.tobytes()


<<<<<<< HEAD
def create_trampoline_route(
        *,
        amount_msat:int,
        min_cltv_expiry:int,
        invoice_pubkey:bytes,
        invoice_features:int,
        my_pubkey: bytes,
        trampoline_node_id: bytes,  # the first trampoline in the path; which we are directly connected to
        r_tags,
        trampoline_fee_levels: DefaultDict[bytes, int],
        use_two_trampolines: bool) -> LNPaymentRoute:

    # figure out whether we can use end-to-end trampoline, or fallback to pay-to-legacy
    is_legacy = True
    r_tag_chosen_for_e2e_trampoline = None
=======
def is_legacy_relay(invoice_features, r_tags) -> Tuple[bool, Optional[bytes]]:
    """Returns if we deal with a legacy payment and gives back the possible last
    trampoline pubkey.
    """
>>>>>>> 5bd2524b
    invoice_features = LnFeatures(invoice_features)
    # trampoline-supporting wallets:
    # OPTION_TRAMPOLINE_ROUTING_OPT_ECLAIR: these are Phoenix/Eclair wallets
    # OPTION_TRAMPOLINE_ROUTING_OPT: these are Electrum wallets
    if (invoice_features.supports(LnFeatures.OPTION_TRAMPOLINE_ROUTING_OPT)
            or invoice_features.supports(LnFeatures.OPTION_TRAMPOLINE_ROUTING_OPT_ECLAIR)):
        # If there are no r_tags (routing hints) included, the wallet doesn't have
        # private channels and is probably directly connected to a trampoline node.
        # Any trampoline node should be able to figure out a path to the receiver and
        # we can use an e2e payment.
        if not r_tags:
            return False, None
        else:
            # - We choose one routing hint at random, and
            #   use end-to-end trampoline if that node is a trampoline-forwarder (TF).
            # - In case of e2e, the route will have either one or two TFs (one neighbour of sender,
            #   and one neighbour of recipient; and these might coincide). Note that there are some
            #   channel layouts where two TFs are needed for a payment to succeed, e.g. both
            #   endpoints connected to T1 and T2, and sender only has send-capacity with T1, while
            #   recipient only has recv-capacity with T2.
            singlehop_r_tags = [x for x in r_tags if len(x) == 1]
<<<<<<< HEAD
            r_tag_chosen_for_e2e_trampoline = random.choice(singlehop_r_tags)[0]
            pubkey, scid, feebase, feerate, cltv = r_tag_chosen_for_e2e_trampoline
            is_legacy = not is_hardcoded_trampoline(pubkey)
        # Temporary fix: until ACINQ uses a proper feature bit to detect Phoenix,
        # they might try to open channels when payments fail. The ACINQ node does this
        # if it is directly connected to the recipient but without enough sending capacity.
        # They send a custom "pay-to-open-request", and wait 60+ sec for the recipient to respond.
        # Effectively, they hold the HTLC for minutes before failing it.
        # see: https://github.com/ACINQ/lightning-kmp/pull/237
        if pubkey == TRAMPOLINE_NODES_MAINNET['ACINQ'].pubkey:
            is_legacy = True
            use_two_trampolines = False
    # fee level
    trampoline_fee_level = trampoline_fee_levels[trampoline_node_id]
=======
            forwarder_pubkey = random.choice(singlehop_r_tags)[0][0]
            if is_hardcoded_trampoline(forwarder_pubkey):
                return False, forwarder_pubkey
    # if trampoline receiving is not supported or the forwarder is not known as a trampoline,
    # we send a legacy payment
    return True, None


def trampoline_policy(
        trampoline_fee_level: int,
) -> Dict:
    """Return the fee policy for all trampoline nodes.

    Raises NoPathFound if the fee level is exhausted."""
    # TODO: ideally we want to use individual fee levels for each trampoline node,
    #  but because at the moment we can't attribute insufficient fee errors to
    #  downstream trampolines we need to use a global fee level here
>>>>>>> 5bd2524b
    if trampoline_fee_level < len(TRAMPOLINE_FEES):
        return TRAMPOLINE_FEES[trampoline_fee_level]
    else:
        raise NoPathFound()


def extend_trampoline_route(
        route: List,
        start_node: bytes,
        end_node: bytes,
        trampoline_fee_level: int,
        pay_fees=True
):
    """Extends the route and modifies it in place."""
    trampoline_features = LnFeatures.VAR_ONION_OPT
    policy = trampoline_policy(trampoline_fee_level)
    route.append(
        TrampolineEdge(
            start_node=start_node,
            end_node=end_node,
            fee_base_msat=policy['fee_base_msat'] if pay_fees else 0,
            fee_proportional_millionths=policy['fee_proportional_millionths'] if pay_fees else 0,
            cltv_expiry_delta=policy['cltv_expiry_delta'] if pay_fees else 0,
            node_features=trampoline_features))


def create_trampoline_route(
        *,
        amount_msat: int,
        min_cltv_expiry: int,
        invoice_pubkey: bytes,
        invoice_features: int,
        my_pubkey: bytes,
        trampoline_node_id: bytes,  # the first trampoline in the path; which we are directly connected to
        r_tags,
        trampoline_fee_level: int,
        use_two_trampolines: bool
) -> LNPaymentRoute:
    # we decide whether to convert to a legacy payment
    is_legacy, second_trampoline_pubkey = is_legacy_relay(invoice_features, r_tags)

    # we build a route of trampoline hops and extend the route list in place
    route = []

    # our first trampoline hop is decided by the channel we use
    extend_trampoline_route(route, my_pubkey, trampoline_node_id, trampoline_fee_level)

    if is_legacy:
        # we add another different trampoline hop for privacy
        if use_two_trampolines:
            trampolines = trampolines_by_id()
            del trampolines[trampoline_node_id]
            second_trampoline_pubkey = random.choice(list(trampolines.keys()))
            extend_trampoline_route(route, trampoline_node_id, second_trampoline_pubkey, trampoline_fee_level)

        # the last trampoline onion must contain routing hints for the last trampoline
        # node to find the recipient
        invoice_routing_info = encode_routing_info(r_tags)
        route[-1].invoice_routing_info = invoice_routing_info
        route[-1].invoice_features = invoice_features
        route[-1].outgoing_node_id = invoice_pubkey
    else:
        if second_trampoline_pubkey and trampoline_node_id != second_trampoline_pubkey:
            extend_trampoline_route(route, trampoline_node_id, second_trampoline_pubkey, trampoline_fee_level)

    # final edge (not part of the route if payment is legacy, but eclair requires an encrypted blob)
    extend_trampoline_route(route, route[-1].end_node, invoice_pubkey, trampoline_fee_level, pay_fees=False)

    # check that we can pay amount and fees
    for edge in route[::-1]:
        amount_msat += edge.fee_for_edge(amount_msat)
    if not is_route_sane_to_use(route, amount_msat, min_cltv_expiry):
        raise NoPathFound("We cannot afford to pay the fees.")
    _logger.info(f'created route with trampoline fee level={trampoline_fee_level}, is legacy: {is_legacy}')
    _logger.info(f'trampoline hops: {[hop.end_node.hex() for hop in route]}')
    return route


def create_trampoline_onion(*, route, amount_msat, final_cltv, total_msat, payment_hash, payment_secret):
    # all edges are trampoline
    hops_data, amount_msat, cltv = calc_hops_data_for_payment(
        route,
        amount_msat,
        final_cltv,
        total_msat=total_msat,
        payment_secret=payment_secret)
    # detect trampoline hops.
    payment_path_pubkeys = [x.node_id for x in route]
    num_hops = len(payment_path_pubkeys)
    for i in range(num_hops):
        route_edge = route[i]
        assert route_edge.is_trampoline()
        payload = hops_data[i].payload
        if i < num_hops - 1:
            payload.pop('short_channel_id')
            next_edge = route[i+1]
            assert next_edge.is_trampoline()
            hops_data[i].payload["outgoing_node_id"] = {"outgoing_node_id":next_edge.node_id}
        # only for final
        if i == num_hops - 1:
            payload["payment_data"] = {
                "payment_secret": payment_secret,
                "total_msat": total_msat
            }
        # legacy
        if i == num_hops - 2 and route_edge.invoice_features:
            payload["invoice_features"] = {"invoice_features":route_edge.invoice_features}
            payload["invoice_routing_info"] = {"invoice_routing_info":route_edge.invoice_routing_info}
            payload["payment_data"] = {
                "payment_secret": payment_secret,
                "total_msat": total_msat
            }
        _logger.info(f'payload {i} {payload}')
    trampoline_session_key = os.urandom(32)
    trampoline_onion = new_onion_packet(payment_path_pubkeys, trampoline_session_key, hops_data, associated_data=payment_hash, trampoline=True)
    return trampoline_onion, amount_msat, cltv


def create_trampoline_route_and_onion(
        *,
        amount_msat,
        total_msat,
        min_cltv_expiry,
        invoice_pubkey,
        invoice_features,
        my_pubkey: bytes,
        node_id,
        r_tags,
        payment_hash,
        payment_secret,
<<<<<<< HEAD
        local_height:int,
        trampoline_fee_levels: DefaultDict[bytes, int],
=======
        local_height: int,
        trampoline_fee_level: int,
>>>>>>> 5bd2524b
        use_two_trampolines: bool):
    # create route for the trampoline_onion
    trampoline_route = create_trampoline_route(
        amount_msat=amount_msat,
        min_cltv_expiry=min_cltv_expiry,
        my_pubkey=my_pubkey,
        invoice_pubkey=invoice_pubkey,
        invoice_features=invoice_features,
        trampoline_node_id=node_id,
        r_tags=r_tags,
        trampoline_fee_levels=trampoline_fee_levels,
        use_two_trampolines=use_two_trampolines)
    # compute onion and fees
    final_cltv = local_height + min_cltv_expiry
    trampoline_onion, amount_with_fees, bucket_cltv = create_trampoline_onion(
        route=trampoline_route,
        amount_msat=amount_msat,
        final_cltv=final_cltv,
        total_msat=total_msat,
        payment_hash=payment_hash,
        payment_secret=payment_secret)
    bucket_cltv_delta = bucket_cltv - local_height
    bucket_cltv_delta += trampoline_route[0].cltv_expiry_delta
    # trampoline fee for this very trampoline
    trampoline_fee = trampoline_route[0].fee_for_edge(amount_with_fees)
    amount_with_fees += trampoline_fee
    return trampoline_onion, amount_with_fees, bucket_cltv_delta<|MERGE_RESOLUTION|>--- conflicted
+++ resolved
@@ -2,11 +2,7 @@
 import bitstring
 import random
 
-<<<<<<< HEAD
-from typing import Mapping, DefaultDict
-=======
 from typing import Mapping, DefaultDict, Tuple, Optional, Dict, List
->>>>>>> 5bd2524b
 
 from .logging import get_logger, Logger
 from .lnutil import LnFeatures
@@ -104,28 +100,10 @@
     return result.tobytes()
 
 
-<<<<<<< HEAD
-def create_trampoline_route(
-        *,
-        amount_msat:int,
-        min_cltv_expiry:int,
-        invoice_pubkey:bytes,
-        invoice_features:int,
-        my_pubkey: bytes,
-        trampoline_node_id: bytes,  # the first trampoline in the path; which we are directly connected to
-        r_tags,
-        trampoline_fee_levels: DefaultDict[bytes, int],
-        use_two_trampolines: bool) -> LNPaymentRoute:
-
-    # figure out whether we can use end-to-end trampoline, or fallback to pay-to-legacy
-    is_legacy = True
-    r_tag_chosen_for_e2e_trampoline = None
-=======
 def is_legacy_relay(invoice_features, r_tags) -> Tuple[bool, Optional[bytes]]:
     """Returns if we deal with a legacy payment and gives back the possible last
     trampoline pubkey.
     """
->>>>>>> 5bd2524b
     invoice_features = LnFeatures(invoice_features)
     # trampoline-supporting wallets:
     # OPTION_TRAMPOLINE_ROUTING_OPT_ECLAIR: these are Phoenix/Eclair wallets
@@ -147,22 +125,6 @@
             #   endpoints connected to T1 and T2, and sender only has send-capacity with T1, while
             #   recipient only has recv-capacity with T2.
             singlehop_r_tags = [x for x in r_tags if len(x) == 1]
-<<<<<<< HEAD
-            r_tag_chosen_for_e2e_trampoline = random.choice(singlehop_r_tags)[0]
-            pubkey, scid, feebase, feerate, cltv = r_tag_chosen_for_e2e_trampoline
-            is_legacy = not is_hardcoded_trampoline(pubkey)
-        # Temporary fix: until ACINQ uses a proper feature bit to detect Phoenix,
-        # they might try to open channels when payments fail. The ACINQ node does this
-        # if it is directly connected to the recipient but without enough sending capacity.
-        # They send a custom "pay-to-open-request", and wait 60+ sec for the recipient to respond.
-        # Effectively, they hold the HTLC for minutes before failing it.
-        # see: https://github.com/ACINQ/lightning-kmp/pull/237
-        if pubkey == TRAMPOLINE_NODES_MAINNET['ACINQ'].pubkey:
-            is_legacy = True
-            use_two_trampolines = False
-    # fee level
-    trampoline_fee_level = trampoline_fee_levels[trampoline_node_id]
-=======
             forwarder_pubkey = random.choice(singlehop_r_tags)[0][0]
             if is_hardcoded_trampoline(forwarder_pubkey):
                 return False, forwarder_pubkey
@@ -180,7 +142,6 @@
     # TODO: ideally we want to use individual fee levels for each trampoline node,
     #  but because at the moment we can't attribute insufficient fee errors to
     #  downstream trampolines we need to use a global fee level here
->>>>>>> 5bd2524b
     if trampoline_fee_level < len(TRAMPOLINE_FEES):
         return TRAMPOLINE_FEES[trampoline_fee_level]
     else:
@@ -311,13 +272,8 @@
         r_tags,
         payment_hash,
         payment_secret,
-<<<<<<< HEAD
-        local_height:int,
-        trampoline_fee_levels: DefaultDict[bytes, int],
-=======
         local_height: int,
         trampoline_fee_level: int,
->>>>>>> 5bd2524b
         use_two_trampolines: bool):
     # create route for the trampoline_onion
     trampoline_route = create_trampoline_route(
@@ -328,7 +284,7 @@
         invoice_features=invoice_features,
         trampoline_node_id=node_id,
         r_tags=r_tags,
-        trampoline_fee_levels=trampoline_fee_levels,
+        trampoline_fee_level=trampoline_fee_level,
         use_two_trampolines=use_two_trampolines)
     # compute onion and fees
     final_cltv = local_height + min_cltv_expiry
