# Electrum - lightweight Bitcoin client
# Copyright (C) 2011 Thomas Voegtlin
#
# Permission is hereby granted, free of charge, to any person
# obtaining a copy of this software and associated documentation files
# (the "Software"), to deal in the Software without restriction,
# including without limitation the rights to use, copy, modify, merge,
# publish, distribute, sublicense, and/or sell copies of the Software,
# and to permit persons to whom the Software is furnished to do so,
# subject to the following conditions:
#
# The above copyright notice and this permission notice shall be
# included in all copies or substantial portions of the Software.
#
# THE SOFTWARE IS PROVIDED "AS IS", WITHOUT WARRANTY OF ANY KIND,
# EXPRESS OR IMPLIED, INCLUDING BUT NOT LIMITED TO THE WARRANTIES OF
# MERCHANTABILITY, FITNESS FOR A PARTICULAR PURPOSE AND
# NONINFRINGEMENT. IN NO EVENT SHALL THE AUTHORS OR COPYRIGHT HOLDERS
# BE LIABLE FOR ANY CLAIM, DAMAGES OR OTHER LIABILITY, WHETHER IN AN
# ACTION OF CONTRACT, TORT OR OTHERWISE, ARISING FROM, OUT OF OR IN
# CONNECTION WITH THE SOFTWARE OR THE USE OR OTHER DEALINGS IN THE
# SOFTWARE.
import binascii
import os, sys, re, json
from collections import defaultdict, OrderedDict
from typing import (NamedTuple, Union, TYPE_CHECKING, Tuple, Optional, Callable, Any,
                    Sequence, Dict, Generic, TypeVar, List, Iterable, Set)
from datetime import datetime
import decimal
from decimal import Decimal
import traceback
import urllib
import threading
import hmac
import stat
from locale import localeconv
import asyncio
import urllib.request, urllib.parse, urllib.error
import builtins
import json
import time
from typing import NamedTuple, Optional
import ssl
import ipaddress
from ipaddress import IPv4Address, IPv6Address
import random
import secrets
import functools
from abc import abstractmethod, ABC

import attr
import aiohttp
from aiohttp_socks import ProxyConnector, ProxyType
import aiorpcx
from aiorpcx import TaskGroup
import certifi
import dns.resolver

from .i18n import _
from .logging import get_logger, Logger

if TYPE_CHECKING:
    from .network import Network
    from .interface import Interface
    from .simple_config import SimpleConfig

_logger = get_logger(__name__)


def inv_dict(d):
    return {v: k for k, v in d.items()}


def all_subclasses(cls) -> Set:
    """Return all (transitive) subclasses of cls."""
    res = set(cls.__subclasses__())
    for sub in res.copy():
        res |= all_subclasses(sub)
    return res


ca_path = certifi.where()

base_units = {'RVN': 8}  # {'BTC':8, 'mBTC':5, 'bits':2, 'sat':0}
base_units_inverse = inv_dict(base_units)
base_units_list = ['RVN']  # list(dict) does not guarantee order

DECIMAL_POINT_DEFAULT = 8  # RVN


class UnknownBaseUnit(Exception): pass


def decimal_point_to_base_unit_name(dp: int) -> str:
    # e.g. 8 -> "BTC"
    try:
        return base_units_inverse[dp]
    except KeyError:
        raise UnknownBaseUnit(dp) from None


def base_unit_name_to_decimal_point(unit_name: str) -> int:
    # e.g. "BTC" -> 8
    try:
        return base_units[unit_name]
    except KeyError:
        raise UnknownBaseUnit(unit_name) from None


class NotEnoughFunds(Exception):
    def __str__(self):
        return _("Insufficient funds")


class NoDynamicFeeEstimates(Exception):
    def __str__(self):
        return _('Dynamic fee estimates not available')


class MultipleSpendMaxTxOutputs(Exception):
    def __str__(self):
        return _('At most one output can be set to spend max')


class InvalidPassword(Exception):
    def __str__(self):
        return _("Incorrect password")


class AddTransactionException(Exception):
    pass


class UnrelatedTransactionException(AddTransactionException):
    def __str__(self):
        return _("Transaction is unrelated to this wallet.")


class FileImportFailed(Exception):
    def __init__(self, message=''):
        self.message = str(message)

    def __str__(self):
        return _("Failed to import from file.") + "\n" + self.message


class FileExportFailed(Exception):
    def __init__(self, message=''):
        self.message = str(message)

    def __str__(self):
        return _("Failed to export to file.") + "\n" + self.message


class WalletFileException(Exception): pass


class BitcoinException(Exception): pass


class UserFacingException(Exception):
    """Exception that contains information intended to be shown to the user."""


class InvoiceError(UserFacingException): pass


# Throw this exception to unwind the stack like when an error occurs.
# However unlike other exceptions the user won't be informed.
class UserCancelled(Exception):
    '''An exception that is suppressed from the user'''
    pass


# note: this is not a NamedTuple as then its json encoding cannot be customized
class Satoshis(object):
    __slots__ = ('value',)

    def __new__(cls, value):
        assert isinstance(value, int)
        self = super(Satoshis, cls).__new__(cls)
        # note: 'value' sometimes has msat precision
        self.value = value
        return self

    def __repr__(self):
        return f'Satoshis({self.value})'

    def __str__(self):
        # note: precision is truncated to satoshis here
        return format_satoshis(self.value)

    def __eq__(self, other):
        if isinstance(other, Satoshis):
            return self.value == other.value
        elif isinstance(other, int):
            return self.value == other
        else:
            return super().__eq__(other)

    def __ne__(self, other):
        return not (self == other)

    def __add__(self, other):
        if isinstance(other, Satoshis):
            return Satoshis(self.value + other.value)
        elif isinstance(other, int):
            return Satoshis(self.value + other)
        else:
            raise TypeError('Satoshis or int required')

    def __sub__(self, other):
        if isinstance(other, Satoshis):
            return Satoshis(self.value - other.value)
        elif isinstance(other, int):
            return Satoshis(self.value - other)
        else:
            raise TypeError('Satoshis or int required')

    def __mul__(self, other):
        if isinstance(other, Satoshis):
            return Satoshis(self.value * other.value)
        elif isinstance(other, int):
            return Satoshis(self.value * other)
        else:
            raise TypeError('Satoshis or int required')

    def __floordiv__(self, other):
        if isinstance(other, Satoshis):
            return Satoshis(self.value // other.value)
        elif isinstance(other, int):
            return Satoshis(self.value // other)
        else:
            raise TypeError('Satoshis or int required')

    def __truediv__(self, other):
        if isinstance(other, Satoshis):
            return Satoshis(self.value / other.value)
        elif isinstance(other, int):
            return Satoshis(self.value / other)
        else:
            raise TypeError('Satoshis or int required')

    def __neg__(self):
        return Satoshis(- self.value)

    def __lt__(self, other):
        if isinstance(other, Satoshis):
            return self.value < other.value
        elif isinstance(other, int):
            return self.value < other
        else:
            raise TypeError('Satoshis or int required')

    def __le__(self, other):
        if isinstance(other, Satoshis):
            return self.value <= other.value
        elif isinstance(other, int):
            return self.value <= other
        else:
            raise TypeError('Satoshis or int required')

    def __gt__(self, other):
        if isinstance(other, Satoshis):
            return self.value > other.value
        elif isinstance(other, int):
            return self.value > other
        else:
            raise TypeError('Satoshis or int required')

    def __ge__(self, other):
        if isinstance(other, Satoshis):
            return self.value >= other.value
        elif isinstance(other, int):
            return self.value >= other
        else:
            raise TypeError('Satoshis or int required')

    def __hash__(self):
        return self.value

    def __int__(self):
        return self.value

    def __index__(self):
        return self.value

    def __bool__(self):
        return bool(self.value)

    def __copy__(self):
        return Satoshis(self.value)

    def __deepcopy__(self, memo):
        return self.__copy__()

    def to_bytes(self, length, byteorder, *, signed=False):
        return self.value.to_bytes(length=length, byteorder=byteorder, signed=signed)


# note: this is not a NamedTuple as then its json encoding cannot be customized
class Fiat(object):
    __slots__ = ('value', 'ccy')

    def __new__(cls, value: Optional[Decimal], ccy: str):
        self = super(Fiat, cls).__new__(cls)
        self.ccy = ccy
        if not isinstance(value, (Decimal, type(None))):
            raise TypeError(f"value should be Decimal or None, not {type(value)}")
        self.value = value
        return self

    def __repr__(self):
        return 'Fiat(%s)' % self.__str__()

    def __str__(self):
        if self.value is None or self.value.is_nan():
            return _('No Data')
        else:
            return "{:.2f}".format(self.value)

    def to_ui_string(self):
        if self.value is None or self.value.is_nan():
            return _('No Data')
        else:
            return "{:.2f}".format(self.value) + ' ' + self.ccy

    def __eq__(self, other):
        if not isinstance(other, Fiat):
            return False
        if self.ccy != other.ccy:
            return False
        if isinstance(self.value, Decimal) and isinstance(other.value, Decimal) \
                and self.value.is_nan() and other.value.is_nan():
            return True
        return self.value == other.value

    def __ne__(self, other):
        return not (self == other)

    def __add__(self, other):
        assert self.ccy == other.ccy
        return Fiat(self.value + other.value, self.ccy)


class MyEncoder(json.JSONEncoder):
    def default(self, obj):
        # note: this does not get called for namedtuples :(  https://bugs.python.org/issue30343
        from .transaction import Transaction, TxOutput
        from .lnutil import UpdateAddHtlc
        if isinstance(obj, UpdateAddHtlc):
            return obj.to_tuple()
        if isinstance(obj, Transaction):
            return obj.serialize()
        if isinstance(obj, TxOutput):
            return obj.to_legacy_tuple()
        if isinstance(obj, Satoshis):
            return str(obj)
        if isinstance(obj, Fiat):
            return str(obj)
        if isinstance(obj, Decimal):
            return str(obj)
        if isinstance(obj, datetime):
            return obj.isoformat(' ')[:-3]
        if isinstance(obj, set):
            return list(obj)
        if isinstance(obj, bytes):  # for nametuples in lnchannel
            return obj.hex()
        if hasattr(obj, 'to_json') and callable(obj.to_json):
            return obj.to_json()
        return super(MyEncoder, self).default(obj)


class ThreadJob(Logger):
    """A job that is run periodically from a thread's main loop.  run() is
    called from that thread's context.
    """

    def __init__(self):
        Logger.__init__(self)

    def run(self):
        """Called periodically from the thread"""
        pass


class DebugMem(ThreadJob):
    '''A handy class for debugging GC memory leaks'''

    def __init__(self, classes, interval=30):
        ThreadJob.__init__(self)
        self.next_time = 0
        self.classes = classes
        self.interval = interval

    def mem_stats(self):
        import gc
        self.logger.info("Start memscan")
        gc.collect()
        objmap = defaultdict(list)
        for obj in gc.get_objects():
            for class_ in self.classes:
                if isinstance(obj, class_):
                    objmap[class_].append(obj)
        for class_, objs in objmap.items():
            self.logger.info(f"{class_.__name__}: {len(objs)}")
        self.logger.info("Finish memscan")

    def run(self):
        if time.time() > self.next_time:
            self.mem_stats()
            self.next_time = time.time() + self.interval


class DaemonThread(threading.Thread, Logger):
    """ daemon thread that terminates cleanly """

    LOGGING_SHORTCUT = 'd'

    def __init__(self):
        threading.Thread.__init__(self)
        Logger.__init__(self)
        self.parent_thread = threading.currentThread()
        self.running = False
        self.running_lock = threading.Lock()
        self.job_lock = threading.Lock()
        self.jobs = []
        self.stopped_event = threading.Event()  # set when fully stopped

    def add_jobs(self, jobs):
        with self.job_lock:
            self.jobs.extend(jobs)

    def run_jobs(self):
        # Don't let a throwing job disrupt the thread, future runs of
        # itself, or other jobs.  This is useful protection against
        # malformed or malicious server responses
        with self.job_lock:
            for job in self.jobs:
                try:
                    job.run()
                except Exception as e:
                    self.logger.exception('')

    def remove_jobs(self, jobs):
        with self.job_lock:
            for job in jobs:
                self.jobs.remove(job)

    def start(self):
        with self.running_lock:
            self.running = True
        return threading.Thread.start(self)

    def is_running(self):
        with self.running_lock:
            return self.running and self.parent_thread.is_alive()

    def stop(self):
        with self.running_lock:
            self.running = False

    def on_stop(self):
        if 'ANDROID_DATA' in os.environ:
            import jnius
            jnius.detach()
            self.logger.info("jnius detach")
        self.logger.info("stopped")
        self.stopped_event.set()


def print_stderr(*args):
    args = [str(item) for item in args]
    sys.stderr.write(" ".join(args) + "\n")
    sys.stderr.flush()


def print_msg(*args):
    # Stringify args
    args = [str(item) for item in args]
    sys.stdout.write(" ".join(args) + "\n")
    sys.stdout.flush()


def json_encode(obj):
    try:
        s = json.dumps(obj, sort_keys=True, indent=4, cls=MyEncoder)
    except TypeError:
        s = repr(obj)
    return s


def json_decode(x):
    try:
        return json.loads(x, parse_float=Decimal)
    except:
        return x


def json_normalize(x):
    # note: The return value of commands, when going through the JSON-RPC interface,
    #       is json-encoded. The encoder used there cannot handle some types, e.g. electrum.util.Satoshis.
    # note: We should not simply do "json_encode(x)" here, as then later x would get doubly json-encoded.
    # see #5868
    return json_decode(json_encode(x))


# taken from Django Source Code
def constant_time_compare(val1, val2):
    """Return True if the two strings are equal, False otherwise."""
    return hmac.compare_digest(to_bytes(val1, 'utf8'), to_bytes(val2, 'utf8'))


# decorator that prints execution time
_profiler_logger = _logger.getChild('profiler')


def profiler(func):
    def do_profile(args, kw_args):
        name = func.__qualname__
        t0 = time.time()
        o = func(*args, **kw_args)
        t = time.time() - t0
        _profiler_logger.debug(f"{name} {t:,.4f}")
        return o

    return lambda *args, **kw_args: do_profile(args, kw_args)


def android_ext_dir():
    from android.storage import primary_external_storage_path
    return primary_external_storage_path()


def android_backup_dir():
    d = os.path.join(android_ext_dir(), 'org.electrum.electrum')
    if not os.path.exists(d):
        os.mkdir(d)
    return d


def android_data_dir():
    import jnius
    PythonActivity = jnius.autoclass('org.kivy.android.PythonActivity')
    return PythonActivity.mActivity.getFilesDir().getPath() + '/data'


def ensure_sparse_file(filename):
    # On modern Linux, no need to do anything.
    # On Windows, need to explicitly mark file.
    if os.name == "nt":
        try:
            os.system('fsutil sparse setflag "{}" 1'.format(filename))
        except Exception as e:
            _logger.info(f'error marking file {filename} as sparse: {e}')


def get_headers_dir(config):
    return config.path


def assert_datadir_available(config_path):
    path = config_path
    if os.path.exists(path):
        return
    else:
        raise FileNotFoundError(
            'Electrum datadir does not exist. Was it deleted while running?' + '\n' +
            'Should be at {}'.format(path))


def assert_file_in_datadir_available(path, config_path):
    if os.path.exists(path):
        return
    else:
        assert_datadir_available(config_path)
        raise FileNotFoundError(
            'Cannot find file but datadir is there.' + '\n' +
            'Should be at {}'.format(path))


def standardize_path(path):
    return os.path.normcase(
        os.path.realpath(
            os.path.abspath(
                os.path.expanduser(
                    path
                ))))


def get_new_wallet_name(wallet_folder: str) -> str:
    i = 1
    while True:
        filename = "wallet_%d" % i
        if filename in os.listdir(wallet_folder):
            i += 1
        else:
            break
    return filename


def assert_bytes(*args):
    """
    porting helper, assert args type
    """
    try:
        for x in args:
            assert isinstance(x, (bytes, bytearray))
    except:
        print('assert bytes failed', list(map(type, args)))
        raise


def assert_str(*args):
    """
    porting helper, assert args type
    """
    for x in args:
        assert isinstance(x, str)


def to_string(x, enc) -> str:
    if isinstance(x, (bytes, bytearray)):
        return x.decode(enc)
    if isinstance(x, str):
        return x
    else:
        raise TypeError("Not a string or bytes like object")


def to_bytes(something, encoding='utf8') -> bytes:
    """
    cast string to bytes() like object, but for python2 support it's bytearray copy
    """
    if isinstance(something, bytes):
        return something
    if isinstance(something, str):
        return something.encode(encoding)
    elif isinstance(something, bytearray):
        return bytes(something)
    else:
        raise TypeError("Not a string or bytes like object")


bfh = bytes.fromhex


def bh2u(x: bytes) -> str:
    """
    str with hex representation of a bytes-like object

    >>> x = bytes((1, 2, 10))
    >>> bh2u(x)
    '01020A'
    """
    return x.hex()


def xor_bytes(a: bytes, b: bytes) -> bytes:
    size = min(len(a), len(b))
    return ((int.from_bytes(a[:size], "big") ^ int.from_bytes(b[:size], "big"))
            .to_bytes(size, "big"))


def user_dir():
    if "ELECTRUMDIR" in os.environ:
        return os.environ["ELECTRUMDIR"]
    elif 'ANDROID_DATA' in os.environ:
        return android_data_dir()
    elif os.name == 'posix':
        return os.path.join(os.environ["HOME"], ".electrum-ravencoin")
    elif "APPDATA" in os.environ:
        return os.path.join(os.environ["APPDATA"], "Electrum-Ravencoin")
    elif "LOCALAPPDATA" in os.environ:
        return os.path.join(os.environ["LOCALAPPDATA"], "Electrum-Ravencoin")
    else:
        # raise Exception("No home directory found in environment variables.")
        return


def resource_path(*parts):
    return os.path.join(pkg_dir, *parts)


# absolute path to python package folder of electrum ("lib")
pkg_dir = os.path.split(os.path.realpath(__file__))[0]


def is_valid_email(s):
    regexp = r"[^@]+@[^@]+\.[^@]+"
    return re.match(regexp, s) is not None


def is_hash256_str(text: Any) -> bool:
    if not isinstance(text, str): return False
    if len(text) != 64: return False
    return is_hex_str(text)


def is_hex_str(text: Any) -> bool:
    if not isinstance(text, str): return False
    try:
        b = bytes.fromhex(text)
    except:
        return False
    # forbid whitespaces in text:
    if len(text) != 2 * len(b):
        return False
    return True


def is_integer(val: Any) -> bool:
    return isinstance(val, int)


def is_non_negative_integer(val: Any) -> bool:
    if is_integer(val):
        return val >= 0
    return False


def is_int_or_float(val: Any) -> bool:
    return isinstance(val, (int, float))


def is_non_negative_int_or_float(val: Any) -> bool:
    if is_int_or_float(val):
        return val >= 0
    return False


def chunks(items, size: int):
    """Break up items, an iterable, into chunks of length size."""
    if size < 1:
        raise ValueError(f"size must be positive, not {repr(size)}")
    for i in range(0, len(items), size):
        yield items[i: i + size]


def format_satoshis_plain(
        x: Union[int, float, Decimal, str],  # amount in satoshis,
        *,
        decimal_point: int = 8,  # how much to shift decimal point to left (default: sat->BTC)
) -> str:
    """Display a satoshi amount scaled.  Always uses a '.' as a decimal
    point and has no thousands separator"""
    if x == '!':
        return 'max'
    assert isinstance(x, (int, float, Decimal)), f"{x!r} should be a number"
    scale_factor = pow(10, decimal_point)
    return "{:.8f}".format(Decimal(x) / scale_factor).rstrip('0').rstrip('.')


# Check that Decimal precision is sufficient.
# We need at the very least ~20, as we deal with msat amounts, and
# log10(21_000_000 * 10**8 * 1000) ~= 18.3
# decimal.DefaultContext.prec == 28 by default, but it is mutable.
# We enforce that we have at least that available.
assert decimal.getcontext().prec >= 28, f"PyDecimal precision too low: {decimal.getcontext().prec}"

DECIMAL_POINT = localeconv()['decimal_point']  # type: str


def format_satoshis(
        x: Union[int, float, Decimal, str, None],  # amount in satoshis
        *,
        num_zeros: int = 0,
        decimal_point: int = 8,  # how much to shift decimal point to left (default: sat->BTC)
        precision: int = 0,  # extra digits after satoshi precision
        is_diff: bool = False,  # if True, enforce a leading sign (+/-)
        whitespaces: bool = False,  # if True, add whitespaces, to align numbers in a column
        add_thousands_sep: bool = False,  # if True, add whitespaces, for better readability of the numbers
) -> str:
    if x is None:
        return 'unknown'
    if x == '!':
        return 'max'
    assert isinstance(x, (int, float, Decimal)), f"{x!r} should be a number"
    # lose redundant precision
    x = Decimal(x).quantize(Decimal(10) ** (-precision))
    # format string
    overall_precision = decimal_point + precision  # max digits after final decimal point
    decimal_format = "." + str(overall_precision) if overall_precision > 0 else ""
    if is_diff:
        decimal_format = '+' + decimal_format
    # initial result
    scale_factor = pow(10, decimal_point)
<<<<<<< HEAD
    if not isinstance(x, Decimal):
        try:
            x = Decimal(int(x)).quantize(Decimal('1E-8'))
        except decimal.InvalidOperation:
            return "invalid"
=======
>>>>>>> e9f08ef6
    result = ("{:" + decimal_format + "f}").format(x / scale_factor)
    if "." not in result: result += "."
    result = result.rstrip('0')
    # add extra decimal places (zeros)
    integer_part, fract_part = result.split(".")
    if len(fract_part) < num_zeros:
        fract_part += "0" * (num_zeros - len(fract_part))
    # add whitespaces as thousands' separator for better readability of numbers
    if add_thousands_sep:
        sign = integer_part[0] if integer_part[0] in ("+", "-") else ""
        if sign == "-":
            integer_part = integer_part[1:]
        integer_part = "{:,}".format(int(integer_part)).replace(',', " ")
        integer_part = sign + integer_part
        fract_part = " ".join(fract_part[i:i+3] for i in range(0, len(fract_part), 3))
    result = integer_part + DECIMAL_POINT + fract_part
    # add leading/trailing whitespaces so that numbers can be aligned in a column
    if whitespaces:
        target_fract_len = overall_precision
        target_integer_len = 14 - decimal_point  # should be enough for up to unsigned 999999 BTC
        if add_thousands_sep:
            target_fract_len += max(0, (target_fract_len - 1) // 3)
            target_integer_len += max(0, (target_integer_len - 1) // 3)
        # add trailing whitespaces
        result += " " * (target_fract_len - len(fract_part))
        # add leading whitespaces
        target_total_len = target_integer_len + 1 + target_fract_len
        result = " " * (target_total_len - len(result)) + result
    return result


FEERATE_PRECISION = 1  # num fractional decimal places for sat/byte fee rates
_feerate_quanta = Decimal(10) ** (-FEERATE_PRECISION)


def format_fee_satoshis(fee, *, num_zeros=0, precision=None):
    if precision is None:
        precision = FEERATE_PRECISION
    num_zeros = min(num_zeros, FEERATE_PRECISION)  # no more zeroes than available prec
    return format_satoshis(fee, num_zeros=num_zeros, decimal_point=0, precision=precision)


def quantize_feerate(fee) -> Union[None, Decimal, int]:
    """Strip sat/byte fee rate of excess precision."""
    if fee is None:
        return None
    return Decimal(fee).quantize(_feerate_quanta, rounding=decimal.ROUND_HALF_DOWN)


def timestamp_to_datetime(timestamp: Optional[int]) -> Optional[datetime]:
    if timestamp is None:
        return None
    return datetime.fromtimestamp(timestamp)


def format_time(timestamp):
    date = timestamp_to_datetime(timestamp)
    return date.isoformat(' ')[:-3] if date else _("Unknown")


# Takes a timestamp and returns a string with the approximation of the age
def age(from_date, since_date=None, target_tz=None, include_seconds=False):
    if from_date is None:
        return "Unknown"

    from_date = datetime.fromtimestamp(from_date)
    if since_date is None:
        since_date = datetime.now(target_tz)

    td = time_difference(from_date - since_date, include_seconds)
    return td + " ago" if from_date < since_date else "in " + td


def time_difference(distance_in_time, include_seconds):
    # distance_in_time = since_date - from_date
    distance_in_seconds = int(round(abs(distance_in_time.days * 86400 + distance_in_time.seconds)))
    distance_in_minutes = int(round(distance_in_seconds / 60))

    if distance_in_minutes == 0:
        if include_seconds:
            return "%s seconds" % distance_in_seconds
        else:
            return "less than a minute"
    elif distance_in_minutes < 45:
        return "%s minutes" % distance_in_minutes
    elif distance_in_minutes < 90:
        return "about 1 hour"
    elif distance_in_minutes < 1440:
        return "about %d hours" % (round(distance_in_minutes / 60.0))
    elif distance_in_minutes < 2880:
        return "1 day"
    elif distance_in_minutes < 43220:
        return "%d days" % (round(distance_in_minutes / 1440))
    elif distance_in_minutes < 86400:
        return "about 1 month"
    elif distance_in_minutes < 525600:
        return "%d months" % (round(distance_in_minutes / 43200))
    elif distance_in_minutes < 1051200:
        return "about 1 year"
    else:
        return "over %d years" % (round(distance_in_minutes / 525600))


mainnet_block_explorers = {
    'ravencoin.network': ('https://ravencoin.network/',
                          {'tx': 'tx/', 'addr': 'address/'}),
    'rvn.traysi.org': ('http://rvn.traysi.org/',
                       {'tx': 'tx/', 'addr': 'address/'}),
    'rvn.cryptoscope.io': ('https://rvn.cryptoscope.io/',
                           {'tx': 'tx/?txid=', 'addr': 'address/?address='}),
}

testnet_block_explorers = {
    'ravencoin.network': ('https://testnet.ravencoin.network/',
                          {'tx': 'tx/', 'addr': 'address/'}),
    'rvn.cryptoscope.io': ('https://rvnt.cryptoscope.io/',
                           {'tx': 'tx/?txid=', 'addr': 'address/?address='}),
}

signet_block_explorers = {
    'bc-2.jp': ('https://explorer.bc-2.jp/',
                        {'tx': 'tx/', 'addr': 'address/'}),
    'mempool.space': ('https://mempool.space/signet/',
                        {'tx': 'tx/', 'addr': 'address/'}),
    'bitcoinexplorer.org': ('https://signet.bitcoinexplorer.org/',
                       {'tx': 'tx/', 'addr': 'address/'}),
    'wakiyamap.dev': ('https://signet-explorer.wakiyamap.dev/',
                       {'tx': 'tx/', 'addr': 'address/'}),
    'system default': ('blockchain:/',
                       {'tx': 'tx/', 'addr': 'address/'}),
}

_block_explorer_default_api_loc = {'tx': 'tx/', 'addr': 'address/'}

ipfs_explorers = {
    'ipfs.io': ('https://ipfs.io/',
                {'ipfs': 'ipfs/'}),
    'infura.io': ('https://ipfs.infura.io/',
                  {'ipfs': 'ipfs/'}),
    'ravencoinipfs-gateway.com': ('https://ravencoinipfs-gateway.com/',
                                  {'ipfs': 'ipfs/'}),
}

_ipfs_explorer_default_api_loc = {'ipfs': 'ipfs/'}


def ipfs_explorer_info():
    return ipfs_explorers


def ipfs_explorer(config: 'SimpleConfig') -> Optional[str]:
    if config.get('ipfs_explorer_custom') is not None:
        return None
    default_ = 'ipfs.io'
    ie_key = config.get('ipfs_explorer', default_)
    ie_tuple = ipfs_explorer_info().get(ie_key)
    if ie_tuple is None:
        ie_key = default_
    assert isinstance(ie_key, str), f"{ie_key!r} should be str"
    return ie_key


def ipfs_explorer_tuple(config: 'SimpleConfig') -> Optional[Tuple[str, dict]]:
    custom_ie = config.get('ipfs_explorer_custom')
    if custom_ie:
        if isinstance(custom_ie, str):
            return custom_ie, _ipfs_explorer_default_api_loc
        if isinstance(custom_ie, (tuple, list)) and len(custom_ie) == 2:
            return tuple(custom_ie)
        _logger.warning(f"not using 'block_explorer_custom' from config. "
                        f"expected a str or a pair but got {custom_ie!r}")
        return None
    else:
        # using one of the hardcoded block explorers
        return ipfs_explorer_info().get(ipfs_explorer(config))


def ipfs_explorer_URL(config: 'SimpleConfig', kind: str, item: str) -> Optional[str]:
    ie_tuple = ipfs_explorer_tuple(config)
    if not ie_tuple:
        return
    explorer_url, explorer_dict = ie_tuple
    kind_str = explorer_dict.get(kind)
    if kind_str is None:
        return
    if explorer_url[-1] != "/":
        explorer_url += "/"
    url_parts = [explorer_url, kind_str, item]
    return ''.join(url_parts)


def block_explorer_info():
    from . import constants
    if constants.net.NET_NAME == "testnet":
        return testnet_block_explorers
    elif constants.net.NET_NAME == "signet":
        return signet_block_explorers
    return mainnet_block_explorers


def block_explorer(config: 'SimpleConfig') -> Optional[str]:
    """Returns name of selected block explorer,
    or None if a custom one (not among hardcoded ones) is configured.
    """
    if config.get('block_explorer_custom') is not None:
        return None
    default_ = 'rvn.cryptoscope.io'
    be_key = config.get('block_explorer', default_)
    be_tuple = block_explorer_info().get(be_key)
    if be_tuple is None:
        be_key = default_
    assert isinstance(be_key, str), f"{be_key!r} should be str"
    return be_key


def block_explorer_tuple(config: 'SimpleConfig') -> Optional[Tuple[str, dict]]:
    custom_be = config.get('block_explorer_custom')
    if custom_be:
        if isinstance(custom_be, str):
            return custom_be, _block_explorer_default_api_loc
        if isinstance(custom_be, (tuple, list)) and len(custom_be) == 2:
            return tuple(custom_be)
        _logger.warning(f"not using 'block_explorer_custom' from config. "
                        f"expected a str or a pair but got {custom_be!r}")
        return None
    else:
        # using one of the hardcoded block explorers
        return block_explorer_info().get(block_explorer(config))


def block_explorer_URL(config: 'SimpleConfig', kind: str, item: str) -> Optional[str]:
    be_tuple = block_explorer_tuple(config)
    if not be_tuple:
        return
    explorer_url, explorer_dict = be_tuple
    kind_str = explorer_dict.get(kind)
    if kind_str is None:
        return
    if explorer_url[-1] != "/":
        explorer_url += "/"
    url_parts = [explorer_url, kind_str, item]
    return ''.join(url_parts)


# URL decode
# _ud = re.compile('%([0-9a-hA-H]{2})', re.MULTILINE)
# urldecode = lambda x: _ud.sub(lambda m: chr(int(m.group(1), 16)), x)


# note: when checking against these, use .lower() to support case-insensitivity
BITCOIN_BIP21_URI_SCHEME = 'raven'
LIGHTNING_URI_SCHEME = 'lightning'


class InvalidBitcoinURI(Exception): pass


# TODO rename to parse_bip21_uri or similar
def parse_URI(uri: str, on_pr: Callable = None, *, loop=None) -> dict:
    """Raises InvalidBitcoinURI on malformed URI."""
    from . import ravencoin
    from .ravencoin import COIN, TOTAL_COIN_SUPPLY_LIMIT_IN_BTC

    if not isinstance(uri, str):
        raise InvalidBitcoinURI(f"expected string, not {repr(uri)}")

    if ':' not in uri:
        if not ravencoin.is_address(uri):
            raise InvalidBitcoinURI("Not a bitcoin address")
        return {'address': uri}

    u = urllib.parse.urlparse(uri)
    if u.scheme.lower() != BITCOIN_BIP21_URI_SCHEME:
        raise InvalidBitcoinURI("Not a bitcoin URI")
    address = u.path

    # python for android fails to parse query
    if address.find('?') > 0:
        address, query = u.path.split('?')
        pq = urllib.parse.parse_qs(query)
    else:
        pq = urllib.parse.parse_qs(u.query)

    for k, v in pq.items():
        if len(v) != 1:
            raise InvalidBitcoinURI(f'Duplicate Key: {repr(k)}')

    out = {k: v[0] for k, v in pq.items()}
    if address:
        if not ravencoin.is_address(address):
            raise InvalidBitcoinURI(f"Invalid bitcoin address: {address}")
        out['address'] = address
    if 'amount' in out:
        am = out['amount']
        try:
            m = re.match(r'([0-9.]+)X([0-9])', am)
            if m:
                k = int(m.group(2)) - 8
                amount = Decimal(m.group(1)) * pow(Decimal(10), k)
            else:
                amount = Decimal(am) * COIN
            if amount > TOTAL_COIN_SUPPLY_LIMIT_IN_BTC * COIN:
                raise InvalidBitcoinURI(f"amount is out-of-bounds: {amount!r} BTC")
            out['amount'] = int(amount)
        except Exception as e:
            raise InvalidBitcoinURI(f"failed to parse 'amount' field: {repr(e)}") from e
    if 'message' in out:
        out['message'] = out['message']
        out['memo'] = out['message']
    if 'time' in out:
        try:
            out['time'] = int(out['time'])
        except Exception as e:
            raise InvalidBitcoinURI(f"failed to parse 'time' field: {repr(e)}") from e
    if 'exp' in out:
        try:
            out['exp'] = int(out['exp'])
        except Exception as e:
            raise InvalidBitcoinURI(f"failed to parse 'exp' field: {repr(e)}") from e
    if 'sig' in out:
        try:
            out['sig'] = bh2u(ravencoin.base_decode(out['sig'], base=58))
        except Exception as e:
            raise InvalidBitcoinURI(f"failed to parse 'sig' field: {repr(e)}") from e

    r = out.get('r')
    sig = out.get('sig')
    name = out.get('name')
    if on_pr and (r or (name and sig)):
        @log_exceptions
        async def get_payment_request():
            from . import paymentrequest as pr
            if name and sig:
                s = pr.serialize_request(out).SerializeToString()
                request = pr.PaymentRequest(s)
            else:
                request = await pr.get_payment_request(r)
            if on_pr:
                on_pr(request)

        loop = loop or asyncio.get_event_loop()
        asyncio.run_coroutine_threadsafe(get_payment_request(), loop)

    return out


def create_bip21_uri(addr, amount_sat: Optional[int], message: Optional[str],
                     *, extra_query_params: Optional[dict] = None) -> str:
    from . import ravencoin
    if not ravencoin.is_address(addr):
        return ""
    if extra_query_params is None:
        extra_query_params = {}
    query = []
    if amount_sat:
        query.append('amount=%s' % format_satoshis_plain(amount_sat))
    if message:
        query.append('message=%s' % urllib.parse.quote(message))
    for k, v in extra_query_params.items():
        if not isinstance(k, str) or k != urllib.parse.quote(k):
            raise Exception(f"illegal key for URI: {repr(k)}")
        v = urllib.parse.quote(v)
        query.append(f"{k}={v}")
    p = urllib.parse.ParseResult(
        scheme=BITCOIN_BIP21_URI_SCHEME,
        netloc='',
        path=addr,
        params='',
        query='&'.join(query),
        fragment='',
    )
    return str(urllib.parse.urlunparse(p))


def maybe_extract_bolt11_invoice(data: str) -> Optional[str]:
    data = data.strip()  # whitespaces
    data = data.lower()
    if data.startswith(LIGHTNING_URI_SCHEME + ':ln'):
        data = data[10:]
    if data.startswith('ln'):
        return data
    return None


# Python bug (http://bugs.python.org/issue1927) causes raw_input
# to be redirected improperly between stdin/stderr on Unix systems
# TODO: py3
def raw_input(prompt=None):
    if prompt:
        sys.stdout.write(prompt)
    return builtin_raw_input()


builtin_raw_input = builtins.input
builtins.input = raw_input


def parse_json(message):
    # TODO: check \r\n pattern
    n = message.find(b'\n')
    if n == -1:
        return None, message
    try:
        j = json.loads(message[0:n].decode('utf8'))
    except:
        j = None
    return j, message[n + 1:]


def setup_thread_excepthook():
    """
    Workaround for `sys.excepthook` thread bug from:
    http://bugs.python.org/issue1230540

    Call once from the main thread before creating any threads.
    """

    init_original = threading.Thread.__init__

    def init(self, *args, **kwargs):

        init_original(self, *args, **kwargs)
        run_original = self.run

        def run_with_except_hook(*args2, **kwargs2):
            try:
                run_original(*args2, **kwargs2)
            except Exception:
                sys.excepthook(*sys.exc_info())

        self.run = run_with_except_hook

    threading.Thread.__init__ = init


def send_exception_to_crash_reporter(e: BaseException):
    sys.excepthook(type(e), e, e.__traceback__)


def versiontuple(v):
    return tuple(map(int, (v.split("."))))


def read_json_file(path):
    try:
        with open(path, 'r', encoding='utf-8') as f:
            data = json.loads(f.read())
    # backwards compatibility for JSONDecodeError
    except ValueError:
        _logger.exception('')
        raise FileImportFailed(_("Invalid JSON code."))
    except BaseException as e:
        _logger.exception('')
        raise FileImportFailed(e)
    return data


def write_json_file(path, data):
    try:
        with open(path, 'w+', encoding='utf-8') as f:
            json.dump(data, f, indent=4, sort_keys=True, cls=MyEncoder)
    except (IOError, os.error) as e:
        _logger.exception('')
        raise FileExportFailed(e)


def make_dir(path, allow_symlink=True):
    """Make directory if it does not yet exist."""
    if not os.path.exists(path):
        if not allow_symlink and os.path.islink(path):
            raise Exception('Dangling link: ' + path)
        os.mkdir(path)
        os.chmod(path, stat.S_IRUSR | stat.S_IWUSR | stat.S_IXUSR)


def log_exceptions(func):
    """Decorator to log AND re-raise exceptions."""
    assert asyncio.iscoroutinefunction(func), 'func needs to be a coroutine'

    @functools.wraps(func)
    async def wrapper(*args, **kwargs):
        self = args[0] if len(args) > 0 else None
        try:
            return await func(*args, **kwargs)
        except asyncio.CancelledError as e:
            raise
        except BaseException as e:
            mylogger = self.logger if hasattr(self, 'logger') else _logger
            try:
                mylogger.exception(f"Exception in {func.__name__}: {repr(e)}")
            except BaseException as e2:
                print(f"logging exception raised: {repr(e2)}... orig exc: {repr(e)} in {func.__name__}")
            raise

    return wrapper


def ignore_exceptions(func):
    """Decorator to silently swallow all exceptions."""
    assert asyncio.iscoroutinefunction(func), 'func needs to be a coroutine'

    @functools.wraps(func)
    async def wrapper(*args, **kwargs):
        try:
            return await func(*args, **kwargs)
        except asyncio.CancelledError:
            # note: with python 3.8, CancelledError no longer inherits Exception, so this catch is redundant
            raise
        except Exception as e:
            pass

    return wrapper


def with_lock(func):
    """Decorator to enforce a lock on a function call."""

    def func_wrapper(self, *args, **kwargs):
        with self.lock:
            return func(self, *args, **kwargs)

    return func_wrapper


class TxMinedInfo(NamedTuple):
    height: int  # height of block that mined tx
    conf: Optional[int] = None  # number of confirmations, SPV verified (None means unknown)
    timestamp: Optional[int] = None  # timestamp of block that mined tx
    txpos: Optional[int] = None  # position of tx in serialized block
    header_hash: Optional[str] = None  # hash of block that mined tx


def make_aiohttp_session(proxy: Optional[dict], headers=None, timeout=None):
    if headers is None:
        headers = {'User-Agent': 'Electrum'}
    if timeout is None:
        # The default timeout is high intentionally.
        # DNS on some systems can be really slow, see e.g. #5337
        timeout = aiohttp.ClientTimeout(total=45)
    elif isinstance(timeout, (int, float)):
        timeout = aiohttp.ClientTimeout(total=timeout)
    ssl_context = ssl.create_default_context(purpose=ssl.Purpose.SERVER_AUTH, cafile=ca_path)

    if proxy:
        connector = ProxyConnector(
            proxy_type=ProxyType.SOCKS5 if proxy['mode'] == 'socks5' else ProxyType.SOCKS4,
            host=proxy['host'],
            port=int(proxy['port']),
            username=proxy.get('user', None),
            password=proxy.get('password', None),
            rdns=True,
            ssl=ssl_context,
        )
    else:
        connector = aiohttp.TCPConnector(ssl=ssl_context)

    return aiohttp.ClientSession(headers=headers, timeout=timeout, connector=connector)


class SilentTaskGroup(TaskGroup):

    def spawn(self, *args, **kwargs):
        # don't complain if group is already closed.
        if self._closed:
            raise asyncio.CancelledError()
        return super().spawn(*args, **kwargs)


class NetworkJobOnDefaultServer(Logger, ABC):
    """An abstract base class for a job that runs on the main network
    interface. Every time the main interface changes, the job is
    restarted, and some of its internals are reset.
    """

    def __init__(self, network: 'Network'):
        Logger.__init__(self)
        asyncio.set_event_loop(network.asyncio_loop)
        self.network = network
        self.interface = None  # type: Interface
        self._restart_lock = asyncio.Lock()
        # Ensure fairness between NetworkJobs. e.g. if multiple wallets
        # are open, a large wallet's Synchronizer should not starve the small wallets:
        self._network_request_semaphore = asyncio.Semaphore(100)

        self._reset()
        # every time the main interface changes, restart:
        register_callback(self._restart, ['default_server_changed'])
        # also schedule a one-off restart now, as there might already be a main interface:
        asyncio.run_coroutine_threadsafe(self._restart(), network.asyncio_loop)

    def _reset(self):
        """Initialise fields. Called every time the underlying
        server connection changes.
        """
        self.taskgroup = SilentTaskGroup()

    async def _start(self, interface: 'Interface'):
        self.interface = interface
        await interface.taskgroup.spawn(self._run_tasks(taskgroup=self.taskgroup))

    @abstractmethod
    async def _run_tasks(self, *, taskgroup: TaskGroup) -> None:
        """Start tasks in taskgroup. Called every time the underlying
        server connection changes.
        """
        # If self.taskgroup changed, don't start tasks. This can happen if we have
        # been restarted *just now*, i.e. after the _run_tasks coroutine object was created.
        if taskgroup != self.taskgroup:
            raise asyncio.CancelledError()

    async def stop(self, *, full_shutdown: bool = True):
        if full_shutdown:
            unregister_callback(self._restart)
        await self.taskgroup.cancel_remaining()

    @log_exceptions
    async def _restart(self, *args):
        interface = self.network.interface
        if interface is None:
            return  # we should get called again soon

        async with self._restart_lock:
            await self.stop(full_shutdown=False)
            self._reset()
            await self._start(interface)

    @property
    def session(self):
        s = self.interface.session
        assert s is not None
        return s


def create_and_start_event_loop() -> Tuple[asyncio.AbstractEventLoop,
                                           asyncio.Future,
                                           threading.Thread]:
    def on_exception(loop, context):
        """Suppress spurious messages it appears we cannot control."""
        SUPPRESS_MESSAGE_REGEX = re.compile('SSL handshake|Fatal read error on|'
                                            'SSL error in data received')
        message = context.get('message')
        if message and SUPPRESS_MESSAGE_REGEX.match(message):
            return
        loop.default_exception_handler(context)

    loop = asyncio.get_event_loop()
    loop.set_exception_handler(on_exception)
    # loop.set_debug(1)
    stopping_fut = asyncio.Future()
    loop_thread = threading.Thread(target=loop.run_until_complete,
                                   args=(stopping_fut,),
                                   name='EventLoop')
    loop_thread.start()
    return loop, stopping_fut, loop_thread


class OrderedDictWithIndex(OrderedDict):
    """An OrderedDict that keeps track of the positions of keys.

    Note: very inefficient to modify contents, except to add new items.
    """

    def __init__(self):
        super().__init__()
        self._key_to_pos = {}
        self._pos_to_key = {}

    def _recalc_index(self):
        self._key_to_pos = {key: pos for (pos, key) in enumerate(self.keys())}
        self._pos_to_key = {pos: key for (pos, key) in enumerate(self.keys())}

    def pos_from_key(self, key):
        return self._key_to_pos[key]

    def value_from_pos(self, pos):
        key = self._pos_to_key[pos]
        return self[key]

    def popitem(self, *args, **kwargs):
        ret = super().popitem(*args, **kwargs)
        self._recalc_index()
        return ret

    def move_to_end(self, *args, **kwargs):
        ret = super().move_to_end(*args, **kwargs)
        self._recalc_index()
        return ret

    def clear(self):
        ret = super().clear()
        self._recalc_index()
        return ret

    def pop(self, *args, **kwargs):
        ret = super().pop(*args, **kwargs)
        self._recalc_index()
        return ret

    def update(self, *args, **kwargs):
        ret = super().update(*args, **kwargs)
        self._recalc_index()
        return ret

    def __delitem__(self, *args, **kwargs):
        ret = super().__delitem__(*args, **kwargs)
        self._recalc_index()
        return ret

    def __setitem__(self, key, *args, **kwargs):
        is_new_key = key not in self
        ret = super().__setitem__(key, *args, **kwargs)
        if is_new_key:
            pos = len(self) - 1
            self._key_to_pos[key] = pos
            self._pos_to_key[pos] = key
        return ret


def get_alternate_data(b: bytes) -> Tuple[str, str]:
    h = b.hex()

    b_n = [(i if (0x20 <= i <= 0x7e or 0xa1 <= i <= 0xff) else 0x2e) for i in b]

    return h, bytearray(b_n).decode('latin-1')

def multisig_type(wallet_type):
    '''If wallet_type is mofn multi-sig, return [m, n],
    otherwise return None.'''
    if not wallet_type:
        return None
    match = re.match(r'(\d+)of(\d+)', wallet_type)
    if match:
        match = [int(x) for x in match.group(1, 2)]
    return match


def is_ip_address(x: Union[str, bytes]) -> bool:
    if isinstance(x, bytes):
        x = x.decode("utf-8")
    try:
        ipaddress.ip_address(x)
        return True
    except ValueError:
        return False


def is_private_netaddress(host: str) -> bool:
    if str(host) in ('localhost', 'localhost.',):
        return True
    if host[0] == '[' and host[-1] == ']':  # IPv6
        host = host[1:-1]
    try:
        ip_addr = ipaddress.ip_address(host)  # type: Union[IPv4Address, IPv6Address]
        return ip_addr.is_private
    except ValueError:
        pass  # not an IP
    return False


def list_enabled_bits(x: int) -> Sequence[int]:
    """e.g. 77 (0b1001101) --> (0, 2, 3, 6)"""
    binary = bin(x)[2:]
    rev_bin = reversed(binary)
    return tuple(i for i, b in enumerate(rev_bin) if b == '1')


def resolve_dns_srv(host: str):
    srv_records = dns.resolver.resolve(host, 'SRV')
    # priority: prefer lower
    # weight: tie breaker; prefer higher
    srv_records = sorted(srv_records, key=lambda x: (x.priority, -x.weight))

    def dict_from_srv_record(srv):
        return {
            'host': str(srv.target),
            'port': srv.port,
        }

    return [dict_from_srv_record(srv) for srv in srv_records]


def randrange(bound: int) -> int:
    """Return a random integer k such that 1 <= k < bound, uniformly
    distributed across that range."""
    # secrets.randbelow(bound) returns a random int: 0 <= r < bound,
    # hence transformations:
    return secrets.randbelow(bound - 1) + 1


class CallbackManager:
    # callbacks set by the GUI or any thread
    # guarantee: the callbacks will always get triggered from the asyncio thread.

    def __init__(self):
        self.callback_lock = threading.Lock()
        self.callbacks = defaultdict(list)  # note: needs self.callback_lock
        self.asyncio_loop = None

    def register_callback(self, callback, events):
        with self.callback_lock:
            for event in events:
                self.callbacks[event].append(callback)

    def unregister_callback(self, callback):
        with self.callback_lock:
            for callbacks in self.callbacks.values():
                if callback in callbacks:
                    callbacks.remove(callback)

    def trigger_callback(self, event, *args):
        """Trigger a callback with given arguments.
        Can be called from any thread. The callback itself will get scheduled
        on the event loop.
        """
        if self.asyncio_loop is None:
            self.asyncio_loop = asyncio.get_event_loop()
            assert self.asyncio_loop.is_running(), "event loop not running"
        with self.callback_lock:
            callbacks = self.callbacks[event][:]
        for callback in callbacks:
            # FIXME: if callback throws, we will lose the traceback
            if asyncio.iscoroutinefunction(callback):
                asyncio.run_coroutine_threadsafe(callback(event, *args), self.asyncio_loop)
            else:
                self.asyncio_loop.call_soon_threadsafe(callback, event, *args)


callback_mgr = CallbackManager()
trigger_callback = callback_mgr.trigger_callback
register_callback = callback_mgr.register_callback
unregister_callback = callback_mgr.unregister_callback

_NetAddrType = TypeVar("_NetAddrType")


class NetworkRetryManager(Generic[_NetAddrType]):
    """Truncated Exponential Backoff for network connections."""

    def __init__(
            self, *,
            max_retry_delay_normal: float,
            init_retry_delay_normal: float,
            max_retry_delay_urgent: float = None,
            init_retry_delay_urgent: float = None,
    ):
        self._last_tried_addr = {}  # type: Dict[_NetAddrType, Tuple[float, int]]  # (unix ts, num_attempts)

        # note: these all use "seconds" as unit
        if max_retry_delay_urgent is None:
            max_retry_delay_urgent = max_retry_delay_normal
        if init_retry_delay_urgent is None:
            init_retry_delay_urgent = init_retry_delay_normal
        self._max_retry_delay_normal = max_retry_delay_normal
        self._init_retry_delay_normal = init_retry_delay_normal
        self._max_retry_delay_urgent = max_retry_delay_urgent
        self._init_retry_delay_urgent = init_retry_delay_urgent

    def _trying_addr_now(self, addr: _NetAddrType) -> None:
        last_time, num_attempts = self._last_tried_addr.get(addr, (0, 0))
        # we add up to 1 second of noise to the time, so that clients are less likely
        # to get synchronised and bombard the remote in connection waves:
        cur_time = time.time() + random.random()
        self._last_tried_addr[addr] = cur_time, num_attempts + 1

    def _on_connection_successfully_established(self, addr: _NetAddrType) -> None:
        self._last_tried_addr[addr] = time.time(), 0

    def _can_retry_addr(self, addr: _NetAddrType, *,
                        now: float = None, urgent: bool = False) -> bool:
        if now is None:
            now = time.time()
        last_time, num_attempts = self._last_tried_addr.get(addr, (0, 0))
        if urgent:
            max_delay = self._max_retry_delay_urgent
            init_delay = self._init_retry_delay_urgent
        else:
            max_delay = self._max_retry_delay_normal
            init_delay = self._init_retry_delay_normal
        delay = self.__calc_delay(multiplier=init_delay, max_delay=max_delay, num_attempts=num_attempts)
        next_time = last_time + delay
        return next_time < now

    @classmethod
    def __calc_delay(cls, *, multiplier: float, max_delay: float,
                     num_attempts: int) -> float:
        num_attempts = min(num_attempts, 100_000)
        try:
            res = multiplier * 2 ** num_attempts
        except OverflowError:
            return max_delay
        return max(0, min(max_delay, res))

    def _clear_addr_retry_times(self) -> None:
        self._last_tried_addr.clear()


class MySocksProxy(aiorpcx.SOCKSProxy):

    async def open_connection(self, host=None, port=None, **kwargs):
        loop = asyncio.get_event_loop()
        reader = asyncio.StreamReader(loop=loop)
        protocol = asyncio.StreamReaderProtocol(reader, loop=loop)
        transport, _ = await self.create_connection(
            lambda: protocol, host, port, **kwargs)
        writer = asyncio.StreamWriter(transport, protocol, reader, loop)
        return reader, writer

    @classmethod
    def from_proxy_dict(cls, proxy: dict = None) -> Optional['MySocksProxy']:
        if not proxy:
            return None
        username, pw = proxy.get('user'), proxy.get('password')
        if not username or not pw:
            auth = None
        else:
            auth = aiorpcx.socks.SOCKSUserAuth(username, pw)
        addr = aiorpcx.NetAddress(proxy['host'], proxy['port'])
        if proxy['mode'] == "socks4":
            ret = cls(addr, aiorpcx.socks.SOCKS4a, auth)
        elif proxy['mode'] == "socks5":
            ret = cls(addr, aiorpcx.socks.SOCKS5, auth)
        else:
            raise NotImplementedError  # http proxy not available with aiorpcx
        return ret


class JsonRPCClient:

    def __init__(self, session: aiohttp.ClientSession, url: str):
        self.session = session
        self.url = url
        self._id = 0

    async def request(self, endpoint, *args):
        self._id += 1
        data = ('{"jsonrpc": "2.0", "id":"%d", "method": "%s", "params": %s }'
                % (self._id, endpoint, json.dumps(args)))
        async with self.session.post(self.url, data=data) as resp:
            if resp.status == 200:
                r = await resp.json()
                result = r.get('result')
                error = r.get('error')
                if error:
                    return 'Error: ' + str(error)
                else:
                    return result
            else:
                text = await resp.text()
                return 'Error: ' + str(text)

    def add_method(self, endpoint):
        async def coro(*args):
            return await self.request(endpoint, *args)

        setattr(self, endpoint, coro)


T = TypeVar('T')


def random_shuffled_copy(x: Iterable[T]) -> List[T]:
    """Returns a shuffled copy of the input."""
    x_copy = list(x)  # copy
    random.shuffle(x_copy)  # shuffle in-place
    return x_copy


def test_read_write_permissions(path) -> None:
    # note: There might already be a file at 'path'.
    #       Make sure we do NOT overwrite/corrupt that!
    temp_path = "%s.tmptest.%s" % (path, os.getpid())
    echo = "fs r/w test"
    try:
        # test READ permissions for actual path
        if os.path.exists(path):
            with open(path, "rb") as f:
                f.read(1)  # read 1 byte
        # test R/W sanity for "similar" path
        with open(temp_path, "w", encoding='utf-8') as f:
            f.write(echo)
        with open(temp_path, "r", encoding='utf-8') as f:
            echo2 = f.read()
        os.remove(temp_path)
    except Exception as e:
        raise IOError(e) from e
    if echo != echo2:
        raise IOError('echo sanity-check failed')


class nullcontext:
    """Context manager that does no additional processing.
    This is a ~backport of contextlib.nullcontext from Python 3.10
    """

    def __init__(self, enter_result=None):
        self.enter_result = enter_result

    def __enter__(self):
        return self.enter_result

    def __exit__(self, *excinfo):
        pass

    async def __aenter__(self):
        return self.enter_result

    async def __aexit__(self, *excinfo):
        pass

def get_running_loop():
    """Mimics _get_running_loop convenient functionality for sanity checks on all python versions"""
    if sys.version_info < (3, 7):
        return asyncio._get_running_loop()
    try:
        return asyncio.get_running_loop()
    except RuntimeError:
        return None<|MERGE_RESOLUTION|>--- conflicted
+++ resolved
@@ -785,14 +785,7 @@
         decimal_format = '+' + decimal_format
     # initial result
     scale_factor = pow(10, decimal_point)
-<<<<<<< HEAD
-    if not isinstance(x, Decimal):
-        try:
-            x = Decimal(int(x)).quantize(Decimal('1E-8'))
-        except decimal.InvalidOperation:
-            return "invalid"
-=======
->>>>>>> e9f08ef6
+
     result = ("{:" + decimal_format + "f}").format(x / scale_factor)
     if "." not in result: result += "."
     result = result.rstrip('0')
