--- conflicted
+++ resolved
@@ -791,11 +791,6 @@
     def create_invoice(self, *, outputs: List[PartialTxOutput], message, pr, URI) -> Invoice:
         height = self.get_local_height()
         if pr:
-<<<<<<< HEAD
-            return OnchainInvoice.from_bip70_payreq(pr, height)
-        amount = \
-            sum([RavenValue(0, {x.asset: x.value}) if x.asset else RavenValue(x.value) for x in outputs], RavenValue())
-=======
             return Invoice.from_bip70_payreq(pr, height=height)
         amount_msat = 0
         for x in outputs:
@@ -804,7 +799,6 @@
                 break
             else:
                 amount_msat += x.value * 1000
->>>>>>> 232e38e2
         timestamp = None
         exp = None
         if URI:
@@ -812,16 +806,8 @@
             exp = URI.get('exp')
         timestamp = timestamp or int(time.time())
         exp = exp or 0
-<<<<<<< HEAD
-        _id = bh2u(sha256d(repr(outputs) + "%d" % timestamp))[0:10]
-        invoice = OnchainInvoice(
-            type=PR_TYPE_ONCHAIN,
-            amount_sat=amount,
-            outputs=outputs,
-=======
         invoice = Invoice(
             amount_msat=amount_msat,
->>>>>>> 232e38e2
             message=message,
             time=timestamp,
             exp=exp,
@@ -914,25 +900,12 @@
 
     def _is_onchain_invoice_paid(self, invoice: Invoice, conf: int) -> Tuple[bool, Sequence[str]]:
         """Returns whether on-chain invoice is satisfied, and list of relevant TXIDs."""
-<<<<<<< HEAD
-        assert invoice.type == PR_TYPE_ONCHAIN
-        assert isinstance(invoice, OnchainInvoice)
-        invoice_amounts = defaultdict(
-            lambda: RavenValue())  # type: Dict[bytes, RavenValue]  # scriptpubkey -> value_sats
-        for txo in invoice.outputs:  # type: PartialTxOutput
-            if txo.asset:
-                value = RavenValue(0, {txo.asset: txo.value})
-            else:
-                value = RavenValue(txo.value)
-            invoice_amounts[txo.scriptpubkey] += value
-=======
         if invoice.is_lightning() and not invoice.get_address():
             return False, []
         outputs = invoice.get_outputs()
         invoice_amounts = defaultdict(int)  # type: Dict[bytes, int]  # scriptpubkey -> value_sats
         for txo in outputs:  # type: PartialTxOutput
             invoice_amounts[txo.scriptpubkey] += 1 if parse_max_spend(txo.value) else txo.value
->>>>>>> 232e38e2
         relevant_txs = []
         with self.lock, self.transaction_lock:
             for invoice_scriptpubkey, invoice_amt in invoice_amounts.items():
@@ -1514,7 +1487,6 @@
         # If there is an unconfirmed RBF tx, merge with it
         base_tx = self.get_unconfirmed_base_tx_for_batching()
         if self.config.get('batch_rbf', False) and base_tx:
-            raise NotImplementedError()
             # make sure we don't try to spend change from the tx-to-be-replaced:
             coins = [c for c in coins if c.prevout.txid.hex() != base_tx.txid()]
             is_local = self.get_tx_height(base_tx.txid()).height == TX_HEIGHT_LOCAL
@@ -2284,12 +2256,7 @@
     def delete_address(self, address: str) -> None:
         raise Exception("this wallet cannot delete addresses")
 
-<<<<<<< HEAD
-    # TODO: Implement for assets
-    def get_onchain_request_status(self, r: OnchainInvoice) -> Tuple[bool, Optional[int]]:
-=======
     def get_onchain_request_status(self, r: Invoice) -> Tuple[bool, Optional[int]]:
->>>>>>> 232e38e2
         address = r.get_address()
         amount = r.get_amount_sat()
         received, sent = self.get_addr_io(address)
@@ -2310,13 +2277,9 @@
                 return True, conf
         return False, None
 
-<<<<<<< HEAD
-    # TODO: RVN Only
-    def get_request_URI(self, req: OnchainInvoice) -> str:
-=======
+    # TODO: RVN only
     def get_request_URI(self, req: Invoice) -> str:
         # todo: should be a method of invoice?
->>>>>>> 232e38e2
         addr = req.get_address()
         message = self.get_label(addr)
         amount = req.get_amount_sat()
@@ -2350,16 +2313,7 @@
         elif self.is_onchain_invoice_paid(invoice, 0):
             status = PR_UNCONFIRMED
         else:
-<<<<<<< HEAD
-            if self.is_onchain_invoice_paid(invoice, 1):
-                status = PR_PAID
-            elif self.is_onchain_invoice_paid(invoice, 0):
-                status = PR_UNCONFIRMED
-            else:
-                status = PR_UNPAID
-=======
             status = PR_UNPAID
->>>>>>> 232e38e2
         return self.check_expired_status(invoice, status)
 
     def get_request_status(self, key):
@@ -2485,20 +2439,12 @@
         amount_sat = amount_sat or 0
         exp_delay = exp_delay or 0
         timestamp = int(time.time())
-<<<<<<< HEAD
-        _id = bh2u(sha256d(address + "%d" % timestamp))[0:10]
-        expiration = expiration or 0
-        return OnchainInvoice(
-            type=PR_TYPE_ONCHAIN,
-            outputs=[PartialTxOutput.from_address_and_value(address, amount_sat)],
-=======
         fallback_address = address if self.config.get('bolt11_fallback', True) else None
         lightning_invoice = self.lnworker.add_request(amount_sat, message, exp_delay, fallback_address) if lightning else None
         outputs = [ PartialTxOutput.from_address_and_value(address, amount_sat)] if address else []
         height = self.get_local_height()
         req = Invoice(
             outputs=outputs,
->>>>>>> 232e38e2
             message=message,
             time=timestamp,
             amount_msat=amount_sat*1000,
