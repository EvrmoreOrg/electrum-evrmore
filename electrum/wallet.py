--- conflicted
+++ resolved
@@ -1262,15 +1262,12 @@
             # all inputs should be is_mine
             if not all([self.is_mine(self.get_txin_address(txin)) for txin in tx.inputs()]):
                 continue
-<<<<<<< HEAD
-=======
             # do not mutate LN funding txs, as that would change their txid
             if self.is_lightning_funding_tx(txid):
                 continue
             # tx must have opted-in for RBF (even if local, for consistency)
             if tx.is_final():
                 continue
->>>>>>> 0b30cf80
             # prefer txns already in mempool (vs local)
             if hist_item.tx_mined_status.height == TX_HEIGHT_LOCAL:
                 candidate = tx
@@ -1279,12 +1276,8 @@
         return candidate
 
     def get_change_addresses_for_new_transaction(
-<<<<<<< HEAD
-            self, preferred_change_addr=None, *, allow_reuse: bool = True,
+            self, preferred_change_addr=None, *, allow_reusing_used_change_addrs: bool = True,
             extra_addresses: int = 0,
-=======
-            self, preferred_change_addr=None, *, allow_reusing_used_change_addrs: bool = True,
->>>>>>> 0b30cf80
     ) -> List[str]:
 
         def append_change_addrs(change_addrs: List):
