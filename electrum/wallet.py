# Electrum - lightweight Bitcoin client
# Copyright (C) 2015 Thomas Voegtlin
#
# Permission is hereby granted, free of charge, to any person
# obtaining a copy of this software and associated documentation files
# (the "Software"), to deal in the Software without restriction,
# including without limitation the rights to use, copy, modify, merge,
# publish, distribute, sublicense, and/or sell copies of the Software,
# and to permit persons to whom the Software is furnished to do so,
# subject to the following conditions:
#
# The above copyright notice and this permission notice shall be
# included in all copies or substantial portions of the Software.
#
# THE SOFTWARE IS PROVIDED "AS IS", WITHOUT WARRANTY OF ANY KIND,
# EXPRESS OR IMPLIED, INCLUDING BUT NOT LIMITED TO THE WARRANTIES OF
# MERCHANTABILITY, FITNESS FOR A PARTICULAR PURPOSE AND
# NONINFRINGEMENT. IN NO EVENT SHALL THE AUTHORS OR COPYRIGHT HOLDERS
# BE LIABLE FOR ANY CLAIM, DAMAGES OR OTHER LIABILITY, WHETHER IN AN
# ACTION OF CONTRACT, TORT OR OTHERWISE, ARISING FROM, OUT OF OR IN
# CONNECTION WITH THE SOFTWARE OR THE USE OR OTHER DEALINGS IN THE
# SOFTWARE.

# Wallet classes:
#   - Imported_Wallet: imported addresses or single keys, 0 or 1 keystore
#   - Standard_Wallet: one HD keystore, P2PKH-like scripts
#   - Multisig_Wallet: several HD keystores, M-of-N OP_CHECKMULTISIG scripts
import decimal
import os
import sys
import random
import time
import json
import copy
import errno
import traceback
import operator
import math
from functools import partial
from collections import defaultdict
from numbers import Number
from decimal import Decimal
from typing import TYPE_CHECKING, List, Optional, Tuple, Union, NamedTuple, Sequence, Dict, Any, Set, Iterable
from abc import ABC, abstractmethod
import itertools
import threading
import enum

from aiorpcx import timeout_after, TaskTimeout, ignore_after

from .i18n import _
from .bip32 import BIP32Node, convert_bip32_intpath_to_strpath, convert_bip32_path_to_list_of_uint32
from .crypto import sha256
from . import util
from .util import (NotEnoughFunds, UserCancelled, profiler, OldTaskGroup,
                   format_satoshis, format_fee_satoshis, NoDynamicFeeEstimates,
                   WalletFileException, BitcoinException,
                   InvalidPassword, format_time, timestamp_to_datetime, Satoshis,
                   Fiat, bfh, bh2u, TxMinedInfo, quantize_feerate, create_bip21_uri, OrderedDictWithIndex, parse_max_spend)
from .simple_config import SimpleConfig, FEE_RATIO_HIGH_WARNING, FEERATE_WARNING_HIGH_FEE
from .ravencoin import COIN, TYPE_ADDRESS
from .ravencoin import is_address, address_to_script, is_minikey, relayfee, dust_threshold
from .crypto import sha256d
from . import keystore
from .keystore import (load_keystore, Hardware_KeyStore, KeyStore, KeyStoreWithMPK,
                       AddressIndexGeneric, CannotDerivePubkey)
from .util import multisig_type
from .storage import StorageEncryptionVersion, WalletStorage
from .wallet_db import WalletDB
from . import transaction, ravencoin, coinchooser, paymentrequest, ecc, bip32
from .transaction import (Transaction, TxInput, UnknownTxinType, TxOutput,
                          PartialTransaction, PartialTxInput, PartialTxOutput, TxOutpoint, RavenValue, get_script_type_from_output_script)
from .plugin import run_hook
from .address_synchronizer import (AddressSynchronizer, TX_HEIGHT_LOCAL,
                                   TX_HEIGHT_UNCONF_PARENT, TX_HEIGHT_UNCONFIRMED, TX_HEIGHT_FUTURE)
from .invoices import Invoice, OnchainInvoice, LNInvoice
from .invoices import PR_PAID, PR_UNPAID, PR_UNKNOWN, PR_EXPIRED, PR_UNCONFIRMED, PR_TYPE_ONCHAIN, PR_TYPE_LN
from .contacts import Contacts
from .interface import NetworkException
from .mnemonic import Mnemonic
from .logging import get_logger
from .lnworker import LNWallet
from .paymentrequest import PaymentRequest
from .util import read_json_file, write_json_file, UserFacingException

if TYPE_CHECKING:
    from .network import Network
    from .exchange_rate import FxThread

_logger = get_logger(__name__)

TX_STATUS = [
    _('Unconfirmed'),
    _('Unconfirmed parent'),
    _('Not Verified'),
    _('Local'),
]


class BumpFeeStrategy(enum.Enum):
    COINCHOOSER = enum.auto()
    DECREASE_CHANGE = enum.auto()
    DECREASE_PAYMENT = enum.auto()


async def _append_utxos_to_inputs(*, inputs: List[PartialTxInput], network: 'Network',
                                  pubkey: str, txin_type: str, imax: int) -> None:
    if txin_type in ('p2pkh', 'p2wpkh', 'p2wpkh-p2sh'):
        address = ravencoin.pubkey_to_address(txin_type, pubkey)
        scripthash = ravencoin.address_to_scripthash(address)
    elif txin_type == 'p2pk':
        script = ravencoin.public_key_to_p2pk_script(pubkey)
        scripthash = ravencoin.script_to_scripthash(bfh(script))
    else:
        raise Exception(f'unexpected txin_type to sweep: {txin_type}')

    async def append_single_utxo(item):
        prev_tx_raw = await network.get_transaction(item['tx_hash'])
        prev_tx = Transaction(prev_tx_raw)
        prev_txout = prev_tx.outputs()[item['tx_pos']]
        if scripthash != ravencoin.script_to_scripthash(prev_txout.scriptpubkey):
            raise Exception('scripthash mismatch when sweeping')
        prevout_str = item['tx_hash'] + ':%d' % item['tx_pos']
        prevout = TxOutpoint.from_str(prevout_str)
        txin = PartialTxInput(prevout=prevout)
        txin.utxo = prev_tx
        txin.block_height = int(item['height'])
        txin.script_type = txin_type
        txin.pubkeys = [bfh(pubkey)]
        txin.num_sig = 1
        if txin_type == 'p2wpkh-p2sh':
            txin.redeem_script = bfh(ravencoin.p2wpkh_nested_script(pubkey))
        inputs.append(txin)

    u = await network.listunspent_for_scripthash(scripthash)
<<<<<<< HEAD
    u1 = await network.listasset_for_scripthash(scripthash)
    async with TaskGroup() as group:
=======
    async with OldTaskGroup() as group:
>>>>>>> 5bd2524b
        for item in u:
            if len(inputs) >= imax:
                break
            await group.spawn(append_single_utxo(item))
        for item in u1:
            if len(inputs) >= imax:
                break
            await group.spawn(append_single_utxo(item))


async def sweep_preparations(privkeys, network: 'Network', imax=100):
    async def find_utxos_for_privkey(txin_type, privkey, compressed):
        pubkey = ecc.ECPrivkey(privkey).get_public_key_hex(compressed=compressed)
        await _append_utxos_to_inputs(
            inputs=inputs,
            network=network,
            pubkey=pubkey,
            txin_type=txin_type,
            imax=imax)
        keypairs[pubkey] = privkey, compressed

    inputs = []  # type: List[PartialTxInput]
    keypairs = {}
    async with OldTaskGroup() as group:
        for sec in privkeys:
            txin_type, privkey, compressed = ravencoin.deserialize_privkey(sec)
            await group.spawn(find_utxos_for_privkey(txin_type, privkey, compressed))
            # do other lookups to increase support coverage
            if is_minikey(sec):
                # minikeys don't have a compressed byte
                # we lookup both compressed and uncompressed pubkeys
                await group.spawn(find_utxos_for_privkey(txin_type, privkey, not compressed))
            elif txin_type == 'p2pkh':
                # WIF serialization does not distinguish p2pkh and p2pk
                # we also search for pay-to-pubkey outputs
                await group.spawn(find_utxos_for_privkey('p2pk', privkey, compressed))
    if not inputs:
        raise UserFacingException(_('No inputs found.'))
    return inputs, keypairs


async def sweep(
        privkeys,
        *,
        network: 'Network',
        config: 'SimpleConfig',
        to_address: str,
        fee: int = None,
        imax=100,
        locktime=None,
        tx_version=None) -> PartialTransaction:
    inputs, keypairs = await sweep_preparations(privkeys, network, imax)
    total = sum(txin.value_sats() for txin in inputs)
    if fee is None:
        outputs = [PartialTxOutput(scriptpubkey=bfh(ravencoin.address_to_script(to_address)),
                                   value=total)]
        tx = PartialTransaction.from_io(inputs, outputs)
        fee = config.estimate_fee(tx.estimated_size())
    if total - fee < 0:
        raise Exception(_('Not enough funds on address.') + '\nTotal: %d satoshis\nFee: %d' % (total, fee))
    if total - fee < dust_threshold(network):
        raise Exception(_('Not enough funds on address.') + '\nTotal: %d satoshis\nFee: %d\nDust Threshold: %d' % (
            total, fee, dust_threshold(network)))

    outputs = [PartialTxOutput(scriptpubkey=bfh(ravencoin.address_to_script(to_address)),
                               value=total - fee)]
    if locktime is None:
        locktime = get_locktime_for_new_transaction(network)

    tx = PartialTransaction.from_io(inputs, outputs, locktime=locktime, version=tx_version)
    rbf = bool(config.get('use_rbf', False))
    tx.set_rbf(rbf)
    tx.sign(keypairs)
    return tx


def get_locktime_for_new_transaction(network: 'Network') -> int:
    # if no network or not up to date, just set locktime to zero
    if not network:
        return 0
    chain = network.blockchain()
    if chain.is_tip_stale():
        return 0
    # discourage "fee sniping"
    locktime = chain.height()
    # sometimes pick locktime a bit further back, to help privacy
    # of setups that need more time (offline/multisig/coinjoin/...)
    if random.randint(0, 9) == 0:
        locktime = max(0, locktime - random.randint(0, 99))
    return locktime


class CannotBumpFee(Exception):
    def __str__(self):
        return _('Cannot bump fee') + ':\n\n' + Exception.__str__(self)


class CannotDoubleSpendTx(Exception):
    def __str__(self):
        return _('Cannot cancel transaction') + ':\n\n' + Exception.__str__(self)


class CannotCPFP(Exception):
    def __str__(self):
        return _('Cannot create child transaction') + ':\n\n' + Exception.__str__(self)


class InternalAddressCorruption(Exception):
    def __str__(self):
        return _("Wallet file corruption detected. "
                 "Please restore your wallet from seed, and compare the addresses in both files")


class TxWalletDetails(NamedTuple):
    txid: Optional[str]
    status: str
    label: str
    can_broadcast: bool
    can_bump: bool
    can_cpfp: bool
    can_dscancel: bool  # whether user can double-spend to self
    can_save_as_local: bool
    amount: Optional[RavenValue]
    fee: Optional[int]
    tx_mined_status: TxMinedInfo
    mempool_depth_bytes: Optional[int]
    can_remove: bool  # whether user should be allowed to delete tx
    is_lightning_funding_tx: bool


class Abstract_Wallet(AddressSynchronizer, ABC):
    """
    Wallet classes are created to handle various address generation methods.
    Completion states (watching-only, single account, no seed, etc) are handled inside classes.
    """

    LOGGING_SHORTCUT = 'w'
    max_change_outputs = 3
    gap_limit_for_change = 10

    txin_type: str
    wallet_type: str
    lnworker: Optional['LNWallet']

    def __init__(self, db: WalletDB, storage: Optional[WalletStorage], *, config: SimpleConfig):
        if not db.is_ready_to_be_used_by_wallet():
            raise Exception("storage not ready to be used by Abstract_Wallet")

        self.config = config
        assert self.config is not None, "config must not be None"
        self.db = db
        self.storage = storage
        # load addresses needs to be called before constructor for sanity checks
        db.load_addresses(self.wallet_type)
        self.keystore = None  # type: Optional[KeyStore]  # will be set by load_keystore
        AddressSynchronizer.__init__(self, db)

        # saved fields
        self.use_change = db.get('use_change', True)
        self.multiple_change = db.get('multiple_change', False)
        self._labels = db.get_dict('labels')
        self._frozen_addresses = set(db.get('frozen_addresses', []))
        self._frozen_coins = db.get_dict('frozen_coins')  # type: Dict[str, bool]
        self.fiat_value = db.get_dict('fiat_value')
        self.receive_requests = db.get_dict('payment_requests')  # type: Dict[str, Invoice]
        self.invoices = db.get_dict('invoices')  # type: Dict[str, Invoice]
        self._reserved_addresses = set(db.get('reserved_addresses', []))

        self._freeze_lock = threading.Lock()  # for mutating/iterating frozen_{addresses,coins}

        self._prepare_onchain_invoice_paid_detection()
        self.calc_unused_change_addresses()
        # save wallet type the first time
        if self.db.get('wallet_type') is None:
            self.db.put('wallet_type', self.wallet_type)
        self.contacts = Contacts(self.db)
        self._coin_price_cache = {}

        self.lnworker = None

    def save_db(self):
        if (not self.config.get('nosave')) and self.storage:
            self.db.write(self.storage)

    def save_backup(self, backup_dir):
        new_db = WalletDB(self.db.dump(), manual_upgrades=False)

        if self.lnworker:
            channel_backups = new_db.get_dict('imported_channel_backups')
            for chan_id, chan in self.lnworker.channels.items():
                channel_backups[chan_id.hex()] = self.lnworker.create_channel_backup(chan_id)
            new_db.put('channels', None)
            new_db.put('lightning_privkey2', None)

        new_path = os.path.join(backup_dir, self.basename() + '.backup')
        new_storage = WalletStorage(new_path)
        new_storage._encryption_version = self.storage._encryption_version
        new_storage.pubkey = self.storage.pubkey
        new_db.set_modified(True)
        new_db.write(new_storage)
        return new_path

    def has_lightning(self) -> bool:
        return bool(self.lnworker)

    def can_have_lightning(self) -> bool:
        # we want static_remotekey to be a wallet address
        return self.txin_type == 'p2wpkh'

    def can_have_deterministic_lightning(self) -> bool:
        if not self.can_have_lightning():
            return False
        if not self.keystore:
            return False
        return self.keystore.can_have_deterministic_lightning_xprv()

    def init_lightning(self, *, password) -> None:
        assert self.can_have_lightning()
        assert self.db.get('lightning_xprv') is None
        assert self.db.get('lightning_privkey2') is None
        if self.can_have_deterministic_lightning():
            assert isinstance(self.keystore, keystore.BIP32_KeyStore)
            ln_xprv = self.keystore.get_lightning_xprv(password)
            self.db.put('lightning_xprv', ln_xprv)
        else:
            seed = os.urandom(32)
            node = BIP32Node.from_rootseed(seed, xtype='standard')
            ln_xprv = node.to_xprv()
            self.db.put('lightning_privkey2', ln_xprv)
        if self.network:
            self.network.run_from_another_thread(self.stop())
        self.lnworker = LNWallet(self, ln_xprv)
        if self.network:
            self.start_network(self.network)

    async def stop(self):
        """Stop all networking and save DB to disk."""
        try:
            async with ignore_after(5):
                await super().stop()
                if self.network:
                    if self.lnworker:
                        await self.lnworker.stop()
                        self.lnworker = None
        finally:  # even if we get cancelled
            if any([ks.is_requesting_to_be_rewritten_to_wallet_file for ks in self.get_keystores()]):
                self.save_keystore()
            self.save_db()

    def set_up_to_date(self, b):
        super().set_up_to_date(b)
        if b: self.save_db()

    def clear_history(self):
        super().clear_history()
        self.save_db()

    def start_network(self, network):
        AddressSynchronizer.start_network(self, network)
        if network:
            if self.lnworker:
                self.lnworker.start_network(network)
                # only start gossiping when we already have channels
                if self.db.get('channels'):
                    self.network.start_gossip()

    def load_and_cleanup(self):
        self.load_keystore()
        self.test_addresses_sanity()
        super().load_and_cleanup()

    @abstractmethod
    def load_keystore(self) -> None:
        pass

    def diagnostic_name(self):
        return self.basename()

    def __str__(self):
        return self.basename()

    def get_master_public_key(self):
        return None

    def get_master_public_keys(self):
        return []

    def basename(self) -> str:
        return self.storage.basename() if self.storage else 'no name'

    def test_addresses_sanity(self) -> None:
        addrs = self.get_receiving_addresses()
        if len(addrs) > 0:
            addr = str(addrs[0])
            if not ravencoin.is_address(addr):
                neutered_addr = addr[:5] + '..' + addr[-2:]
                raise WalletFileException(f'The addresses in this wallet are not bitcoin addresses.\n'
                                          f'e.g. {neutered_addr} (length: {len(addr)})')

    def check_returned_address_for_corruption(func):
        def wrapper(self, *args, **kwargs):
            addr = func(self, *args, **kwargs)
            self.check_address_for_corruption(addr)
            return addr

        return wrapper

    def calc_unused_change_addresses(self) -> Sequence[str]:
        """Returns a list of change addresses to choose from, for usage in e.g. new transactions.
        The caller should give priority to earlier ones in the list.
        """
        with self.lock:
            # We want a list of unused change addresses.
            # As a performance optimisation, to avoid checking all addresses every time,
            # we maintain a list of "not old" addresses ("old" addresses have deeply confirmed history),
            # and only check those.
            if not hasattr(self, '_not_old_change_addresses'):
                self._not_old_change_addresses = self.get_change_addresses()
            self._not_old_change_addresses = [addr for addr in self._not_old_change_addresses
                                              if not self.address_is_old(addr)]
            unused_addrs = [addr for addr in self._not_old_change_addresses
                            if not self.is_used(addr) and not self.is_address_reserved(addr)]
            return unused_addrs

    def is_deterministic(self) -> bool:
        return self.keystore.is_deterministic()

    def _set_label(self, key: str, value: Optional[str]) -> None:
        with self.lock:
            if value is None:
                self._labels.pop(key, None)
            else:
                self._labels[key] = value

    def set_label(self, name: str, text: str = None) -> bool:
        if not name:
            return False
        changed = False
        with self.lock:
            old_text = self._labels.get(name)
            if text:
                text = text.replace("\n", " ")
                if old_text != text:
                    self._labels[name] = text
                    changed = True
            else:
                if old_text is not None:
                    self._labels.pop(name)
                    changed = True
        if changed:
            run_hook('set_label', self, name, text)
        return changed

    def import_labels(self, path):
        data = read_json_file(path)
        for key, value in data.items():
            self.set_label(key, value)

    def export_labels(self, path):
        write_json_file(path, self.get_all_labels())

    def set_fiat_value(self, txid, ccy, text, fx, value_sat):
        if not self.db.get_transaction(txid):
            return
        # since fx is inserting the thousands separator,
        # and not util, also have fx remove it
        text = fx.remove_thousands_separator(text)
        def_fiat = self.default_fiat_value(txid, fx, value_sat)
        formatted = fx.ccy_amount_str(def_fiat, commas=False)
        def_fiat_rounded = Decimal(formatted)
        reset = not text
        if not reset:
            try:
                text_dec = Decimal(text)
                text_dec_rounded = Decimal(fx.ccy_amount_str(text_dec, commas=False))
                reset = text_dec_rounded == def_fiat_rounded
            except:
                # garbage. not resetting, but not saving either
                return False
        if reset:
            d = self.fiat_value.get(ccy, {})
            if d and txid in d:
                d.pop(txid)
            else:
                # avoid saving empty dict
                return True
        else:
            if ccy not in self.fiat_value:
                self.fiat_value[ccy] = {}
            self.fiat_value[ccy][txid] = text
        return reset

    def get_fiat_value(self, txid, ccy):
        fiat_value = self.fiat_value.get(ccy, {}).get(txid)
        try:
            return Decimal(fiat_value)
        except:
            return

    def is_mine(self, address) -> bool:
        if not address: return False
        return bool(self.get_address_index(address))

    def is_change(self, address) -> bool:
        if not self.is_mine(address):
            return False
        return self.get_address_index(address)[0] == 1

    @abstractmethod
    def get_address_index(self, address: str) -> Optional[AddressIndexGeneric]:
        pass

    @abstractmethod
    def get_address_path_str(self, address: str) -> Optional[str]:
        """Returns derivation path str such as "m/0/5" to address,
        or None if not applicable.
        """
        pass

    @abstractmethod
    def get_redeem_script(self, address: str) -> Optional[str]:
        pass

    @abstractmethod
    def get_witness_script(self, address: str) -> Optional[str]:
        pass

    @abstractmethod
    def get_txin_type(self, address: str) -> str:
        """Return script type of wallet address."""
        pass

    def export_private_key(self, address: str, password: Optional[str]) -> str:
        if self.is_watching_only():
            raise Exception(_("This is a watching-only wallet"))
        if not is_address(address):
            raise Exception(f"Invalid bitcoin address: {address}")
        if not self.is_mine(address):
            raise Exception(_('Address not in wallet.') + f' {address}')
        index = self.get_address_index(address)
        pk, compressed = self.keystore.get_private_key(index, password)
        txin_type = self.get_txin_type(address)
        serialized_privkey = ravencoin.serialize_privkey(pk, compressed, txin_type)
        return serialized_privkey

    def export_private_key_for_path(self, path: Union[Sequence[int], str], password: Optional[str]) -> str:
        raise Exception("this wallet is not deterministic")

    @abstractmethod
    def get_public_keys(self, address: str) -> Sequence[str]:
        pass

    def get_public_keys_with_deriv_info(self, address: str) -> Dict[bytes, Tuple[KeyStoreWithMPK, Sequence[int]]]:
        """Returns a map: pubkey -> (keystore, derivation_suffix)"""
        return {}

<<<<<<< HEAD
=======
    def is_lightning_funding_tx(self, txid: Optional[str]) -> bool:
        if not self.lnworker or txid is None:
            return False
        return any([chan.funding_outpoint.txid == txid
                    for chan in self.lnworker.channels.values()])

    def is_swap_tx(self, tx: Transaction) -> bool:
        return bool(self.lnworker.swap_manager.get_swap_by_tx(tx)) if self.lnworker else False

>>>>>>> 5bd2524b
    def get_tx_info(self, tx: Transaction) -> TxWalletDetails:
        tx_wallet_delta = self.get_wallet_delta(tx)
        is_relevant = tx_wallet_delta.is_relevant
        is_any_input_ismine = tx_wallet_delta.is_any_input_ismine
        is_swap = self.is_swap_tx(tx)
        fee = tx_wallet_delta.fee
        exp_n = None
        can_broadcast = False
        can_bump = False
        can_cpfp = False
        tx_hash = tx.txid()  # note: txid can be None! e.g. when called from GUI tx dialog
        is_lightning_funding_tx = False
        if self.has_lightning() and tx_hash is not None:
            is_lightning_funding_tx = any([chan.funding_outpoint.txid == tx_hash
                                           for chan in self.lnworker.channels.values()])
        tx_we_already_have_in_db = self.db.get_transaction(tx_hash)
        can_save_as_local = (is_relevant and tx.txid() is not None
                             and (tx_we_already_have_in_db is None or not tx_we_already_have_in_db.is_complete()))
        label = ''
        tx_mined_status = self.get_tx_height(tx_hash)
        can_remove = ((tx_mined_status.height in [TX_HEIGHT_FUTURE, TX_HEIGHT_LOCAL])
                      # otherwise 'height' is unreliable (typically LOCAL):
                      and is_relevant
                      # don't offer during common signing flow, e.g. when watch-only wallet starts creating a tx:
                      and bool(tx_we_already_have_in_db))
        can_dscancel = False
        if tx.is_complete():
            if tx_we_already_have_in_db:
                label = self.get_label_for_txid(tx_hash)
                if tx_mined_status.height > 0:
                    if tx_mined_status.conf:
                        status = _("{} confirmations").format(tx_mined_status.conf)
                    else:
                        status = _('Not verified')
                elif tx_mined_status.height in (TX_HEIGHT_UNCONF_PARENT, TX_HEIGHT_UNCONFIRMED):
                    status = _('Unconfirmed')
                    if fee is None:
                        fee = self.get_tx_fee(tx_hash)
                    if fee and self.network and self.config.has_fee_mempool():
                        size = tx.estimated_size()
                        fee_per_byte = fee / size
                        exp_n = self.config.fee_to_depth(fee_per_byte)
                    can_bump = (is_any_input_ismine or is_swap) and not tx.is_final()
                    can_dscancel = (is_any_input_ismine and not tx.is_final()
                                    and not all([self.is_mine(txout.address) for txout in tx.outputs()]))
                    try:
                        self.cpfp(tx, 0)
                        can_cpfp = True
                    except:
                        can_cpfp = False
                else:
                    status = _('Local')
                    can_broadcast = self.network is not None
                    can_bump = (is_any_input_ismine or is_swap) and not tx.is_final()
            else:
                status = _("Signed")
                can_broadcast = self.network is not None
        else:
            assert isinstance(tx, PartialTransaction)
            s, r = tx.signature_count()
            status = _("Unsigned") if s == 0 else _('Partially signed') + ' (%d/%d)' % (s, r)

        if is_relevant:
            if tx_wallet_delta.is_all_input_ismine:
                assert fee is not None
                amount = tx_wallet_delta.delta + RavenValue(fee)
            else:
                amount = tx_wallet_delta.delta
        else:
            amount = None

        if is_lightning_funding_tx:
            can_bump = False  # would change txid

        return TxWalletDetails(
            txid=tx_hash,
            status=status,
            label=label,
            can_broadcast=can_broadcast,
            can_bump=can_bump,
            can_cpfp=can_cpfp,
            can_dscancel=can_dscancel,
            can_save_as_local=can_save_as_local,
            amount=amount,
            fee=fee,
            tx_mined_status=tx_mined_status,
            mempool_depth_bytes=exp_n,
            can_remove=can_remove,
            is_lightning_funding_tx=is_lightning_funding_tx,
        )

    def get_spendable_coins(self, domain, *, nonlocal_only=False, asset: Optional[str] = None) -> Sequence[PartialTxInput]:
        confirmed_only = self.config.get('confirmed_only', False)
        with self._freeze_lock:
            frozen_addresses = self._frozen_addresses.copy()
        utxos = self.get_utxos(domain,
                               excluded_addresses=frozen_addresses,
                               mature_only=True,
                               confirmed_funding_only=confirmed_only,
                               nonlocal_only=nonlocal_only)

        # If we don't want a RVN transactions, omit all asset transactions
        # If we want an asset transaction, include all transactions that include that asset and
        # RVN transactions for the fee

        def is_utxo_good(utxo: PartialTxInput) -> bool:
            if self.is_frozen_coin(utxo):
                return False
            assets = utxo.value_sats().assets.keys()
            return asset in assets or len(assets) == 0

        utxos = [utxo for utxo in utxos if is_utxo_good(utxo)]
        return utxos

    @abstractmethod
    def get_receiving_addresses(self, *, slice_start=None, slice_stop=None) -> Sequence[str]:
        pass

    @abstractmethod
    def get_change_addresses(self, *, slice_start=None, slice_stop=None) -> Sequence[str]:
        pass

    def dummy_address(self):
        # first receiving address
        return self.get_receiving_addresses(slice_start=0, slice_stop=1)[0]

    def get_frozen_balance(self):
        with self._freeze_lock:
            frozen_addresses = self._frozen_addresses.copy()
        # note: for coins, use is_frozen_coin instead of _frozen_coins,
        #       as latter only contains *manually* frozen ones
        frozen_coins = {utxo.prevout.to_str() for utxo in self.get_utxos()
                        if self.is_frozen_coin(utxo)}
        if not frozen_coins:  # shortcut
            return self.get_balance(frozen_addresses)
        c1, u1, x1 = self.get_balance()
        c2, u2, x2 = self.get_balance(
            excluded_addresses=frozen_addresses,
            excluded_coins=frozen_coins,
        )
        return c1 - c2, u1 - u2, x1 - x2

    def balance_at_timestamp(self, domain, target_timestamp):
        # we assume that get_history returns items ordered by block height
        # we also assume that block timestamps are monotonic (which is false...!)
        h = self.get_history(domain=domain)
        balance = 0
        for hist_item in h:
            balance = hist_item.balance
            if hist_item.tx_mined_status.timestamp is None or hist_item.tx_mined_status.timestamp > target_timestamp:
                return balance - hist_item.delta
        # return last balance
        return balance

    def get_onchain_history(self, *, domain=None):
        monotonic_timestamp = 0
        for hist_item in self.get_history(domain=domain):
            monotonic_timestamp = max(monotonic_timestamp, (hist_item.tx_mined_status.timestamp or 999_999_999_999))
            yield {
                'txid': hist_item.txid,
                'fee_sat': hist_item.fee,
                'height': hist_item.tx_mined_status.height,
                'confirmations': hist_item.tx_mined_status.conf,
                'timestamp': hist_item.tx_mined_status.timestamp,
                'monotonic_timestamp': monotonic_timestamp,
                'incoming': hist_item.delta.is_incoming(),
                'bc_value': hist_item.delta,
                'bc_balance': hist_item.balance,
                'date': timestamp_to_datetime(hist_item.tx_mined_status.timestamp),
                'label': self.get_label_for_txid(hist_item.txid),
                'txpos_in_block': hist_item.tx_mined_status.txpos,
            }

    def create_invoice(self, *, outputs: List[PartialTxOutput], message, pr, URI) -> Invoice:
        height = self.get_local_height()
        if pr:
            return OnchainInvoice.from_bip70_payreq(pr, height)
<<<<<<< HEAD
        amount = \
            sum([RavenValue(0, {x.asset: x.value}) if x.asset else RavenValue(x.value) for x in outputs], RavenValue())
=======
        amount = 0
        for x in outputs:
            if parse_max_spend(x.value):
                amount = '!'
                break
            else:
                amount += x.value
>>>>>>> 5bd2524b
        timestamp = None
        exp = None
        if URI:
            timestamp = URI.get('time')
            exp = URI.get('exp')
        timestamp = timestamp or int(time.time())
        exp = exp or 0
        _id = bh2u(sha256d(repr(outputs) + "%d" % timestamp))[0:10]
        invoice = OnchainInvoice(
            type=PR_TYPE_ONCHAIN,
            amount_sat=amount,
            outputs=outputs,
            message=message,
            id=_id,
            time=timestamp,
            exp=exp,
            bip70=None,
            requestor=None,
            height=height,
        )
        return invoice

    def save_invoice(self, invoice: Invoice) -> None:
        key = self.get_key_for_outgoing_invoice(invoice)
        if not invoice.is_lightning():
            assert isinstance(invoice, OnchainInvoice)
            if self.is_onchain_invoice_paid(invoice, 0):
                self.logger.info("saving invoice... but it is already paid!")
            with self.transaction_lock:
                for txout in invoice.outputs:
                    self._invoices_from_scriptpubkey_map[txout.scriptpubkey].add(key)
        self.invoices[key] = invoice
        self.save_db()

    def clear_invoices(self):
        self.invoices.clear()
        self.save_db()

    def clear_requests(self):
        self.receive_requests.clear()
        self.save_db()

    def get_invoices(self):
        out = list(self.invoices.values())
        out.sort(key=lambda x: x.time)
        return out

    def get_unpaid_invoices(self):
        invoices = self.get_invoices()
        return [x for x in invoices if self.get_invoice_status(x) != PR_PAID]

    def get_invoice(self, key):
        return self.invoices.get(key)

    def import_requests(self, path):
        data = read_json_file(path)
        for x in data:
            req = Invoice.from_json(x)
            self.add_payment_request(req)

    def export_requests(self, path):
        write_json_file(path, list(self.receive_requests.values()))

    def import_invoices(self, path):
        data = read_json_file(path)
        for x in data:
            invoice = Invoice.from_json(x)
            self.save_invoice(invoice)

    def export_invoices(self, path):
        write_json_file(path, list(self.invoices.values()))

    def _get_relevant_invoice_keys_for_tx(self, tx: Transaction) -> Set[str]:
        relevant_invoice_keys = set()
        with self.transaction_lock:
            for txout in tx.outputs():
                for invoice_key in self._invoices_from_scriptpubkey_map.get(txout.scriptpubkey, set()):
                    # note: the invoice might have been deleted since, so check now:
                    if invoice_key in self.invoices:
                        relevant_invoice_keys.add(invoice_key)
        return relevant_invoice_keys

    def get_relevant_invoices_for_tx(self, tx: Transaction) -> Sequence[OnchainInvoice]:
        invoice_keys = self._get_relevant_invoice_keys_for_tx(tx)
        invoices = [self.get_invoice(key) for key in invoice_keys]
        invoices = [inv for inv in invoices if inv]  # filter out None
        for inv in invoices:
            assert isinstance(inv, OnchainInvoice), f"unexpected type {type(inv)}"
        return invoices

    def _prepare_onchain_invoice_paid_detection(self):
        # scriptpubkey -> list(invoice_keys)
        self._invoices_from_scriptpubkey_map = defaultdict(set)  # type: Dict[bytes, Set[str]]
        for invoice_key, invoice in self.invoices.items():
            if invoice.type == PR_TYPE_ONCHAIN:
                assert isinstance(invoice, OnchainInvoice)
                for txout in invoice.outputs:
                    self._invoices_from_scriptpubkey_map[txout.scriptpubkey].add(invoice_key)

    def _is_onchain_invoice_paid(self, invoice: Invoice, conf: int) -> Tuple[bool, Sequence[str]]:
        """Returns whether on-chain invoice is satisfied, and list of relevant TXIDs."""
        assert invoice.type == PR_TYPE_ONCHAIN
        assert isinstance(invoice, OnchainInvoice)
        invoice_amounts = defaultdict(
            lambda: RavenValue())  # type: Dict[bytes, RavenValue]  # scriptpubkey -> value_sats
        for txo in invoice.outputs:  # type: PartialTxOutput
<<<<<<< HEAD
            if txo.asset:
                value = RavenValue(0, {txo.asset: txo.value})
            else:
                value = RavenValue(txo.value)
            invoice_amounts[txo.scriptpubkey] += value
=======
            invoice_amounts[txo.scriptpubkey] += 1 if parse_max_spend(txo.value) else txo.value
>>>>>>> 5bd2524b
        relevant_txs = []
        with self.lock, self.transaction_lock:
            for invoice_scriptpubkey, invoice_amt in invoice_amounts.items():
                scripthash = ravencoin.script_to_scripthash(invoice_scriptpubkey)
                prevouts_and_values = self.db.get_prevouts_by_scripthash(scripthash)
                total_received = RavenValue()
                for prevout, v in prevouts_and_values:
                    tx_height = self.get_tx_height(prevout.txid.hex())
                    if tx_height.height > 0 and tx_height.height <= invoice.height:
                        continue
                    if tx_height.conf < conf:
                        continue
                    total_received += v
                    relevant_txs.append(prevout.txid.hex())
                # check that there is at least one TXO, and that they pay enough.
                # note: "at least one TXO" check is needed for zero amount invoice (e.g. OP_RETURN)
                if len(prevouts_and_values) == 0:
                    return False, []
                if total_received < invoice_amt:
                    return False, []
        return True, relevant_txs

    def is_onchain_invoice_paid(self, invoice: Invoice, conf: int) -> bool:
        return self._is_onchain_invoice_paid(invoice, conf)[0]

    def _maybe_set_tx_label_based_on_invoices(self, tx: Transaction) -> bool:
        # note: this is not done in 'get_default_label' as that would require deserializing each tx
        tx_hash = tx.txid()
        labels = []
        for invoice in self.get_relevant_invoices_for_tx(tx):
            if invoice.message:
                labels.append(invoice.message)
        if labels and not self._labels.get(tx_hash, ''):
            self.set_label(tx_hash, "; ".join(labels))
        return bool(labels)

    def add_transaction(self, tx, *, allow_unrelated=False):
        is_known = bool(self.db.get_transaction(tx.txid()))
        tx_was_added = super().add_transaction(tx, allow_unrelated=allow_unrelated)
        if tx_was_added and not is_known:
            self._maybe_set_tx_label_based_on_invoices(tx)
            if self.lnworker:
                self.lnworker.maybe_add_backup_from_tx(tx)
        return tx_was_added

    @profiler
    def get_full_history(self, fx=None, *, onchain_domain=None, include_lightning=True):
        transactions_tmp = OrderedDictWithIndex()
        # add on-chain txns
        onchain_history = self.get_onchain_history(domain=onchain_domain)
        for tx_item in onchain_history:
            txid = tx_item['txid']
            transactions_tmp[txid] = tx_item
        # add lnworker onchain transactions
        lnworker_history = self.lnworker.get_onchain_history() if self.lnworker and include_lightning else {}
        for txid, item in lnworker_history.items():
            if txid in transactions_tmp:
                tx_item = transactions_tmp[txid]
                tx_item['group_id'] = item.get('group_id')  # for swaps
                tx_item['label'] = item['label']
                tx_item['type'] = item['type']
                ln_value = Decimal(item['amount_msat']) / 1000  # for channel open/close tx
                tx_item['ln_value'] = RavenValue(ln_value)
            else:
                if item['type'] == 'swap':
                    # swap items do not have all the fields. We can skip skip them
                    # because they will eventually be in onchain_history
                    # TODO: use attr.s objects instead of dicts
                    continue
                transactions_tmp[txid] = item
                ln_value = Decimal(item['amount_msat']) / 1000  # for channel open/close tx
                item['ln_value'] = RavenValue(ln_value)
        # add lightning_transactions
        lightning_history = self.lnworker.get_lightning_history() if self.lnworker and include_lightning else {}
        for tx_item in lightning_history.values():
            txid = tx_item.get('txid')
            ln_value = Decimal(tx_item['amount_msat']) / 1000
            tx_item['lightning'] = True
            tx_item['ln_value'] = RavenValue(ln_value)
            key = tx_item.get('txid') or tx_item['payment_hash']
            transactions_tmp[key] = tx_item
        # sort on-chain and LN stuff into new dict, by timestamp
        # (we rely on this being a *stable* sort)
        transactions = OrderedDictWithIndex()
        for k, v in sorted(list(transactions_tmp.items()),
                           key=lambda x: x[1].get('monotonic_timestamp') or x[1].get('timestamp') or float('inf')):
            transactions[k] = v
        now = time.time()
        balance = RavenValue()
        for item in transactions.values():
            # add on-chain and lightning values
            value = RavenValue()
            if item.get('bc_value'):
                value += item['bc_value']
            if item.get('ln_value'):
                value += item.get('ln_value')
            # note: 'value' and 'balance' has msat precision (as LN has msat precision)
            # This is no longer true as 'RavenValue' converts fields into Satoshis
            item['value'] = value
            balance += value
            item['balance'] = balance
            if fx and fx.is_enabled() and fx.get_history_config():
                txid = item.get('txid')
                if not item.get('lightning') and txid:
                    fiat_fields = self.get_tx_item_fiat(tx_hash=txid, amount_sat=value.rvn_value, fx=fx,
                                                        tx_fee=item['fee_sat'])
                    item.update(fiat_fields)
                else:
                    timestamp = item['timestamp'] or now
                    fiat_value = value.rvn_value / Decimal(ravencoin.COIN) * fx.timestamp_rate(timestamp)
                    item['fiat_value'] = Fiat(fiat_value, fx.ccy)
                    item['fiat_default'] = True
        return transactions

    @profiler
    def get_detailed_history(
            self,
            from_timestamp=None,
            to_timestamp=None,
            fx=None,
            show_addresses=False,
            from_height=None,
            to_height=None):
        # History with capital gains, using utxo pricing
        # FIXME: Lightning capital gains would requires FIFO
        if (from_timestamp is not None or to_timestamp is not None) \
                and (from_height is not None or to_height is not None):
            raise Exception('timestamp and block height based filtering cannot be used together')

        show_fiat = fx and fx.is_enabled() and fx.get_history_config()
        out = []
        income = RavenValue()
        expenditures = RavenValue()
        capital_gains = Decimal(0)
        fiat_income = Decimal(0)
        fiat_expenditures = Decimal(0)
        now = time.time()
        for item in self.get_onchain_history():
            timestamp = item['timestamp']
            if from_timestamp and (timestamp or now) < from_timestamp:
                continue
            if to_timestamp and (timestamp or now) >= to_timestamp:
                continue
            height = item['height']
            if from_height is not None and from_height > height > 0:
                continue
            if to_height is not None and (height >= to_height or height <= 0):
                continue
            tx_hash = item['txid']
            tx = self.db.get_transaction(tx_hash)
            tx_fee = item['fee_sat']
            item['fee'] = Satoshis(tx_fee) if tx_fee is not None else None
            if show_addresses:
                item['inputs'] = list(map(lambda x: x.to_json(), tx.inputs()))
                item['outputs'] = list(map(lambda x: {'address': x.get_ui_address_str(), 'value': x.value},
                                           tx.outputs()))
            # fixme: use in and out values
            value = item['bc_value']
            if value < RavenValue():
                expenditures -= value
            else:
                income += value
            # fiat computations
            if show_fiat:
                fiat_fields = self.get_tx_item_fiat(tx_hash=tx_hash, amount_sat=value.rvn_value.value, fx=fx, tx_fee=tx_fee)
                fiat_value = fiat_fields['fiat_value'].value
                item.update(fiat_fields)
                if value < RavenValue():
                    capital_gains += fiat_fields['capital_gain'].value
                    fiat_expenditures += -fiat_value
                else:
                    fiat_income += fiat_value
            out.append(item)
        # add summary
        if out:
            first_item = out[0]
            last_item = out[-1]
            if from_height or to_height:
                start_height = from_height
                end_height = to_height
            else:
                start_height = first_item['height'] - 1
                end_height = last_item['height']

            b = first_item['bc_balance']
            v = first_item['bc_value']
            start_balance = None if b is None or v is None else b - v
            end_balance = last_item['bc_balance']

            if from_timestamp is not None and to_timestamp is not None:
                start_timestamp = from_timestamp
                end_timestamp = to_timestamp
            else:
                start_timestamp = first_item['timestamp']
                end_timestamp = last_item['timestamp']

            start_coins = self.get_utxos(
                domain=None,
                block_height=start_height,
                confirmed_funding_only=True,
                confirmed_spending_only=True,
                nonlocal_only=True)
            end_coins = self.get_utxos(
                domain=None,
                block_height=end_height,
                confirmed_funding_only=True,
                confirmed_spending_only=True,
                nonlocal_only=True)

            def summary_point(timestamp, height, balance, coins):
                date = timestamp_to_datetime(timestamp)
                out = {
                    'date': date,
                    'block_height': height,
                    'BTC_balance': balance,
                }
                if show_fiat:
                    ap = self.acquisition_price(coins, fx.timestamp_rate, fx.ccy)
                    lp = self.liquidation_price(coins, fx.timestamp_rate, timestamp)
                    out['acquisition_price'] = Fiat(ap, fx.ccy)
                    out['liquidation_price'] = Fiat(lp, fx.ccy)
                    out['unrealized_gains'] = Fiat(lp - ap, fx.ccy)
                    out['fiat_balance'] = Fiat(fx.historical_value(balance.rvn_value, date), fx.ccy)
                    out['BTC_fiat_price'] = Fiat(fx.historical_value(COIN, date), fx.ccy)
                return out

            summary_start = summary_point(start_timestamp, start_height, start_balance, start_coins)
            summary_end = summary_point(end_timestamp, end_height, end_balance, end_coins)
            flow = {
                'BTC_incoming': income,
                'BTC_outgoing': expenditures
            }
            if show_fiat:
                flow['fiat_currency'] = fx.ccy
                flow['fiat_incoming'] = Fiat(fiat_income, fx.ccy)
                flow['fiat_outgoing'] = Fiat(fiat_expenditures, fx.ccy)
                flow['realized_capital_gains'] = Fiat(capital_gains, fx.ccy)
            summary = {
                'begin': summary_start,
                'end': summary_end,
                'flow': flow,
            }

        else:
            summary = {}
        return {
            'transactions': out,
            'summary': summary
        }

    def acquisition_price(self, coins, price_func, ccy):
        return Decimal(
            sum(self.coin_price(coin.prevout.txid.hex(), price_func, ccy, self.get_txin_value(coin).rvn_value.value) for coin in coins))

    def liquidation_price(self, coins, price_func, timestamp):
        p = price_func(timestamp)
        return sum([coin.value_sats().rvn_value.value for coin in coins]) * p / Decimal(COIN)

    def default_fiat_value(self, tx_hash, fx, value_sat):
        return Decimal(int(value_sat)) / Decimal(COIN) * self.price_at_timestamp(tx_hash, fx.timestamp_rate)

    def get_tx_item_fiat(
            self,
            *,
            tx_hash: str,
            amount_sat: Satoshis,
            fx: 'FxThread',
            tx_fee: Optional[int],
    ) -> Dict[str, Any]:
        item = {}
        fiat_value = self.get_fiat_value(tx_hash, fx.ccy)
        fiat_default = fiat_value is None
        fiat_rate = self.price_at_timestamp(tx_hash, fx.timestamp_rate)
        fiat_value = fiat_value if fiat_value is not None else self.default_fiat_value(tx_hash, fx, amount_sat)
        fiat_fee = tx_fee / Decimal(COIN) * fiat_rate if tx_fee is not None else None
        item['fiat_currency'] = fx.ccy
        item['fiat_rate'] = Fiat(fiat_rate, fx.ccy)
        item['fiat_value'] = Fiat(fiat_value, fx.ccy)
        item['fiat_fee'] = Fiat(fiat_fee, fx.ccy) if fiat_fee is not None else None
        item['fiat_default'] = fiat_default
        if amount_sat < 0:
            acquisition_price = - int(amount_sat) / Decimal(COIN) * self.average_price(tx_hash, fx.timestamp_rate,
                                                                                       fx.ccy)
            liquidation_price = - fiat_value
            item['acquisition_price'] = Fiat(acquisition_price, fx.ccy)
            cg = liquidation_price - acquisition_price
            item['capital_gain'] = Fiat(cg, fx.ccy)
        return item

    def get_label(self, key: str) -> str:
        # key is typically: address / txid / LN-payment-hash-hex
        return self._labels.get(key) or ''

    def get_label_for_txid(self, tx_hash: str) -> str:
        return self._labels.get(tx_hash) or self._get_default_label_for_txid(tx_hash)

    def _get_default_label_for_txid(self, tx_hash: str) -> str:
        # if no inputs are ismine, concat labels of output addresses
        if not self.db.get_txi_addresses(tx_hash):
            labels = []
            for addr in self.db.get_txo_addresses(tx_hash):
                label = self._labels.get(addr)
                if label:
                    labels.append(label)
            return ', '.join(labels)
        return ''

    def get_all_labels(self) -> Dict[str, str]:
        with self.lock:
            return copy.copy(self._labels)

    def get_tx_status(self, tx_hash, tx_mined_info: TxMinedInfo):
        extra = []
        height = tx_mined_info.height
        conf = tx_mined_info.conf
        timestamp = tx_mined_info.timestamp
        if height == TX_HEIGHT_FUTURE:
            assert conf < 0, conf
            num_blocks_remainining = -conf
            return 2, f'in {num_blocks_remainining} blocks'
        if conf == 0:
            tx = self.db.get_transaction(tx_hash)
            if not tx:
                return 2, 'unknown'
            is_final = tx and tx.is_final()
            if not is_final:
                extra.append('rbf')
            fee = self.get_tx_fee(tx_hash)
            if fee is not None:
                size = tx.estimated_size()
                fee_per_byte = fee / size
                extra.append(format_fee_satoshis(fee_per_byte) + ' sat/b')
            if fee is not None and height in (TX_HEIGHT_UNCONF_PARENT, TX_HEIGHT_UNCONFIRMED) \
                    and self.config.has_fee_mempool():
                exp_n = self.config.fee_to_depth(fee_per_byte)
                if exp_n is not None:
<<<<<<< HEAD
                    extra.append('%.2f MB' % (exp_n / 1000000))
=======
                    extra.append(self.config.get_depth_mb_str(exp_n))
>>>>>>> 5bd2524b
            if height == TX_HEIGHT_LOCAL:
                status = 3
            elif height == TX_HEIGHT_UNCONF_PARENT:
                status = 1
            elif height == TX_HEIGHT_UNCONFIRMED:
                status = 0
            else:
                status = 2  # not SPV verified
        else:
            status = 3 + min(max(math.floor(conf / 10), 1), 6)
        time_str = format_time(timestamp) if timestamp else _("unknown")
        status_str = TX_STATUS[status] if status < 4 else time_str
        if extra:
            status_str += ' [%s]' % (', '.join(extra))
        return status, status_str

    def relayfee(self):
        return relayfee(self.network)

    def dust_threshold(self):
        return dust_threshold(self.network)

    # TODO: Currently RVN Only
    def get_unconfirmed_base_tx_for_batching(self) -> Optional[Transaction]:
        candidate = None
        for hist_item in self.get_history():
            # tx should not be mined yet
            if hist_item.tx_mined_status.conf > 0: continue
            # conservative future proofing of code: only allow known unconfirmed types
            if hist_item.tx_mined_status.height not in (TX_HEIGHT_UNCONFIRMED,
                                                        TX_HEIGHT_UNCONF_PARENT,
                                                        TX_HEIGHT_LOCAL):
                continue
            # tx should be "outgoing" from wallet
            if hist_item.delta.rvn_value.value >= 0:
                continue
            tx = self.db.get_transaction(hist_item.txid)
            if not tx:
                continue
            # is_mine outputs should not be spent yet
            # to avoid cancelling our own dependent transactions
            txid = tx.txid()
            if any([self.is_mine(o.address) and self.db.get_spent_outpoint(txid, output_idx)
                    for output_idx, o in enumerate(tx.outputs())]):
                continue
            # all inputs should be is_mine
            if not all([self.is_mine(self.get_txin_address(txin)) for txin in tx.inputs()]):
                continue
            # do not mutate LN funding txs, as that would change their txid
            #Unneeded for now
            #if self.is_lightning_funding_tx(txid):
            #    continue
            # tx must have opted-in for RBF (even if local, for consistency)
            if tx.is_final():
                continue
            # prefer txns already in mempool (vs local)
            if hist_item.tx_mined_status.height == TX_HEIGHT_LOCAL:
                candidate = tx
                continue
            return tx
        return candidate

    def get_change_addresses_for_new_transaction(
            self, preferred_change_addr=None, *, allow_reusing_used_change_addrs: bool = True,
            extra_addresses: int = 0,
    ) -> List[str]:

        def append_change_addrs(change_addrs: List):
            # Recalc and get unused change addresses
            addrs = self.calc_unused_change_addresses()
            # New change addresses are created only after a few
            # confirmations.
            if addrs:
                # if there are any unused, select all
                change_addrs += addrs
            else:
                # if there are none, take one randomly from the last few
                if not allow_reusing_used_change_addrs:
                    return []
                addrs = self.get_change_addresses(slice_start=-self.gap_limit_for_change)
                change_addrs += [random.choice(addrs)] if addrs else []

        change_addrs = []
        if preferred_change_addr:
            if isinstance(preferred_change_addr, (list, tuple)):
                change_addrs = list(preferred_change_addr)
            else:
                change_addrs = [preferred_change_addr]
            for _ in range(extra_addresses):
                append_change_addrs(change_addrs)
        elif self.use_change:
            append_change_addrs(change_addrs)
            for _ in range(extra_addresses):
                append_change_addrs(change_addrs)
        for addr in change_addrs:
            assert is_address(addr), f"not valid bitcoin address: {addr}"
            # note that change addresses are not necessarily ismine
            # in which case this is a no-op
            self.check_address_for_corruption(addr)
        max_change = self.max_change_outputs + extra_addresses \
            if self.multiple_change \
            else 1 + extra_addresses
        return change_addrs[:max_change]

    def get_single_change_address_for_new_transaction(
            self, preferred_change_addr=None, *, allow_reusing_used_change_addrs: bool = True,
    ) -> Optional[str]:
        addrs = self.get_change_addresses_for_new_transaction(
            preferred_change_addr=preferred_change_addr,
            allow_reusing_used_change_addrs=allow_reusing_used_change_addrs,
        )
        if addrs:
            return addrs[0]
        return None

    @check_returned_address_for_corruption
    def get_new_sweep_address_for_channel(self) -> str:
        # Recalc and get unused change addresses
        addrs = self.calc_unused_change_addresses()
        if addrs:
            selected_addr = addrs[0]
        else:
            # if there are none, take one randomly from the last few
            addrs = self.get_change_addresses(slice_start=-self.gap_limit_for_change)
            if addrs:
                selected_addr = random.choice(addrs)
            else:  # fallback for e.g. imported wallets
                selected_addr = self.get_receiving_address()
        assert is_address(selected_addr), f"not valid bitcoin address: {selected_addr}"
        return selected_addr

    def make_unsigned_transaction(
            self, *,
            coins: Sequence[PartialTxInput],
            inputs: List[PartialTxInput] = list(),
            outputs: List[PartialTxOutput],
            fee=None,
            change_addr: str = None,
            is_sweep=False,
            rbf=False,
            coinbase_outputs=None,
            freeze_locktime=None,
            for_swap=False) -> PartialTransaction:

        if not coins:  # any bitcoin tx must have at least 1 input by consensus
            raise NotEnoughFunds()
        if any([c.already_has_some_signatures() for c in coins]):
            raise Exception("Some inputs already contain signatures!")

        # prevent side-effect with '!'
        outputs = copy.deepcopy(outputs)

        # check outputs
        i_max = []
        i_max_sum = 0
        for i, o in enumerate(outputs):
<<<<<<< HEAD
            if o.max:
                if i_max is not None:
                    raise MultipleSpendMaxTxOutputs()
                i_max = i
        if i_max and len([o for o in outputs if o.asset is None]) > 1:
            raise MultipleSpendMaxTxOutputs()
=======
            weight = parse_max_spend(o.value)
            if weight:
                i_max_sum += weight
                i_max.append((weight, i))
>>>>>>> 5bd2524b

        if fee is None and self.config.fee_per_kb() is None:
            raise NoDynamicFeeEstimates()

        for item in coins:
            self.add_input_info(item)

        assets = set()
        for utxo in outputs:
            assets.add(utxo.asset)
        assets.discard(None)
        # If we have the minimum asset division amount, plug that into the coinchooser,
        # Otherwise, assume 8.
        asset_divs = {asset: self.get_asset_meta(asset).divisions
                        if asset in self.get_assets() else 8
                        for asset in assets}

        extra_addresses = len(assets)

        # Fee estimator
        if fee is None:
            fee_estimator = self.config.estimate_fee
        elif isinstance(fee, Number):
            fee_estimator = lambda size: fee
        elif callable(fee):
            fee_estimator = fee
        else:
            raise Exception(f'Invalid argument fee: {fee}')

<<<<<<< HEAD
        #if i_max is None:
        #We can no longer "just spend everything" for max with assets

        # Let the coin chooser select the coins to spend
        coin_chooser = coinchooser.get_coin_chooser(self.config)
        # If there is an unconfirmed RBF tx, merge with it
        base_tx = self.get_unconfirmed_base_tx_for_batching()
        if self.config.get('batch_rbf', False) and base_tx:
            raise NotImplementedError()
            # make sure we don't try to spend change from the tx-to-be-replaced:
            coins = [c for c in coins if c.prevout.txid.hex() != base_tx.txid()]
            is_local = self.get_tx_height(base_tx.txid()).height == TX_HEIGHT_LOCAL
            base_tx = PartialTransaction.from_tx(base_tx)
            base_tx.add_info_from_wallet(self)
            base_tx_fee = base_tx.get_fee()
            relayfeerate = Decimal(self.relayfee()) / 1000
            original_fee_estimator = fee_estimator

            def fee_estimator(size: Union[int, float, Decimal]) -> int:
                size = Decimal(size)
                lower_bound = base_tx_fee + round(size * relayfeerate)
                lower_bound = lower_bound if not is_local else 0
                return int(max(lower_bound, original_fee_estimator(size)))

            txi = base_tx.inputs()
            txo = list(filter(lambda o: not self.is_change(o.address), base_tx.outputs()))
            old_change_addrs = [o.address for o in base_tx.outputs() if self.is_change(o.address)]
        else:
            txi = inputs
            txo = []
            old_change_addrs = []
        # change address. if empty, coin_chooser will set it
        change_addrs = self.get_change_addresses_for_new_transaction(change_addr or old_change_addrs,
                                                                     extra_addresses=extra_addresses)

        if i_max is not None and not outputs[i_max].asset:
            # We want to spend all RVN, leave enough to spend the fee
            sendable = sum(map(lambda c: c.value_sats(), coins), RavenValue())
            outputs[i_max].value = Satoshis(0)
            tx = PartialTransaction.from_io(list(coins), list(outputs), wallet=self)
            fee = fee_estimator(tx.estimated_size())
            amount = sendable - tx.output_value() - RavenValue(fee)
            if amount < RavenValue():
                raise NotEnoughFunds()
            outputs[i_max].value = amount.rvn_value
            tx = PartialTransaction.from_io(list(coins), list(outputs), wallet=self)
        else:
=======
        if len(i_max) == 0:
            # Let the coin chooser select the coins to spend
            coin_chooser = coinchooser.get_coin_chooser(self.config)
            # If there is an unconfirmed RBF tx, merge with it
            base_tx = self.get_unconfirmed_base_tx_for_batching()
            if self.config.get('batch_rbf', False) and base_tx:
                # make sure we don't try to spend change from the tx-to-be-replaced:
                coins = [c for c in coins if c.prevout.txid.hex() != base_tx.txid()]
                is_local = self.get_tx_height(base_tx.txid()).height == TX_HEIGHT_LOCAL
                base_tx = PartialTransaction.from_tx(base_tx)
                base_tx.add_info_from_wallet(self)
                base_tx_fee = base_tx.get_fee()
                relayfeerate = Decimal(self.relayfee()) / 1000
                original_fee_estimator = fee_estimator
                def fee_estimator(size: Union[int, float, Decimal]) -> int:
                    size = Decimal(size)
                    lower_bound = base_tx_fee + round(size * relayfeerate)
                    lower_bound = lower_bound if not is_local else 0
                    return int(max(lower_bound, original_fee_estimator(size)))
                txi = base_tx.inputs()
                txo = list(filter(lambda o: not self.is_change(o.address), base_tx.outputs()))
                old_change_addrs = [o.address for o in base_tx.outputs() if self.is_change(o.address)]
            else:
                txi = []
                txo = []
                old_change_addrs = []
            # change address. if empty, coin_chooser will set it
            change_addrs = self.get_change_addresses_for_new_transaction(change_addr or old_change_addrs)
>>>>>>> 5bd2524b
            tx = coin_chooser.make_tx(
                coins=coins,
                inputs=txi,
                outputs=list(outputs) + txo,
                change_addrs=change_addrs,
                fee_estimator_vb=fee_estimator,
                dust_threshold=self.dust_threshold(),
                asset_divs=asset_divs,
                coinbase_outputs=coinbase_outputs,
                wallet=self,
                freeze_locktime=freeze_locktime,
                for_swap=for_swap)
        #else:
            # "spend max" branch
            # note: This *will* spend inputs with negative effective value (if there are any).
            #       Given as the user is spending "max", and so might be abandoning the wallet,
            #       try to include all UTXOs, otherwise leftover might remain in the UTXO set
            #       forever. see #5433
            # note: Actually, it might be the case that not all UTXOs from the wallet are
            #       being spent if the user manually selected UTXOs.
<<<<<<< HEAD
        #    sendable = sum(map(lambda c: c.value_sats(), [c for c in coins if c.value_sats().assets]), RavenValue())
        #   outputs[i_max].value = Satoshis(0)
        #    tx = PartialTransaction.from_io(list(coins), list(outputs))
        #    fee = fee_estimator(tx.estimated_size())
        #    amount = sendable - tx.output_value() - RavenValue(fee)
        #    if amount < RavenValue():
        #        raise NotEnoughFunds()
        #    assets = amount.assets
        #    if len(assets) == 0:
        #        outputs[i_max].value = amount.rvn_value
        #    else:
        #       asset, v = list(assets.items())[0]
        #        outputs[i_max].asset = asset
        #        outputs[i_max].value = v

        #    tx = PartialTransaction.from_io(list(coins), list(outputs))
=======
            sendable = sum(map(lambda c: c.value_sats(), coins))
            for (_,i) in i_max:
                outputs[i].value = 0
            tx = PartialTransaction.from_io(list(coins), list(outputs))
            fee = fee_estimator(tx.estimated_size())
            amount = sendable - tx.output_value() - fee
            if amount < 0:
                raise NotEnoughFunds()
            distr_amount = 0
            for (weight, i) in i_max:
                val = int((amount/i_max_sum) * weight)
                outputs[i].value = val
                distr_amount += val

            (x,i) = i_max[-1]
            outputs[i].value += (amount - distr_amount)
            tx = PartialTransaction.from_io(list(coins), list(outputs))
>>>>>>> 5bd2524b

        # Timelock tx to current height.

        tx.locktime = get_locktime_for_new_transaction(self.network)

        tx.set_rbf(rbf)
        tx.add_info_from_wallet(self)
        run_hook('make_unsigned_transaction', self, tx)
        return tx

    def mktx(self, *,
             outputs: List[PartialTxOutput],
             password=None, fee=None, change_addr=None,
             domain=None, rbf=False, nonlocal_only=False,
             tx_version=None, sign=True) -> PartialTransaction:
        coins = self.get_spendable_coins(domain, nonlocal_only=nonlocal_only)
        tx = self.make_unsigned_transaction(
            coins=coins,
            outputs=outputs,
            fee=fee,
            change_addr=change_addr,
            rbf=rbf)
        if tx_version is not None:
            tx.version = tx_version
        if sign:
            self.sign_transaction(tx, password)
        return tx

    def is_frozen_address(self, addr: str) -> bool:
        return addr in self._frozen_addresses

    def is_frozen_coin(self, utxo: PartialTxInput) -> bool:
        prevout_str = utxo.prevout.to_str()
        frozen = self._frozen_coins.get(prevout_str, None)
        # note: there are three possible states for 'frozen':
        #       True/False if the user explicitly set it,
        #       None otherwise
        if frozen is None:
            return self._is_coin_small_and_unconfirmed(utxo)
        return bool(frozen)

    def _is_coin_small_and_unconfirmed(self, utxo: PartialTxInput) -> bool:
        """If true, the coin should not be spent.
        The idea here is that an attacker might send us a UTXO in a
        large low-fee unconfirmed tx that will ~never confirm. If we
        spend it as part of a tx ourselves, that too will not confirm
        (unless we use a high fee, but that might not be worth it for
        a small value UTXO).
        In particular, this test triggers for large "dusting transactions"
        that are used for advertising purposes by some entities.
        see #6960
        """
        # confirmed UTXOs are fine; check this first for performance:
        block_height = utxo.block_height
        assert block_height is not None
        if block_height > 0:
            return False
        # exempt large value UTXOs
        value_sats = utxo.value_sats()
        assert value_sats is not None
        threshold = self.config.get('unconf_utxo_freeze_threshold', 5_000)
        if value_sats.rvn_value.value >= threshold:
            return False
        # if funding tx has any is_mine input, then UTXO is fine
        funding_tx = self.db.get_transaction(utxo.prevout.txid.hex())
        if funding_tx is None:
            # we should typically have the funding tx available;
            # might not have it e.g. while not up_to_date
            return True
        if any(self.is_mine(self.get_txin_address(txin))
               for txin in funding_tx.inputs()):
            return False
        return True

    def set_frozen_state_of_addresses(self, addrs: Sequence[str], freeze: bool) -> bool:
        """Set frozen state of the addresses to FREEZE, True or False"""
        if all(self.is_mine(addr) for addr in addrs):
            with self._freeze_lock:
                if freeze:
                    self._frozen_addresses |= set(addrs)
                else:
                    self._frozen_addresses -= set(addrs)
                self.db.put('frozen_addresses', list(self._frozen_addresses))
                return True
        return False

    def set_frozen_state_of_coins(self, utxos: Iterable[str], freeze: bool) -> None:
        """Set frozen state of the utxos to FREEZE, True or False"""
        # basic sanity check that input is not garbage: (see if raises)
        [TxOutpoint.from_str(utxo) for utxo in utxos]
        with self._freeze_lock:
            for utxo in utxos:
                self._frozen_coins[utxo] = bool(freeze)

    def is_address_reserved(self, addr: str) -> bool:
        # note: atm 'reserved' status is only taken into consideration for 'change addresses'
        return addr in self._reserved_addresses

    def set_reserved_state_of_address(self, addr: str, *, reserved: bool) -> None:
        if not self.is_mine(addr):
            return
        with self.lock:
            if reserved:
                self._reserved_addresses.add(addr)
            else:
                self._reserved_addresses.discard(addr)
            self.db.put('reserved_addresses', list(self._reserved_addresses))

    def can_export(self):
        return not self.is_watching_only() and hasattr(self.keystore, 'get_private_key')

    def address_is_old(self, address: str, *, req_conf: int = 3) -> bool:
        """Returns whether address has any history that is deeply confirmed.
        Used for reorg-safe(ish) gap limit roll-forward.
        """
        max_conf = -1
        h = self.db.get_addr_history(address)
        needs_spv_check = not self.config.get("skipmerklecheck", False)
        for tx_hash, tx_height in h:
            if needs_spv_check:
                tx_age = self.get_tx_height(tx_hash).conf
            else:
                if tx_height <= 0:
                    tx_age = 0
                else:
                    tx_age = self.get_local_height() - tx_height + 1
            max_conf = max(max_conf, tx_age)
        return max_conf >= req_conf

    def bump_fee(
            self,
            *,
            tx: Transaction,
            txid: str = None,
            new_fee_rate: Union[int, float, Decimal],
            coins: Sequence[PartialTxInput] = None,
            strategies: Sequence[BumpFeeStrategy] = None,
    ) -> PartialTransaction:
        """Increase the miner fee of 'tx'.
        'new_fee_rate' is the target min rate in sat/vbyte
        'coins' is a list of UTXOs we can choose from as potential new inputs to be added
        """
        txid = txid or tx.txid()
        assert txid
        assert tx.txid() in (None, txid)
        if not isinstance(tx, PartialTransaction):
            tx = PartialTransaction.from_tx(tx)
        assert isinstance(tx, PartialTransaction)
        tx.remove_signatures()
        if tx.is_final():
            raise CannotBumpFee(_('Transaction is final'))
        new_fee_rate = quantize_feerate(new_fee_rate)  # strip excess precision
        try:
            # note: this might download input utxos over network
            tx.add_info_from_wallet(self, ignore_network_issues=False)
        except NetworkException as e:
            raise CannotBumpFee(repr(e))
        old_tx_size = tx.estimated_size()
        old_fee = tx.get_fee()
        assert old_fee is not None
        old_fee_rate = old_fee / old_tx_size  # sat/vbyte
        if new_fee_rate <= old_fee_rate:
            raise CannotBumpFee(_("The new fee rate needs to be higher than the old fee rate."))

        if not strategies:
            strategies = [BumpFeeStrategy.COINCHOOSER, BumpFeeStrategy.DECREASE_CHANGE]
        tx_new = None
        exc = None
        for strat in strategies:
            try:
                if strat == BumpFeeStrategy.COINCHOOSER:
                    tx_new = self._bump_fee_through_coinchooser(
                        tx=tx,
                        txid=txid,
                        new_fee_rate=new_fee_rate,
                        coins=coins,
                    )
                elif strat == BumpFeeStrategy.DECREASE_CHANGE:
                    tx_new = self._bump_fee_through_decreasing_change(
                        tx=tx, new_fee_rate=new_fee_rate)
                elif strat == BumpFeeStrategy.DECREASE_PAYMENT:
                    tx_new = self._bump_fee_through_decreasing_payment(
                        tx=tx, new_fee_rate=new_fee_rate)
                else:
                    raise NotImplementedError(f"unexpected strategy: {strat}")
            except CannotBumpFee as e:
                exc = e
            else:
                strat_used = strat
                break
        if tx_new is None:
            assert exc
            raise exc  # all strategies failed, re-raise last exception

        target_min_fee = new_fee_rate * tx_new.estimated_size()
        actual_fee = tx_new.get_fee()
        if actual_fee + 1 < target_min_fee:
            raise CannotBumpFee(
                f"bump_fee fee target was not met (strategy: {strat_used}). "
                f"got {actual_fee}, expected >={target_min_fee}. "
                f"target rate was {new_fee_rate}")
        tx_new.locktime = get_locktime_for_new_transaction(self.network)
        tx_new.set_rbf(True)
        tx_new.add_info_from_wallet(self)
        return tx_new

    def _bump_fee_through_coinchooser(
            self,
            *,
            tx: PartialTransaction,
            txid: str,
            new_fee_rate: Union[int, Decimal],
            coins: Sequence[PartialTxInput] = None,
    ) -> PartialTransaction:
        """Increase the miner fee of 'tx'.

        - keeps all inputs
        - keeps all not is_mine outputs,
        - allows adding new inputs
        """
        assert txid
        tx = copy.deepcopy(tx)
        tx.add_info_from_wallet(self)
        assert tx.get_fee() is not None
        old_inputs = list(tx.inputs())
        old_outputs = list(tx.outputs())
        # change address
        old_change_addrs = [o.address for o in old_outputs if self.is_change(o.address)]
        change_addrs = self.get_change_addresses_for_new_transaction(old_change_addrs)
        # which outputs to keep?
        if old_change_addrs:
            fixed_outputs = list(filter(lambda o: not self.is_change(o.address), old_outputs))
        else:
            if all(self.is_mine(o.address) for o in old_outputs):
                # all outputs are is_mine and none of them are change.
                # we bail out as it's unclear what the user would want!
                # the coinchooser bump fee method is probably not a good idea in this case
                raise CannotBumpFee(_('All outputs are non-change is_mine'))
            old_not_is_mine = list(filter(lambda o: not self.is_mine(o.address), old_outputs))
            if old_not_is_mine:
                fixed_outputs = old_not_is_mine
            else:
                fixed_outputs = old_outputs
        if not fixed_outputs:
            raise CannotBumpFee(_('Could not figure out which outputs to keep'))

        if coins is None:
            coins = self.get_spendable_coins(None)
        # make sure we don't try to spend output from the tx-to-be-replaced:
        coins = [c for c in coins if c.prevout.txid.hex() != txid]
        for item in coins:
            self.add_input_info(item)

        def fee_estimator(size):
            return self.config.estimate_fee_for_feerate(fee_per_kb=new_fee_rate * 1000, size=size)

        coin_chooser = coinchooser.get_coin_chooser(self.config)
        try:
            return coin_chooser.make_tx(
                coins=coins,
                inputs=old_inputs,
                outputs=fixed_outputs,
                change_addrs=change_addrs,
                fee_estimator_vb=fee_estimator,
                dust_threshold=self.dust_threshold())
        except NotEnoughFunds as e:
            raise CannotBumpFee(e)

    def _bump_fee_through_decreasing_change(
            self,
            *,
            tx: PartialTransaction,
            new_fee_rate: Union[int, Decimal],
    ) -> PartialTransaction:
        """Increase the miner fee of 'tx'.

        - keeps all inputs
        - no new inputs are added
        - allows decreasing and removing outputs (change is decreased first)
        This is less "safe" than "coinchooser" method as it might end up decreasing
        e.g. a payment to a merchant; but e.g. if the user has sent "Max" previously,
        this is the only way to RBF.
        """
        tx = copy.deepcopy(tx)
        tx.add_info_from_wallet(self)
        assert tx.get_fee() is not None
        inputs = tx.inputs()
        outputs = tx._outputs  # note: we will mutate this directly

        # use own outputs
        s = list(filter(lambda o: self.is_mine(o.address), outputs))
        # ... unless there is none
        if not s:
            s = [out for out in outputs if self._is_rbf_allowed_to_touch_tx_output(out)]
        if not s:
            raise CannotBumpFee('No outputs at all??')

        # prioritize low value outputs, to get rid of dust
        s = sorted(s, key=lambda o: o.value)
        for o in s:
            target_fee = int(math.ceil(tx.estimated_size() * new_fee_rate))
            delta = target_fee - tx.get_fee()
            i = outputs.index(o)
            if o.value - delta >= self.dust_threshold():
                new_output_value = o.value - delta
                assert isinstance(new_output_value, int)
                outputs[i].value = new_output_value
                delta = 0
                break
            else:
                del outputs[i]
                # note: we mutated the outputs of tx, which will affect
                #       tx.estimated_size() in the next iteration
        if delta > 0:
            raise CannotBumpFee(_('Could not find suitable outputs'))

        return PartialTransaction.from_io(inputs, outputs)

    def _bump_fee_through_decreasing_payment(
            self,
            *,
            tx: PartialTransaction,
            new_fee_rate: Union[int, Decimal],
    ) -> PartialTransaction:
        """Increase the miner fee of 'tx'.

        - keeps all inputs
        - no new inputs are added
        - decreases payment outputs (not change!). Each non-ismine output is decreased
          proportionally to their byte-size.
        """
        tx = copy.deepcopy(tx)
        tx.add_info_from_wallet(self)
        assert tx.get_fee() is not None
        inputs = tx.inputs()
        outputs = tx.outputs()

        # select non-ismine outputs
        s = [(idx, out) for (idx, out) in enumerate(outputs)
             if not self.is_mine(out.address)]
        s = [(idx, out) for (idx, out) in s if self._is_rbf_allowed_to_touch_tx_output(out)]
        if not s:
            raise CannotBumpFee("Cannot find payment output")

        del_out_idxs = set()
        tx_size = tx.estimated_size()
        cur_fee = tx.get_fee()
        # Main loop. Each iteration decreases value of all selected outputs.
        # The number of iterations is bounded by len(s) as only the final iteration
        # can *not remove* any output.
        for __ in range(len(s) + 1):
            target_fee = int(math.ceil(tx_size * new_fee_rate))
            delta_total = target_fee - cur_fee
            if delta_total <= 0:
                break
            out_size_total = sum(Transaction.estimated_output_size_for_script(out.scriptpubkey.hex())
                                 for (idx, out) in s if idx not in del_out_idxs)
            for idx, out in s:
                out_size = Transaction.estimated_output_size_for_script(out.scriptpubkey.hex())
                delta = int(math.ceil(delta_total * out_size / out_size_total))
                if out.value - delta >= self.dust_threshold():
                    new_output_value = out.value - delta
                    assert isinstance(new_output_value, int)
                    outputs[idx].value = new_output_value
                    cur_fee += delta
                else:  # remove output
                    tx_size -= out_size
                    cur_fee += out.value
                    del_out_idxs.add(idx)
        if delta_total > 0:
            raise CannotBumpFee(_('Could not find suitable outputs'))

        outputs = [out for (idx, out) in enumerate(outputs) if idx not in del_out_idxs]
        return PartialTransaction.from_io(inputs, outputs)

    def _is_rbf_allowed_to_touch_tx_output(self, txout: TxOutput) -> bool:
        # 2fa fee outputs if present, should not be removed or have their value decreased
        if self.is_billing_address(txout.address):
            return False
        # submarine swap funding outputs must not be decreased
        if self.lnworker and self.lnworker.swap_manager.is_lockup_address_for_a_swap(txout.address):
            return False
        return True

    def cpfp(self, tx: Transaction, fee: int) -> Optional[PartialTransaction]:
        txid = tx.txid()
        for i, o in enumerate(tx.outputs()):
            address, value = o.address, o.value
            if self.is_mine(address):
                break
        else:
            raise CannotCPFP(_("Could not find suitable output"))
        coins = self.get_addr_utxo(address)
        item = coins.get(TxOutpoint.from_str(txid + ':%d' % i))
        if not item:
            raise CannotCPFP(_("Could not find coins for output"))
        inputs = [item]
        out_address = (self.get_single_change_address_for_new_transaction(allow_reusing_used_change_addrs=False)
                       or self.get_unused_address()
                       or address)
        output_value = value - fee
        if output_value < self.dust_threshold():
            raise CannotCPFP(_("The output value remaining after fee is too low."))
        outputs = [PartialTxOutput.from_address_and_value(out_address, output_value)]
        locktime = get_locktime_for_new_transaction(self.network)
        tx_new = PartialTransaction.from_io(inputs, outputs, locktime=locktime)
        tx_new.set_rbf(True)
        tx_new.add_info_from_wallet(self)
        return tx_new

    def dscancel(
            self, *, tx: Transaction, new_fee_rate: Union[int, float, Decimal]
    ) -> PartialTransaction:
        """Double-Spend-Cancel: cancel an unconfirmed tx by double-spending
        its inputs, paying ourselves.
        'new_fee_rate' is the target min rate in sat/vbyte
        """
        if not isinstance(tx, PartialTransaction):
            tx = PartialTransaction.from_tx(tx)
        assert isinstance(tx, PartialTransaction)
        tx.remove_signatures()

        if tx.is_final():
            raise CannotDoubleSpendTx(_('Transaction is final'))
        new_fee_rate = quantize_feerate(new_fee_rate)  # strip excess precision
        try:
            # note: this might download input utxos over network
            tx.add_info_from_wallet(self, ignore_network_issues=False)
        except NetworkException as e:
            raise CannotDoubleSpendTx(repr(e))
        old_tx_size = tx.estimated_size()
        old_fee = tx.get_fee()
        assert old_fee is not None
        old_fee_rate = old_fee / old_tx_size  # sat/vbyte
        if new_fee_rate <= old_fee_rate:
            raise CannotDoubleSpendTx(_("The new fee rate needs to be higher than the old fee rate."))
        # grab all ismine inputs
        inputs = [txin for txin in tx.inputs()
                  if self.is_mine(self.get_txin_address(txin))]
        value = sum([txin.value_sats() for txin in inputs])
        # figure out output address
        old_change_addrs = [o.address for o in tx.outputs() if self.is_mine(o.address)]
        out_address = (self.get_single_change_address_for_new_transaction(old_change_addrs)
                       or self.get_receiving_address())
        locktime = get_locktime_for_new_transaction(self.network)
        outputs = [PartialTxOutput.from_address_and_value(out_address, value)]
        tx_new = PartialTransaction.from_io(inputs, outputs, locktime=locktime)
        new_tx_size = tx_new.estimated_size()
        new_fee = max(
            new_fee_rate * new_tx_size,
            old_fee + self.relayfee() * new_tx_size / Decimal(1000),  # BIP-125 rules 3 and 4
        )
        new_fee = int(math.ceil(new_fee))
        output_value = value - new_fee
        if output_value < self.dust_threshold():
            raise CannotDoubleSpendTx(_("The output value remaining after fee is too low."))
        outputs = [PartialTxOutput.from_address_and_value(out_address, value - new_fee)]
        tx_new = PartialTransaction.from_io(inputs, outputs, locktime=locktime)
        tx_new.set_rbf(True)
        tx_new.add_info_from_wallet(self)
        return tx_new

    @abstractmethod
    def _add_input_sig_info(self, txin: PartialTxInput, address: str, *, only_der_suffix: bool) -> None:
        pass

    def _add_txinout_derivation_info(self, txinout: Union[PartialTxInput, PartialTxOutput],
                                     address: str, *, only_der_suffix: bool) -> None:
        pass  # implemented by subclasses

    def _add_input_utxo_info(
            self,
            txin: PartialTxInput,
            *,
            address: str = None,
            ignore_network_issues: bool = True,
    ) -> None:
        # We prefer to include UTXO (full tx) for every input.
        # We cannot include UTXO if the prev tx is not signed yet though (chain of unsigned txs),
        # in which case we might include a WITNESS_UTXO.
        address = address or txin.address
        if txin.witness_utxo is None and txin.is_segwit() and address:
            received, spent = self.get_addr_io(address)
            item = received.get(txin.prevout.to_str())
            if item:
                txin_value = item[1]
                txin.witness_utxo = TxOutput.from_address_and_value(address, txin_value)
        if txin.utxo is None:
            txin.utxo = self.get_input_tx(txin.prevout.txid.hex(), ignore_network_issues=ignore_network_issues)
        txin.ensure_there_is_only_one_utxo()

    def _learn_derivation_path_for_address_from_txinout(self, txinout: Union[PartialTxInput, PartialTxOutput],
                                                        address: str) -> bool:
        """Tries to learn the derivation path for an address (potentially beyond gap limit)
        using data available in given txin/txout.
        Returns whether the address was found to be is_mine.
        """
        return False  # implemented by subclasses

    def add_input_info(
            self,
            txin: PartialTxInput,
            *,
            only_der_suffix: bool = False,
            ignore_network_issues: bool = True,
    ) -> None:
        address = self.get_txin_address(txin)
        # note: we add input utxos regardless of is_mine
        self._add_input_utxo_info(txin, ignore_network_issues=ignore_network_issues, address=address)
        is_mine = self.is_mine(address)
        if not is_mine:
            is_mine = self._learn_derivation_path_for_address_from_txinout(txin, address)
        if not is_mine:
            if self.lnworker:
                self.lnworker.swap_manager.add_txin_info(txin)
            return
        # set script_type first, as later checks might rely on it:
        txin.script_type = self.get_txin_type(address)

        possible_p2pk = self.get_nonstandard_outpoints()
        if txin.script_type == 'p2pkh' and txin.prevout.to_str() in possible_p2pk:
            pubkey = bfh(possible_p2pk.get(txin.prevout.to_str()))
            txin.script_type = get_script_type_from_output_script(pubkey)
            

        txin.num_sig = self.m if isinstance(self, Multisig_Wallet) else 1
        if txin.redeem_script is None:
            try:
                redeem_script_hex = self.get_redeem_script(address)
                txin.redeem_script = bfh(redeem_script_hex) if redeem_script_hex else None
            except UnknownTxinType:
                pass
        if txin.witness_script is None:
            try:
                witness_script_hex = self.get_witness_script(address)
                txin.witness_script = bfh(witness_script_hex) if witness_script_hex else None
            except UnknownTxinType:
                pass
        self._add_input_sig_info(txin, address, only_der_suffix=only_der_suffix)

    def can_sign(self, tx: Transaction) -> bool:
        if not isinstance(tx, PartialTransaction):
            return False
        if tx.is_complete():
            return False
        # add info to inputs if we can; otherwise we might return a false negative:
        tx.add_info_from_wallet(self)
        for txin in tx.inputs():
            # note: is_mine check needed to avoid false positives.
            #       just because keystore could sign, txin does not necessarily belong to wallet.
            #       Example: we have p2pkh-like addresses and txin is a multisig that involves our pubkey.
            if not self.is_mine(txin.address):
                continue
            for k in self.get_keystores():
                if k.can_sign_txin(txin):
                    return True
        if self.is_swap_tx(tx):
            return True
        return False

    def get_input_tx(self, tx_hash: str, *, ignore_network_issues=False) -> Optional[Transaction]:
        # First look up an input transaction in the wallet where it
        # will likely be.  If co-signing a transaction it may not have
        # all the input txs, in which case we ask the network.
        tx = self.db.get_transaction(tx_hash)
        if not tx and self.network and self.network.has_internet_connection():
            try:
                raw_tx = self.network.run_from_another_thread(
                    self.network.get_transaction(tx_hash, timeout=10))
            except NetworkException as e:
                self.logger.info(f'got network error getting input txn. err: {repr(e)}. txid: {tx_hash}. '
                                 f'if you are intentionally offline, consider using the --offline flag')
                if not ignore_network_issues:
                    raise e
            else:
                tx = Transaction(raw_tx)
        if not tx and not ignore_network_issues:
            raise NetworkException('failed to get prev tx from network')
        return tx

    def add_output_info(self, txout: PartialTxOutput, *, only_der_suffix: bool = False) -> None:
        address = txout.address
        if not self.is_mine(address):
            is_mine = self._learn_derivation_path_for_address_from_txinout(txout, address)
            if not is_mine:
                return
        txout.script_type = self.get_txin_type(address)
        txout.is_mine = True
        txout.is_change = self.is_change(address)
        if isinstance(self, Multisig_Wallet):
            txout.num_sig = self.m
        self._add_txinout_derivation_info(txout, address, only_der_suffix=only_der_suffix)
        if txout.redeem_script is None:
            try:
                redeem_script_hex = self.get_redeem_script(address)
                txout.redeem_script = bfh(redeem_script_hex) if redeem_script_hex else None
            except UnknownTxinType:
                pass
        if txout.witness_script is None:
            try:
                witness_script_hex = self.get_witness_script(address)
                txout.witness_script = bfh(witness_script_hex) if witness_script_hex else None
            except UnknownTxinType:
                pass

    def sign_transaction(self, tx: Transaction, password) -> Optional[PartialTransaction]:
        if self.is_watching_only():
            return
        if not isinstance(tx, PartialTransaction):
            return
        # note: swap signing does not require the password
        swap = self.lnworker.swap_manager.get_swap_by_tx(tx) if self.lnworker else None
        if swap:
            self.lnworker.swap_manager.sign_tx(tx, swap)
            return
        # add info to a temporary tx copy; including xpubs
        # and full derivation paths as hw keystores might want them
        tmp_tx = copy.deepcopy(tx)
        tmp_tx.add_info_from_wallet(self, include_xpubs=True)
        # sign. start with ready keystores.
        for k in sorted(self.get_keystores(), key=lambda ks: ks.ready_to_sign(), reverse=True):
            try:
                if k.can_sign(tmp_tx):
                    k.sign_transaction(tmp_tx, password)
            except UserCancelled:
                continue
        # remove sensitive info; then copy back details from temporary tx
        tmp_tx.remove_xpubs_and_bip32_paths()
        tx.combine_with_other_psbt(tmp_tx)
        tx.add_info_from_wallet(self, include_xpubs=False)
        return tx

    def try_detecting_internal_addresses_corruption(self) -> None:
        pass

    def check_address_for_corruption(self, addr: str) -> None:
        pass

    def get_unused_addresses(self) -> Sequence[str]:
        domain = self.get_receiving_addresses()
        # TODO we should index receive_requests by id
        in_use_by_request = [k for k in self.receive_requests.keys()
                             if self.get_request_status(k) != PR_EXPIRED]
        in_use_by_request = set(in_use_by_request)
        return [addr for addr in domain if not self.is_used(addr)
                and addr not in in_use_by_request]

    @check_returned_address_for_corruption
    def get_unused_address(self) -> Optional[str]:
        """Get an unused receiving address, if there is one.
        Note: there might NOT be one available!
        """
        addrs = self.get_unused_addresses()
        if addrs:
            return addrs[0]

    @check_returned_address_for_corruption
    def get_receiving_address(self) -> str:
        """Get a receiving address. Guaranteed to always return an address."""
        unused_addr = self.get_unused_address()
        if unused_addr:
            return unused_addr
        domain = self.get_receiving_addresses()
        if not domain:
            raise Exception("no receiving addresses in wallet?!")
        choice = domain[0]
        for addr in domain:
            if not self.is_used(addr):
                if addr not in self.receive_requests.keys():
                    return addr
                else:
                    choice = addr
        return choice

    def create_new_address(self, for_change: bool = False):
        raise Exception("this wallet cannot generate new addresses")

    def import_address(self, address: str) -> str:
        raise Exception("this wallet cannot import addresses")

    def import_addresses(self, addresses: List[str], *,
                         write_to_disk=True) -> Tuple[List[str], List[Tuple[str, str]]]:
        raise Exception("this wallet cannot import addresses")

    def delete_address(self, address: str) -> None:
        raise Exception("this wallet cannot delete addresses")

    # TODO: Implement for assets
    def get_onchain_request_status(self, r: OnchainInvoice) -> Tuple[bool, Optional[int]]:
        address = r.get_address()
        amount = r.get_amount_sat()
        received, sent = self.get_addr_io(address)
        l = []
        for txo, x in received.items():
            h, v, is_cb = x
            txid, n = txo.split(':')
            tx_height = self.get_tx_height(txid)
            height = tx_height.height
            if height > 0 and height <= r.height:
                continue
            conf = tx_height.conf
            l.append((conf, v))
        vsum = RavenValue()
        for conf, v in reversed(sorted(l, key=lambda t: t[0])):
            vsum += v
            if vsum.rvn_value >= amount.rvn_value:
                return True, conf
        return False, None

    # TODO: RVN Only
    def get_request_URI(self, req: OnchainInvoice) -> str:
        addr = req.get_address()
        message = self.get_label(addr)
        amount = req.amount_sat
        extra_query_params = {}
        if req.time:
            extra_query_params['time'] = str(int(req.time))
        if req.exp:
            extra_query_params['exp'] = str(int(req.exp))
        # if req.get('name') and req.get('sig'):
        #    sig = bfh(req.get('sig'))
        #    sig = bitcoin.base_encode(sig, base=58)
        #    extra_query_params['name'] = req['name']
        #    extra_query_params['sig'] = sig
        uri = create_bip21_uri(addr, amount.rvn_value.value, message, extra_query_params=extra_query_params)
        return str(uri)

    def check_expired_status(self, r: Invoice, status):
        if r.is_lightning() and r.exp == 0:
            status = PR_EXPIRED  # for BOLT-11 invoices, exp==0 means 0 seconds
        if status == PR_UNPAID and r.exp > 0 and r.time + r.exp < time.time():
            status = PR_EXPIRED
        return status

    def get_invoice_status(self, invoice: Invoice):
        if invoice.is_lightning():
            status = self.lnworker.get_invoice_status(invoice) if self.lnworker else PR_UNKNOWN
        else:
            if self.is_onchain_invoice_paid(invoice, 1):
                status = PR_PAID
            elif self.is_onchain_invoice_paid(invoice, 0):
                status = PR_UNCONFIRMED
            else:
                status = PR_UNPAID
        return self.check_expired_status(invoice, status)

    def get_request_status(self, key):
        r = self.get_request(key)
        if r is None:
            return PR_UNKNOWN
        if r.is_lightning():
            assert isinstance(r, LNInvoice)
            status = self.lnworker.get_payment_status(bfh(r.rhash)) if self.lnworker else PR_UNKNOWN
        else:
            assert isinstance(r, OnchainInvoice)
            paid, conf = self.get_onchain_request_status(r)
            if not paid:
                status = PR_UNPAID
            elif conf == 0:
                status = PR_UNCONFIRMED
            else:
                status = PR_PAID
        return self.check_expired_status(r, status)

    def get_request(self, key):
        return self.receive_requests.get(key)

    def get_formatted_request(self, key):
        x = self.receive_requests.get(key)
        if x:
            return self.export_request(x)

    def export_request(self, x: Invoice) -> Dict[str, Any]:
        key = self.get_key_for_receive_request(x)
        status = self.get_request_status(key)
        status_str = x.get_status_str(status)
        is_lightning = x.is_lightning()
        d = {
            'is_lightning': is_lightning,
            'amount_BTC': format_satoshis(x.get_amount_sat()),
            'message': x.message,
            'timestamp': x.time,
            'expiration': x.exp,
            'status': status,
            'status_str': status_str,
        }
        if is_lightning:
            assert isinstance(x, LNInvoice)
            d['rhash'] = x.rhash
            d['invoice'] = x.invoice
            d['amount_msat'] = x.get_amount_msat()
            if self.lnworker and status == PR_UNPAID:
                d['can_receive'] = self.lnworker.can_receive_invoice(x)
        else:
            assert isinstance(x, OnchainInvoice)
            paid, conf = self.get_onchain_request_status(x)
            d['amount_sat'] = x.get_amount_sat()
            d['address'] = x.get_address()
            d['URI'] = self.get_request_URI(x)
            if conf is not None:
                d['confirmations'] = conf
        # add URL if we are running a payserver
        payserver = self.config.get_netaddress('payserver_address')
        if payserver:
            root = self.config.get('payserver_root', '/r')
            use_ssl = bool(self.config.get('ssl_keyfile'))
            protocol = 'https' if use_ssl else 'http'
            base = '%s://%s:%d' % (protocol, payserver.host, payserver.port)
            d['view_url'] = base + root + '/pay?id=' + key
            if use_ssl and 'URI' in d:
                request_url = base + '/bip70/' + key + '.bip70'
                d['bip70_url'] = request_url
        return d

    def export_invoice(self, x: Invoice) -> Dict[str, Any]:
        status = self.get_invoice_status(x)
        status_str = x.get_status_str(status)
        is_lightning = x.is_lightning()
        d = {
            'is_lightning': is_lightning,
            'amount_BTC': format_satoshis(x.get_amount_sat()),
            'message': x.message,
            'timestamp': x.time,
            'expiration': x.exp,
            'status': status,
            'status_str': status_str,
        }
        if is_lightning:
            assert isinstance(x, LNInvoice)
            d['invoice'] = x.invoice
            d['amount_msat'] = x.get_amount_msat()
            if self.lnworker and status == PR_UNPAID:
                d['can_pay'] = self.lnworker.can_pay_invoice(x)
        else:
            assert isinstance(x, OnchainInvoice)
            amount_sat = x.get_amount_sat()
            assert isinstance(amount_sat, (int, str, type(None)))
            d['amount_sat'] = amount_sat
            d['outputs'] = [y.to_legacy_tuple() for y in x.outputs]
            if x.bip70:
                d['bip70'] = x.bip70
                d['requestor'] = x.requestor
        return d

    def receive_tx_callback(self, tx_hash, tx, tx_height):
        super().receive_tx_callback(tx_hash, tx, tx_height)
        self._update_request_statuses_touched_by_tx(tx_hash)

    def add_verified_tx(self, tx_hash, info):
        super().add_verified_tx(tx_hash, info)
        self._update_request_statuses_touched_by_tx(tx_hash)

    def undo_verifications(self, blockchain, above_height):
        reorged_txids = super().undo_verifications(blockchain, above_height)
        for txid in reorged_txids:
            self._update_request_statuses_touched_by_tx(txid)

    def _update_request_statuses_touched_by_tx(self, tx_hash: str) -> None:
        # FIXME in some cases if tx2 replaces unconfirmed tx1 in the mempool, we are not called.
        #       For a given receive request, if tx1 touches it but tx2 does not, then
        #       we were called when tx1 was added, but we will not get called when tx2 replaces tx1.
        tx = self.db.get_transaction(tx_hash)
        if tx is None:
            return
        for txo in tx.outputs():
            addr = txo.address
            if addr in self.receive_requests:
                status = self.get_request_status(addr)
                util.trigger_callback('request_status', self, addr, status)

    def make_payment_request(self, address, amount_sat, message, expiration):
        # TODO maybe merge with wallet.create_invoice()...
        #      note that they use incompatible "id"
        amount_sat = amount_sat or 0
        timestamp = int(time.time())
        _id = bh2u(sha256d(address + "%d" % timestamp))[0:10]
        expiration = expiration or 0
        return OnchainInvoice(
            type=PR_TYPE_ONCHAIN,
<<<<<<< HEAD
            outputs=[PartialTxOutput.from_address_and_value(address, amount_sat)],            message=message,
=======
            outputs=[PartialTxOutput.from_address_and_value(address, amount_sat)],
            message=message,
>>>>>>> 5bd2524b
            time=timestamp,
            amount_sat=amount_sat,
            exp=expiration,
            id=_id,
            bip70=None,
            requestor=None,
            height=self.get_local_height(),
        )

    def sign_payment_request(self, key, alias, alias_addr, password):  # FIXME this is broken
        req = self.receive_requests.get(key)
        assert isinstance(req, OnchainInvoice)
        alias_privkey = self.export_private_key(alias_addr, password)
        pr = paymentrequest.make_unsigned_request(req)
        paymentrequest.sign_request_with_alias(pr, alias, alias_privkey)
        req.bip70 = pr.raw.hex()
        req['name'] = pr.pki_data
        req['sig'] = bh2u(pr.signature)
        self.receive_requests[key] = req

    @classmethod
    def get_key_for_outgoing_invoice(cls, invoice: Invoice) -> str:
        """Return the key to use for this invoice in self.invoices."""
        if invoice.is_lightning():
            assert isinstance(invoice, LNInvoice)
            key = invoice.rhash
        else:
            assert isinstance(invoice, OnchainInvoice)
            key = invoice.id
        return key

    def get_key_for_receive_request(self, req: Invoice, *, sanity_checks: bool = False) -> str:
        """Return the key to use for this invoice in self.receive_requests."""
        if not req.is_lightning():
            assert isinstance(req, OnchainInvoice)
            addr = req.get_address()
            if sanity_checks:
                if not ravencoin.is_address(addr):
                    raise Exception(_('Invalid Bitcoin address.'))
                if not self.is_mine(addr):
                    raise Exception(_('Address not in wallet.'))
            key = addr
        else:
            assert isinstance(req, LNInvoice)
            key = req.rhash
        return key

    def add_payment_request(self, req: Invoice, *, write_to_disk: bool = True):
        key = self.get_key_for_receive_request(req, sanity_checks=True)
        message = req.message
        self.receive_requests[key] = req
        self.set_label(key, message)  # should be a default label
        if write_to_disk:
            self.save_db()
        return req

    def delete_request(self, key):
        """ lightning or on-chain """
        if key in self.receive_requests:
            self.remove_payment_request(key)
        elif self.lnworker:
            self.lnworker.delete_payment(key)

    def delete_invoice(self, key):
        """ lightning or on-chain """
        if key in self.invoices:
            self.invoices.pop(key)
        elif self.lnworker:
            self.lnworker.delete_payment(key)

    def remove_payment_request(self, addr) -> bool:
        found = False
        if addr in self.receive_requests:
            found = True
            self.receive_requests.pop(addr)
            self.save_db()
        return found

    def get_sorted_requests(self) -> List[Invoice]:
        """ sorted by timestamp """
        out = [self.get_request(x) for x in self.receive_requests.keys()]
        out = [x for x in out if x is not None]
        out.sort(key=lambda x: x.time)
        return out

    def get_unpaid_requests(self):
        out = [self.get_request(x) for x in self.receive_requests.keys() if self.get_request_status(x) != PR_PAID]
        out = [x for x in out if x is not None]
        out.sort(key=lambda x: x.time)
        return out

    @abstractmethod
    def get_fingerprint(self) -> str:
        """Returns a string that can be used to identify this wallet.
        Used e.g. by Labels plugin, and LN channel backups.
        Returns empty string "" for wallets that don't have an ID.
        """
        pass

    def can_import_privkey(self):
        return False

    def can_import_address(self):
        return False

    def can_delete_address(self):
        return False

    def has_password(self):
        return self.has_keystore_encryption() or self.has_storage_encryption()

    def can_have_keystore_encryption(self):
        return self.keystore and self.keystore.may_have_password()

    def get_available_storage_encryption_version(self) -> StorageEncryptionVersion:
        """Returns the type of storage encryption offered to the user.

        A wallet file (storage) is either encrypted with this version
        or is stored in plaintext.
        """
        if isinstance(self.keystore, Hardware_KeyStore):
            return StorageEncryptionVersion.XPUB_PASSWORD
        else:
            return StorageEncryptionVersion.USER_PASSWORD

    def has_keystore_encryption(self):
        """Returns whether encryption is enabled for the keystore.

        If True, e.g. signing a transaction will require a password.
        """
        if self.can_have_keystore_encryption():
            return self.db.get('use_encryption', False)
        return False

    def has_storage_encryption(self):
        """Returns whether encryption is enabled for the wallet file on disk."""
        return self.storage and self.storage.is_encrypted()

    @classmethod
    def may_have_password(cls):
        return True

    def check_password(self, password):
        if self.has_keystore_encryption():
            self.keystore.check_password(password)
        if self.has_storage_encryption():
            self.storage.check_password(password)

    def update_password(self, old_pw, new_pw, *, encrypt_storage: bool = True):
        if old_pw is None and self.has_password():
            raise InvalidPassword()
        self.check_password(old_pw)
        if self.storage:
            if encrypt_storage:
                enc_version = self.get_available_storage_encryption_version()
            else:
                enc_version = StorageEncryptionVersion.PLAINTEXT
            self.storage.set_password(new_pw, enc_version)
        # make sure next storage.write() saves changes
        self.db.set_modified(True)

        # note: Encrypting storage with a hw device is currently only
        #       allowed for non-multisig wallets. Further,
        #       Hardware_KeyStore.may_have_password() == False.
        #       If these were not the case,
        #       extra care would need to be taken when encrypting keystores.
        self._update_password_for_keystore(old_pw, new_pw)
        encrypt_keystore = self.can_have_keystore_encryption()
        self.db.set_keystore_encryption(bool(new_pw) and encrypt_keystore)
        self.save_db()

    @abstractmethod
    def _update_password_for_keystore(self, old_pw: Optional[str], new_pw: Optional[str]) -> None:
        pass

    def sign_message(self, address: str, message: str, password) -> bytes:
        index = self.get_address_index(address)
        script_type = self.get_txin_type(address)
        assert script_type != "address"
        return self.keystore.sign_message(index, message, password, script_type=script_type)

    def decrypt_message(self, pubkey: str, message, password) -> bytes:
        addr = self.pubkeys_to_address([pubkey])
        index = self.get_address_index(addr)
        return self.keystore.decrypt_message(index, message, password)

    @abstractmethod
    def pubkeys_to_address(self, pubkeys: Sequence[str]) -> Optional[str]:
        pass

    def price_at_timestamp(self, txid, price_func):
        """Returns fiat price of bitcoin at the time tx got confirmed."""
        timestamp = self.get_tx_height(txid).timestamp
        return price_func(timestamp if timestamp else time.time())

    def average_price(self, txid, price_func, ccy) -> Decimal:
        """ Average acquisition price of the inputs of a transaction """
        input_value = 0
        total_price = 0
        txi_addresses = self.db.get_txi_addresses(txid)
        if not txi_addresses:
            return Decimal('NaN')
        for addr in txi_addresses:
            d = self.db.get_txi_addr(txid, addr)
            for ser, v in d:
                # We only care about normal RVN for price
                input_value += v.rvn_value.value
                total_price += self.coin_price(ser.split(':')[0], price_func, ccy, v.rvn_value.value)
        return total_price / (input_value / Decimal(COIN))

    def clear_coin_price_cache(self):
        self._coin_price_cache = {}

    def coin_price(self, txid, price_func, ccy, txin_value) -> Decimal:
        """
        Acquisition price of a coin.
        This assumes that either all inputs are mine, or no input is mine.
        """
        if txin_value is None:
            return Decimal('NaN')
        cache_key = "{}:{}:{}".format(str(txid), str(ccy), str(txin_value))
        result = self._coin_price_cache.get(cache_key, None)
        if result is not None:
            return result
        if self.db.get_txi_addresses(txid):
            result = self.average_price(txid, price_func, ccy) * txin_value / Decimal(COIN)
            self._coin_price_cache[cache_key] = result
            return result
        else:
            fiat_value = self.get_fiat_value(txid, ccy)
            if fiat_value is not None:
                return fiat_value
            else:
                p = self.price_at_timestamp(txid, price_func)
                return p * txin_value / Decimal(COIN)

    def is_billing_address(self, addr):
        # overridden for TrustedCoin wallets
        return False

    @abstractmethod
    def is_watching_only(self) -> bool:
        pass

    def get_keystore(self) -> Optional[KeyStore]:
        return self.keystore

    def get_keystores(self) -> Sequence[KeyStore]:
        return [self.keystore] if self.keystore else []

    @abstractmethod
    def save_keystore(self):
        pass

    @abstractmethod
    def has_seed(self) -> bool:
        pass

    @abstractmethod
    def get_all_known_addresses_beyond_gap_limit(self) -> Set[str]:
        pass

    def create_transaction(self, outputs, *, fee=None, feerate=None, change_addr=None, domain_addr=None,
                           domain_coins=None,
                           unsigned=False, rbf=None, password=None, locktime=None):
        if fee is not None and feerate is not None:
            raise Exception("Cannot specify both 'fee' and 'feerate' at the same time!")
        coins = self.get_spendable_coins(domain_addr)
        if domain_coins is not None:
            coins = [coin for coin in coins if (coin.prevout.to_str() in domain_coins)]
        if feerate is not None:
            fee_per_kb = 1000 * Decimal(feerate)
            fee_estimator = partial(SimpleConfig.estimate_fee_for_feerate, fee_per_kb)
        else:
            fee_estimator = fee
        tx = self.make_unsigned_transaction(
            coins=coins,
            outputs=outputs,
            fee=fee_estimator,
            change_addr=change_addr)
        if locktime is not None:
            tx.locktime = locktime
        if rbf is None:
            rbf = bool(self.config.get('use_rbf', True))
        tx.set_rbf(rbf)
        if not unsigned:
            self.sign_transaction(tx, password)
        return tx

    def get_warning_for_risk_of_burning_coins_as_fees(self, tx: 'PartialTransaction') -> Optional[str]:
        """Returns a warning message if there is risk of burning coins as fees if we sign.
        Note that if not all inputs are ismine, e.g. coinjoin, the risk is not just about fees.

        Note:
            - legacy sighash does not commit to any input amounts
            - BIP-0143 sighash only commits to the *corresponding* input amount
            - BIP-taproot sighash commits to *all* input amounts
        """
        assert isinstance(tx, PartialTransaction)
        # if we have all full previous txs, we *know* all the input amounts -> fine
        if all([txin.utxo for txin in tx.inputs()]):
            return None
        # a single segwit input -> fine
        if len(tx.inputs()) == 1 and tx.inputs()[0].is_segwit() and tx.inputs()[0].witness_utxo:
            return None
        # coinjoin or similar
        if any([not self.is_mine(txin.address) for txin in tx.inputs()]):
            return (_("Warning") + ": "
                    + _("The input amounts could not be verified as the previous transactions are missing.\n"
                        "The amount of money being spent CANNOT be verified."))
        # some inputs are legacy
        if any([not txin.is_segwit() for txin in tx.inputs()]):
            return (_("Warning") + ": "
                    + _("The fee could not be verified. Signing non-segwit inputs is risky:\n"
                        "if this transaction was maliciously modified before you sign,\n"
                        "you might end up paying a higher mining fee than displayed."))
        # all inputs are segwit
        # https://lists.linuxfoundation.org/pipermail/bitcoin-dev/2017-August/014843.html
        return (_("Warning") + ": "
                + _("If you received this transaction from an untrusted device, "
                    "do not accept to sign it more than once,\n"
                    "otherwise you could end up paying a different fee."))

    def get_tx_fee_warning(
            self, *,
            invoice_amt: RavenValue,
            tx_size: int,
            fee: int) -> Optional[Tuple[bool, str, str]]:

        feerate = Decimal(fee) / tx_size  # sat/byte
        try:
            fee_ratio = Decimal(fee) / invoice_amt.rvn_value.value if invoice_amt else 1
        except decimal.DivisionByZero:  # For assets
            fee_ratio = 0
        long_warning = None
        short_warning = None
        allow_send = True
        if feerate < self.relayfee() / 1000:
            long_warning = (
                    _("This transaction requires a higher fee, or it will not be propagated by your current server.") + " "
                    + _("Try to raise your transaction fee, or use a server with a lower relay fee."))
            short_warning = _("below relay fee") + "!"
            allow_send = False
        elif fee_ratio >= FEE_RATIO_HIGH_WARNING:
            long_warning = (
                    _('Warning') + ': ' + _("The fee for this transaction seems unusually high.")
                    + f' ({fee_ratio * 100:.2f}% of amount)')
            short_warning = _("high fee ratio") + "!"
        elif feerate > FEERATE_WARNING_HIGH_FEE / 1000:
            long_warning = (
                    _('Warning') + ': ' + _("The fee for this transaction seems unusually high.")
                    + f' (feerate: {feerate:.2f} sat/byte)')
            short_warning = _("high fee rate") + "!"
        if long_warning is None:
            return None
        else:
            return allow_send, long_warning, short_warning


class Simple_Wallet(Abstract_Wallet):
    # wallet with a single keystore

    def is_watching_only(self):
        return self.keystore.is_watching_only()

    def _update_password_for_keystore(self, old_pw, new_pw):
        if self.keystore and self.keystore.may_have_password():
            self.keystore.update_password(old_pw, new_pw)
            self.save_keystore()

    def save_keystore(self):
        self.db.put('keystore', self.keystore.dump())

    @abstractmethod
    def get_public_key(self, address: str) -> Optional[str]:
        pass

    def get_public_keys(self, address: str) -> Sequence[str]:
        return [self.get_public_key(address)]

    def get_redeem_script(self, address: str) -> Optional[str]:
        txin_type = self.get_txin_type(address)
        if txin_type in ('p2pkh', 'p2wpkh', 'p2pk'):
            return None
        if txin_type == 'p2wpkh-p2sh':
            pubkey = self.get_public_key(address)
            return ravencoin.p2wpkh_nested_script(pubkey)
        if txin_type == 'address':
            return None
        raise UnknownTxinType(f'unexpected txin_type {txin_type}')

    def get_witness_script(self, address: str) -> Optional[str]:
        return None


class Imported_Wallet(Simple_Wallet):
    # wallet made of imported addresses

    wallet_type = 'imported'
    txin_type = 'address'

    def __init__(self, db, storage, *, config):
        Abstract_Wallet.__init__(self, db, storage, config=config)
        self.use_change = db.get('use_change', False)

    def is_watching_only(self):
        return self.keystore is None

    def can_import_privkey(self):
        return bool(self.keystore)

    def load_keystore(self):
        self.keystore = load_keystore(self.db, 'keystore') if self.db.get('keystore') else None

    def save_keystore(self):
        self.db.put('keystore', self.keystore.dump())

    def can_import_address(self):
        return self.is_watching_only()

    def can_delete_address(self):
        return True

    def has_seed(self):
        return False

    def is_deterministic(self):
        return False

    def is_change(self, address):
        return False

    def get_all_known_addresses_beyond_gap_limit(self) -> Set[str]:
        return set()

    def get_fingerprint(self):
        return ''

    def get_addresses(self):
        # note: overridden so that the history can be cleared
        return self.db.get_imported_addresses()

    def get_receiving_addresses(self, **kwargs):
        return self.get_addresses()

    def get_change_addresses(self, **kwargs):
        return self.get_addresses()

    def import_addresses(self, addresses: List[str], *,
                         write_to_disk=True) -> Tuple[List[str], List[Tuple[str, str]]]:
        good_addr = []  # type: List[str]
        bad_addr = []  # type: List[Tuple[str, str]]
        for address in addresses:
            if not ravencoin.is_address(address):
                bad_addr.append((address, _('invalid address')))
                continue
            if self.db.has_imported_address(address):
                bad_addr.append((address, _('address already in wallet')))
                continue
            good_addr.append(address)
            self.db.add_imported_address(address, {})
            self.add_address(address)
        if write_to_disk:
            self.save_db()
        return good_addr, bad_addr

    def import_address(self, address: str) -> str:
        good_addr, bad_addr = self.import_addresses([address])
        if good_addr and good_addr[0] == address:
            return address
        else:
            raise BitcoinException(str(bad_addr[0][1]))

    def delete_address(self, address: str) -> None:
        if not self.db.has_imported_address(address):
            return
        if len(self.get_addresses()) <= 1:
            raise UserFacingException("cannot delete last remaining address from wallet")
        transactions_to_remove = set()  # only referred to by this address
        transactions_new = set()  # txs that are not only referred to by address
        with self.lock:
            for addr in self.db.get_history():
                details = self.get_address_history(addr)
                if addr == address:
                    for tx_hash, height in details:
                        transactions_to_remove.add(tx_hash)
                else:
                    for tx_hash, height in details:
                        transactions_new.add(tx_hash)
            transactions_to_remove -= transactions_new
            self.db.remove_addr_history(address)
            for tx_hash in transactions_to_remove:
                self._remove_transaction(tx_hash)
        self.set_label(address, None)
        self.remove_payment_request(address)
        self.set_frozen_state_of_addresses([address], False)
        pubkey = self.get_public_key(address)
        self.db.remove_imported_address(address)
        if pubkey:
            # delete key iff no other address uses it (e.g. p2pkh and p2wpkh for same key)
            for txin_type in ravencoin.WIF_SCRIPT_TYPES.keys():
                try:
                    addr2 = ravencoin.pubkey_to_address(txin_type, pubkey)
                except NotImplementedError:
                    pass
                else:
                    if self.db.has_imported_address(addr2):
                        break
            else:
                self.keystore.delete_imported_key(pubkey)
                self.save_keystore()
        self.save_db()

    def get_change_addresses_for_new_transaction(self, *args, **kwargs) -> List[str]:
        # for an imported wallet, if all "change addresses" are already used,
        # it is probably better to send change back to the "from address", than to
        # send it to another random used address and link them together, hence
        # we force "allow_reusing_used_change_addrs=False"
        return super().get_change_addresses_for_new_transaction(
            *args,
            **{**kwargs, "allow_reusing_used_change_addrs": False},
        )

    def calc_unused_change_addresses(self) -> Sequence[str]:
        with self.lock:
            unused_addrs = [addr for addr in self.get_change_addresses()
                            if not self.is_used(addr) and not self.is_address_reserved(addr)]
            return unused_addrs

    def is_mine(self, address) -> bool:
        if not address: return False
        return self.db.has_imported_address(address)

    def get_address_index(self, address) -> Optional[str]:
        # returns None if address is not mine
        return self.get_public_key(address)

    def get_address_path_str(self, address):
        return None

    def get_public_key(self, address) -> Optional[str]:
        x = self.db.get_imported_address(address)
        return x.get('pubkey') if x else None

    def import_private_keys(self, keys: List[str], password: Optional[str], *,
                            write_to_disk=True) -> Tuple[List[str], List[Tuple[str, str]]]:
        good_addr = []  # type: List[str]
        bad_keys = []  # type: List[Tuple[str, str]]
        for key in keys:
            try:
                txin_type, pubkey = self.keystore.import_privkey(key, password)
            except Exception as e:
                bad_keys.append((key, _('invalid private key') + f': {e}'))
                continue
            if txin_type not in ('p2pkh', 'p2wpkh', 'p2wpkh-p2sh'):
                bad_keys.append((key, _('not implemented type') + f': {txin_type}'))
                continue
            addr = ravencoin.pubkey_to_address(txin_type, pubkey)
            good_addr.append(addr)
            self.db.add_imported_address(addr, {'type': txin_type, 'pubkey': pubkey})
            self.add_address(addr)
        self.save_keystore()
        if write_to_disk:
            self.save_db()
        return good_addr, bad_keys

    def import_private_key(self, key: str, password: Optional[str]) -> str:
        good_addr, bad_keys = self.import_private_keys([key], password=password)
        if good_addr:
            return good_addr[0]
        else:
            raise BitcoinException(str(bad_keys[0][1]))

    def get_txin_type(self, address):
        return self.db.get_imported_address(address).get('type', 'address')

    @profiler
    def try_detecting_internal_addresses_corruption(self):
        # we check only a random sample, for performance
        addresses = self.get_addresses()
        addresses = random.sample(addresses, min(len(addresses), 10))
        for addr_found in addresses:
            self.check_address_for_corruption(addr_found)

    def check_address_for_corruption(self, addr):
        if addr and self.is_mine(addr):
            pubkey = self.get_public_key(addr)
            if not pubkey:
                return
            txin_type = self.get_txin_type(addr)
            if txin_type == 'address':
                return
            if addr != ravencoin.pubkey_to_address(txin_type, pubkey):
                raise InternalAddressCorruption()

    def _add_input_sig_info(self, txin, address, *, only_der_suffix):
        if not self.is_mine(address):
            return
        if txin.script_type in ('unknown', 'address'):
            return
        elif txin.script_type in ('p2pkh', 'p2wpkh', 'p2wpkh-p2sh'):
            pubkey = self.get_public_key(address)
            if not pubkey:
                return
            txin.pubkeys = [bfh(pubkey)]
        else:
            raise Exception(f'Unexpected script type: {txin.script_type}. '
                            f'Imported wallets are not implemented to handle this.')

    def pubkeys_to_address(self, pubkeys):
        pubkey = pubkeys[0]
        # FIXME This is slow.
        #       Ideally we would re-derive the address from the pubkey and the txin_type,
        #       but we don't know the txin_type, and we only have an addr->txin_type map.
        #       so instead a linear search of reverse-lookups is done...
        for addr in self.db.get_imported_addresses():
            if self.db.get_imported_address(addr)['pubkey'] == pubkey:
                return addr
        return None

    def decrypt_message(self, pubkey: str, message, password) -> bytes:
        # this is significantly faster than the implementation in the superclass
        return self.keystore.decrypt_message(pubkey, message, password)


class Deterministic_Wallet(Abstract_Wallet):

    def __init__(self, db, storage, *, config):
        self._ephemeral_addr_to_addr_index = {}  # type: Dict[str, Sequence[int]]
        Abstract_Wallet.__init__(self, db, storage, config=config)
        self.gap_limit = db.get('gap_limit', 20)
        # generate addresses now. note that without libsecp this might block
        # for a few seconds!
        self.synchronize()
        # lightning_privkey2 is not deterministic (legacy wallets, bip39)
        ln_xprv = self.db.get('lightning_xprv') or self.db.get('lightning_privkey2')
        # lnworker can only be initialized once receiving addresses are available
        # therefore we instantiate lnworker in DeterministicWallet
        self.lnworker = LNWallet(self, ln_xprv) if ln_xprv else None

    def has_seed(self):
        return self.keystore.has_seed()

    def get_addresses(self):
        # note: overridden so that the history can be cleared.
        # addresses are ordered based on derivation
        out = self.get_receiving_addresses()
        out += self.get_change_addresses()
        return out

    def get_receiving_addresses(self, *, slice_start=None, slice_stop=None):
        return self.db.get_receiving_addresses(slice_start=slice_start, slice_stop=slice_stop)

    def get_change_addresses(self, *, slice_start=None, slice_stop=None):
        return self.db.get_change_addresses(slice_start=slice_start, slice_stop=slice_stop)

    @profiler
    def try_detecting_internal_addresses_corruption(self):
        addresses_all = self.get_addresses()
        # sample 1: first few
        addresses_sample1 = addresses_all[:10]
        # sample2: a few more randomly selected
        addresses_rand = addresses_all[10:]
        addresses_sample2 = random.sample(addresses_rand, min(len(addresses_rand), 10))
        for addr_found in itertools.chain(addresses_sample1, addresses_sample2):
            self.check_address_for_corruption(addr_found)

    def check_address_for_corruption(self, addr):
        if addr and self.is_mine(addr):
            if addr != self.derive_address(*self.get_address_index(addr)):
                raise InternalAddressCorruption()

    def get_seed(self, password):
        return self.keystore.get_seed(password)

    def change_gap_limit(self, value):
        '''This method is not called in the code, it is kept for console use'''
        value = int(value)
        if value >= self.min_acceptable_gap():
            self.gap_limit = value
            self.db.put('gap_limit', self.gap_limit)
            self.save_db()
            return True
        else:
            return False

    def num_unused_trailing_addresses(self, addresses):
        k = 0
        for addr in addresses[::-1]:
            if self.db.get_addr_history(addr):
                break
            k += 1
        return k

    def min_acceptable_gap(self) -> int:
        # fixme: this assumes wallet is synchronized
        n = 0
        nmax = 0
        addresses = self.get_receiving_addresses()
        k = self.num_unused_trailing_addresses(addresses)
        for addr in addresses[0:-k]:
            if self.address_is_old(addr):
                n = 0
            else:
                n += 1
                nmax = max(nmax, n)
        return nmax + 1

    @abstractmethod
    def derive_pubkeys(self, c: int, i: int) -> Sequence[str]:
        pass

    def derive_address(self, for_change: int, n: int) -> str:
        for_change = int(for_change)
        pubkeys = self.derive_pubkeys(for_change, n)
        return self.pubkeys_to_address(pubkeys)

    def export_private_key_for_path(self, path: Union[Sequence[int], str], password: Optional[str]) -> str:
        if isinstance(path, str):
            path = convert_bip32_path_to_list_of_uint32(path)
        pk, compressed = self.keystore.get_private_key(path, password)
        txin_type = self.get_txin_type()  # assumes no mixed-scripts in wallet
        return ravencoin.serialize_privkey(pk, compressed, txin_type)

    def get_public_keys_with_deriv_info(self, address: str):
        der_suffix = self.get_address_index(address)
        der_suffix = [int(x) for x in der_suffix]
        return {k.derive_pubkey(*der_suffix): (k, der_suffix)
                for k in self.get_keystores()}

    def _add_input_sig_info(self, txin, address, *, only_der_suffix):
        self._add_txinout_derivation_info(txin, address, only_der_suffix=only_der_suffix)

    def _add_txinout_derivation_info(self, txinout, address, *, only_der_suffix):
        if not self.is_mine(address):
            return
        pubkey_deriv_info = self.get_public_keys_with_deriv_info(address)
        txinout.pubkeys = sorted([pk for pk in list(pubkey_deriv_info)])
        for pubkey in pubkey_deriv_info:
            ks, der_suffix = pubkey_deriv_info[pubkey]
            fp_bytes, der_full = ks.get_fp_and_derivation_to_be_used_in_partial_tx(der_suffix,
                                                                                   only_der_suffix=only_der_suffix)
            txinout.bip32_paths[pubkey] = (fp_bytes, der_full)

    def create_new_address(self, for_change: bool = False):
        assert type(for_change) is bool
        with self.lock:
            n = self.db.num_change_addresses() if for_change else self.db.num_receiving_addresses()
            address = self.derive_address(int(for_change), n)
            self.db.add_change_address(address) if for_change else self.db.add_receiving_address(address)
            self.add_address(address)
            if for_change:
                # note: if it's actually "old", it will get filtered later
                self._not_old_change_addresses.append(address)
            return address

    def synchronize_sequence(self, for_change: bool) -> int:
        count = 0  # num new addresses we generated
        limit = self.gap_limit_for_change if for_change else self.gap_limit
        while True:
            num_addr = self.db.num_change_addresses() if for_change else self.db.num_receiving_addresses()
            if num_addr < limit:
                count += 1
                self.create_new_address(for_change)
                continue
            if for_change:
                last_few_addresses = self.get_change_addresses(slice_start=-limit)
            else:
                last_few_addresses = self.get_receiving_addresses(slice_start=-limit)
            if any(map(self.address_is_old, last_few_addresses)):
                count += 1
                self.create_new_address(for_change)
            else:
                break
        return count

    @AddressSynchronizer.with_local_height_cached
    def synchronize(self):
        count = 0
        with self.lock:
            count += self.synchronize_sequence(False)
            count += self.synchronize_sequence(True)
        return count

    def get_all_known_addresses_beyond_gap_limit(self):
        # note that we don't stop at first large gap
        found = set()

        def process_addresses(addrs, gap_limit):
            rolling_num_unused = 0
            for addr in addrs:
                if self.db.get_addr_history(addr):
                    rolling_num_unused = 0
                else:
                    if rolling_num_unused >= gap_limit:
                        found.add(addr)
                    rolling_num_unused += 1

        process_addresses(self.get_receiving_addresses(), self.gap_limit)
        process_addresses(self.get_change_addresses(), self.gap_limit_for_change)
        return found

    def get_address_index(self, address) -> Optional[Sequence[int]]:
        return self.db.get_address_index(address) or self._ephemeral_addr_to_addr_index.get(address)

    def get_address_path_str(self, address):
        intpath = self.get_address_index(address)
        if intpath is None:
            return None
        return convert_bip32_intpath_to_strpath(intpath)

    def _learn_derivation_path_for_address_from_txinout(self, txinout, address):
        for ks in self.get_keystores():
            pubkey, der_suffix = ks.find_my_pubkey_in_txinout(txinout, only_der_suffix=True)
            if der_suffix is not None:
                # note: we already know the pubkey belongs to the keystore,
                #       but the script template might be different
                if len(der_suffix) != 2: continue
                try:
                    my_address = self.derive_address(*der_suffix)
                except CannotDerivePubkey:
                    my_address = None
                if my_address == address:
                    self._ephemeral_addr_to_addr_index[address] = list(der_suffix)
                    return True
        return False

    def get_master_public_keys(self):
        return [self.get_master_public_key()]

    def get_fingerprint(self):
        return self.get_master_public_key()

    def get_txin_type(self, address=None):
        return self.txin_type


class Simple_Deterministic_Wallet(Simple_Wallet, Deterministic_Wallet):
    """ Deterministic Wallet with a single pubkey per address """

    def __init__(self, db, storage, *, config):
        Deterministic_Wallet.__init__(self, db, storage, config=config)

    def get_public_key(self, address):
        sequence = self.get_address_index(address)
        pubkeys = self.derive_pubkeys(*sequence)
        return pubkeys[0]

    def load_keystore(self):
        self.keystore = load_keystore(self.db, 'keystore')
        try:
            xtype = bip32.xpub_type(self.keystore.xpub)
        except:
            xtype = 'standard'
        self.txin_type = 'p2pkh' if xtype == 'standard' else xtype

    def get_master_public_key(self):
        return self.keystore.get_master_public_key()

    def derive_pubkeys(self, c, i):
        return [self.keystore.derive_pubkey(c, i).hex()]


class Standard_Wallet(Simple_Deterministic_Wallet):
    wallet_type = 'standard'

    def pubkeys_to_address(self, pubkeys):
        pubkey = pubkeys[0]
        return ravencoin.pubkey_to_address(self.txin_type, pubkey)


class Multisig_Wallet(Deterministic_Wallet):
    # generic m of n

    def __init__(self, db, storage, *, config):
        self.wallet_type = db.get('wallet_type')
        self.m, self.n = multisig_type(self.wallet_type)
        Deterministic_Wallet.__init__(self, db, storage, config=config)

    def get_public_keys(self, address):
        return [pk.hex() for pk in self.get_public_keys_with_deriv_info(address)]

    def pubkeys_to_address(self, pubkeys):
        redeem_script = self.pubkeys_to_scriptcode(pubkeys)
        return ravencoin.redeem_script_to_address(self.txin_type, redeem_script)

    def pubkeys_to_scriptcode(self, pubkeys: Sequence[str]) -> str:
        return transaction.multisig_script(sorted(pubkeys), self.m)

    def get_redeem_script(self, address):
        txin_type = self.get_txin_type(address)
        pubkeys = self.get_public_keys(address)
        scriptcode = self.pubkeys_to_scriptcode(pubkeys)
        if txin_type == 'p2sh':
            return scriptcode
        elif txin_type == 'p2wsh-p2sh':
            return ravencoin.p2wsh_nested_script(scriptcode)
        elif txin_type == 'p2wsh':
            return None
        raise UnknownTxinType(f'unexpected txin_type {txin_type}')

    def get_witness_script(self, address):
        txin_type = self.get_txin_type(address)
        pubkeys = self.get_public_keys(address)
        scriptcode = self.pubkeys_to_scriptcode(pubkeys)
        if txin_type == 'p2sh':
            return None
        elif txin_type in ('p2wsh-p2sh', 'p2wsh'):
            return scriptcode
        raise UnknownTxinType(f'unexpected txin_type {txin_type}')

    def derive_pubkeys(self, c, i):
        return [k.derive_pubkey(c, i).hex() for k in self.get_keystores()]

    def load_keystore(self):
        self.keystores = {}
        for i in range(self.n):
            name = 'x%d/' % (i + 1)
            self.keystores[name] = load_keystore(self.db, name)
        self.keystore = self.keystores['x1/']
        xtype = bip32.xpub_type(self.keystore.xpub)
        self.txin_type = 'p2sh' if xtype == 'standard' else xtype

    def save_keystore(self):
        for name, k in self.keystores.items():
            self.db.put(name, k.dump())

    def get_keystore(self):
        return self.keystores.get('x1/')

    def get_keystores(self):
        return [self.keystores[i] for i in sorted(self.keystores.keys())]

    def can_have_keystore_encryption(self):
        return any([k.may_have_password() for k in self.get_keystores()])

    def _update_password_for_keystore(self, old_pw, new_pw):
        for name, keystore in self.keystores.items():
            if keystore.may_have_password():
                keystore.update_password(old_pw, new_pw)
                self.db.put(name, keystore.dump())

    def check_password(self, password):
        for name, keystore in self.keystores.items():
            if keystore.may_have_password():
                keystore.check_password(password)
        if self.has_storage_encryption():
            self.storage.check_password(password)

    def get_available_storage_encryption_version(self):
        # multisig wallets are not offered hw device encryption
        return StorageEncryptionVersion.USER_PASSWORD

    def has_seed(self):
        return self.keystore.has_seed()

    def is_watching_only(self):
        return all([k.is_watching_only() for k in self.get_keystores()])

    def get_master_public_key(self):
        return self.keystore.get_master_public_key()

    def get_master_public_keys(self):
        return [k.get_master_public_key() for k in self.get_keystores()]

    def get_fingerprint(self):
        return ''.join(sorted(self.get_master_public_keys()))


wallet_types = ['standard', 'multisig', 'imported']


def register_wallet_type(category):
    wallet_types.append(category)


wallet_constructors = {
    'standard': Standard_Wallet,
    'old': Standard_Wallet,
    'xpub': Standard_Wallet,
    'imported': Imported_Wallet
}


def register_constructor(wallet_type, constructor):
    wallet_constructors[wallet_type] = constructor


# former WalletFactory
class Wallet(object):
    """The main wallet "entry point".
    This class is actually a factory that will return a wallet of the correct
    type when passed a WalletStorage instance."""

    def __new__(self, db: 'WalletDB', storage: Optional[WalletStorage], *, config: SimpleConfig):
        wallet_type = db.get('wallet_type')
        WalletClass = Wallet.wallet_class(wallet_type)
        wallet = WalletClass(db, storage, config=config)
        return wallet

    @staticmethod
    def wallet_class(wallet_type):
        if multisig_type(wallet_type):
            return Multisig_Wallet
        if wallet_type in wallet_constructors:
            return wallet_constructors[wallet_type]
        raise WalletFileException("Unknown wallet type: " + str(wallet_type))


def create_new_wallet(*, path, config: SimpleConfig, passphrase=None, password=None,
                      encrypt_file=True, seed_type=None, gap_limit=None) -> dict:
    """Create a new wallet"""
    storage = WalletStorage(path)
    if storage.file_exists():
        raise Exception("Remove the existing wallet first!")
    db = WalletDB('', manual_upgrades=False)

    seed = Mnemonic('en').make_seed(seed_type=seed_type)
    k = keystore.from_seed(seed, passphrase)
    db.put('keystore', k.dump())
    db.put('wallet_type', 'standard')
    if k.can_have_deterministic_lightning_xprv():
        db.put('lightning_xprv', k.get_lightning_xprv(None))
    if gap_limit is not None:
        db.put('gap_limit', gap_limit)
    wallet = Wallet(db, storage, config=config)
    wallet.update_password(old_pw=None, new_pw=password, encrypt_storage=encrypt_file)
    wallet.synchronize()
    msg = "Please keep your seed in a safe place; if you lose it, you will not be able to restore your wallet."
    wallet.save_db()
    return {'seed': seed, 'wallet': wallet, 'msg': msg}


def restore_wallet_from_text(text, *, path, config: SimpleConfig,
                             passphrase=None, password=None, encrypt_file=True,
                             gap_limit=None) -> dict:
    """Restore a wallet from text. Text can be a seed phrase, a master
    public key, a master private key, a list of bitcoin addresses
    or bitcoin private keys."""
    storage = WalletStorage(path)
    if storage.file_exists():
        raise Exception("Remove the existing wallet first!")
    db = WalletDB('', manual_upgrades=False)
    text = text.strip()
    if keystore.is_address_list(text):
        wallet = Imported_Wallet(db, storage, config=config)
        addresses = text.split()
        good_inputs, bad_inputs = wallet.import_addresses(addresses, write_to_disk=False)
        # FIXME tell user about bad_inputs
        if not good_inputs:
            raise Exception("None of the given addresses can be imported")
    elif keystore.is_private_key_list(text, allow_spaces_inside_key=False):
        k = keystore.Imported_KeyStore({})
        db.put('keystore', k.dump())
        wallet = Imported_Wallet(db, storage, config=config)
        keys = keystore.get_private_keys(text, allow_spaces_inside_key=False)
        good_inputs, bad_inputs = wallet.import_private_keys(keys, None, write_to_disk=False)
        # FIXME tell user about bad_inputs
        if not good_inputs:
            raise Exception("None of the given privkeys can be imported")
    else:
        if keystore.is_master_key(text):
            k = keystore.from_master_key(text)
        elif keystore.is_seed(text):
            k = keystore.from_seed(text, passphrase)
            if k.can_have_deterministic_lightning_xprv():
                db.put('lightning_xprv', k.get_lightning_xprv(None))
        else:
            raise Exception("Seed or key not recognized")
        db.put('keystore', k.dump())
        db.put('wallet_type', 'standard')
        if gap_limit is not None:
            db.put('gap_limit', gap_limit)
        wallet = Wallet(db, storage, config=config)
    assert not storage.file_exists(), "file was created too soon! plaintext keys might have been written to disk"
    wallet.update_password(old_pw=None, new_pw=password, encrypt_storage=encrypt_file)
    wallet.synchronize()
    msg = ("This wallet was restored offline. It may contain more addresses than displayed. "
           "Start a daemon and use load_wallet to sync its history.")
    wallet.save_db()
    return {'wallet': wallet, 'msg': msg}


def check_password_for_directory(config: SimpleConfig, old_password, new_password=None) -> Tuple[bool, bool]:
    """Checks password against all wallets, returns whether they can be unified and whether they are already.
    If new_password is not None, update all wallet passwords to new_password.
    """
    dirname = os.path.dirname(config.get_wallet_path())
    failed = []
    is_unified = True
    for filename in os.listdir(dirname):
        path = os.path.join(dirname, filename)
        if not os.path.isfile(path):
            continue
        basename = os.path.basename(path)
        storage = WalletStorage(path)
        if not storage.is_encrypted():
            is_unified = False
            # it is a bit wasteful load the wallet here, but that is fine
            # because we are progressively enforcing storage encryption.
            try:
                db = WalletDB(storage.read(), manual_upgrades=False)
                wallet = Wallet(db, storage, config=config)
            except:
                _logger.exception(f'failed to load {basename}:')
                failed.append(basename)
                continue
            if wallet.has_keystore_encryption():
                try:
                    wallet.check_password(old_password)
                except:
                    failed.append(basename)
                    continue
                if new_password:
                    wallet.update_password(old_password, new_password)
            else:
                if new_password:
                    wallet.update_password(None, new_password)
            continue
        if not storage.is_encrypted_with_user_pw():
            failed.append(basename)
            continue
        try:
            storage.check_password(old_password)
        except:
            failed.append(basename)
            continue
        try:
            db = WalletDB(storage.read(), manual_upgrades=False)
            wallet = Wallet(db, storage, config=config)
        except:
            _logger.exception(f'failed to load {basename}:')
            failed.append(basename)
            continue
        try:
            wallet.check_password(old_password)
        except:
            failed.append(basename)
            continue
        if new_password:
            wallet.update_password(old_password, new_password)
    can_be_unified = failed == []
    is_unified = can_be_unified and is_unified
    return can_be_unified, is_unified


def update_password_for_directory(config: SimpleConfig, old_password, new_password) -> bool:
    " returns whether password is unified "
    if new_password is None:
        # we opened a non-encrypted wallet
        return False
    can_be_unified, is_unified = check_password_for_directory(config, old_password, None)
    if not can_be_unified:
        return False
    if is_unified and old_password == new_password:
        return True
    check_password_for_directory(config, old_password, new_password)
    return True<|MERGE_RESOLUTION|>--- conflicted
+++ resolved
@@ -133,12 +133,8 @@
         inputs.append(txin)
 
     u = await network.listunspent_for_scripthash(scripthash)
-<<<<<<< HEAD
     u1 = await network.listasset_for_scripthash(scripthash)
-    async with TaskGroup() as group:
-=======
     async with OldTaskGroup() as group:
->>>>>>> 5bd2524b
         for item in u:
             if len(inputs) >= imax:
                 break
@@ -595,8 +591,6 @@
         """Returns a map: pubkey -> (keystore, derivation_suffix)"""
         return {}
 
-<<<<<<< HEAD
-=======
     def is_lightning_funding_tx(self, txid: Optional[str]) -> bool:
         if not self.lnworker or txid is None:
             return False
@@ -606,7 +600,6 @@
     def is_swap_tx(self, tx: Transaction) -> bool:
         return bool(self.lnworker.swap_manager.get_swap_by_tx(tx)) if self.lnworker else False
 
->>>>>>> 5bd2524b
     def get_tx_info(self, tx: Transaction) -> TxWalletDetails:
         tx_wallet_delta = self.get_wallet_delta(tx)
         is_relevant = tx_wallet_delta.is_relevant
@@ -784,18 +777,8 @@
         height = self.get_local_height()
         if pr:
             return OnchainInvoice.from_bip70_payreq(pr, height)
-<<<<<<< HEAD
         amount = \
             sum([RavenValue(0, {x.asset: x.value}) if x.asset else RavenValue(x.value) for x in outputs], RavenValue())
-=======
-        amount = 0
-        for x in outputs:
-            if parse_max_spend(x.value):
-                amount = '!'
-                break
-            else:
-                amount += x.value
->>>>>>> 5bd2524b
         timestamp = None
         exp = None
         if URI:
@@ -902,15 +885,11 @@
         invoice_amounts = defaultdict(
             lambda: RavenValue())  # type: Dict[bytes, RavenValue]  # scriptpubkey -> value_sats
         for txo in invoice.outputs:  # type: PartialTxOutput
-<<<<<<< HEAD
             if txo.asset:
                 value = RavenValue(0, {txo.asset: txo.value})
             else:
                 value = RavenValue(txo.value)
             invoice_amounts[txo.scriptpubkey] += value
-=======
-            invoice_amounts[txo.scriptpubkey] += 1 if parse_max_spend(txo.value) else txo.value
->>>>>>> 5bd2524b
         relevant_txs = []
         with self.lock, self.transaction_lock:
             for invoice_scriptpubkey, invoice_amt in invoice_amounts.items():
@@ -1247,11 +1226,7 @@
                     and self.config.has_fee_mempool():
                 exp_n = self.config.fee_to_depth(fee_per_byte)
                 if exp_n is not None:
-<<<<<<< HEAD
-                    extra.append('%.2f MB' % (exp_n / 1000000))
-=======
                     extra.append(self.config.get_depth_mb_str(exp_n))
->>>>>>> 5bd2524b
             if height == TX_HEIGHT_LOCAL:
                 status = 3
             elif height == TX_HEIGHT_UNCONF_PARENT:
@@ -1408,19 +1383,10 @@
         i_max = []
         i_max_sum = 0
         for i, o in enumerate(outputs):
-<<<<<<< HEAD
-            if o.max:
-                if i_max is not None:
-                    raise MultipleSpendMaxTxOutputs()
-                i_max = i
-        if i_max and len([o for o in outputs if o.asset is None]) > 1:
-            raise MultipleSpendMaxTxOutputs()
-=======
             weight = parse_max_spend(o.value)
             if weight:
                 i_max_sum += weight
                 i_max.append((weight, i))
->>>>>>> 5bd2524b
 
         if fee is None and self.config.fee_per_kb() is None:
             raise NoDynamicFeeEstimates()
@@ -1450,7 +1416,6 @@
         else:
             raise Exception(f'Invalid argument fee: {fee}')
 
-<<<<<<< HEAD
         #if i_max is None:
         #We can no longer "just spend everything" for max with assets
 
@@ -1498,36 +1463,6 @@
             outputs[i_max].value = amount.rvn_value
             tx = PartialTransaction.from_io(list(coins), list(outputs), wallet=self)
         else:
-=======
-        if len(i_max) == 0:
-            # Let the coin chooser select the coins to spend
-            coin_chooser = coinchooser.get_coin_chooser(self.config)
-            # If there is an unconfirmed RBF tx, merge with it
-            base_tx = self.get_unconfirmed_base_tx_for_batching()
-            if self.config.get('batch_rbf', False) and base_tx:
-                # make sure we don't try to spend change from the tx-to-be-replaced:
-                coins = [c for c in coins if c.prevout.txid.hex() != base_tx.txid()]
-                is_local = self.get_tx_height(base_tx.txid()).height == TX_HEIGHT_LOCAL
-                base_tx = PartialTransaction.from_tx(base_tx)
-                base_tx.add_info_from_wallet(self)
-                base_tx_fee = base_tx.get_fee()
-                relayfeerate = Decimal(self.relayfee()) / 1000
-                original_fee_estimator = fee_estimator
-                def fee_estimator(size: Union[int, float, Decimal]) -> int:
-                    size = Decimal(size)
-                    lower_bound = base_tx_fee + round(size * relayfeerate)
-                    lower_bound = lower_bound if not is_local else 0
-                    return int(max(lower_bound, original_fee_estimator(size)))
-                txi = base_tx.inputs()
-                txo = list(filter(lambda o: not self.is_change(o.address), base_tx.outputs()))
-                old_change_addrs = [o.address for o in base_tx.outputs() if self.is_change(o.address)]
-            else:
-                txi = []
-                txo = []
-                old_change_addrs = []
-            # change address. if empty, coin_chooser will set it
-            change_addrs = self.get_change_addresses_for_new_transaction(change_addr or old_change_addrs)
->>>>>>> 5bd2524b
             tx = coin_chooser.make_tx(
                 coins=coins,
                 inputs=txi,
@@ -1548,7 +1483,6 @@
             #       forever. see #5433
             # note: Actually, it might be the case that not all UTXOs from the wallet are
             #       being spent if the user manually selected UTXOs.
-<<<<<<< HEAD
         #    sendable = sum(map(lambda c: c.value_sats(), [c for c in coins if c.value_sats().assets]), RavenValue())
         #   outputs[i_max].value = Satoshis(0)
         #    tx = PartialTransaction.from_io(list(coins), list(outputs))
@@ -1565,25 +1499,6 @@
         #        outputs[i_max].value = v
 
         #    tx = PartialTransaction.from_io(list(coins), list(outputs))
-=======
-            sendable = sum(map(lambda c: c.value_sats(), coins))
-            for (_,i) in i_max:
-                outputs[i].value = 0
-            tx = PartialTransaction.from_io(list(coins), list(outputs))
-            fee = fee_estimator(tx.estimated_size())
-            amount = sendable - tx.output_value() - fee
-            if amount < 0:
-                raise NotEnoughFunds()
-            distr_amount = 0
-            for (weight, i) in i_max:
-                val = int((amount/i_max_sum) * weight)
-                outputs[i].value = val
-                distr_amount += val
-
-            (x,i) = i_max[-1]
-            outputs[i].value += (amount - distr_amount)
-            tx = PartialTransaction.from_io(list(coins), list(outputs))
->>>>>>> 5bd2524b
 
         # Timelock tx to current height.
 
@@ -2463,12 +2378,8 @@
         expiration = expiration or 0
         return OnchainInvoice(
             type=PR_TYPE_ONCHAIN,
-<<<<<<< HEAD
-            outputs=[PartialTxOutput.from_address_and_value(address, amount_sat)],            message=message,
-=======
             outputs=[PartialTxOutput.from_address_and_value(address, amount_sat)],
             message=message,
->>>>>>> 5bd2524b
             time=timestamp,
             amount_sat=amount_sat,
             exp=expiration,
