#!/usr/bin/env python
#
# Electrum - lightweight Bitcoin client
# Copyright (C) 2015 Thomas Voegtlin
#
# Permission is hereby granted, free of charge, to any person
# obtaining a copy of this software and associated documentation files
# (the "Software"), to deal in the Software without restriction,
# including without limitation the rights to use, copy, modify, merge,
# publish, distribute, sublicense, and/or sell copies of the Software,
# and to permit persons to whom the Software is furnished to do so,
# subject to the following conditions:
#
# The above copyright notice and this permission notice shall be
# included in all copies or substantial portions of the Software.
#
# THE SOFTWARE IS PROVIDED "AS IS", WITHOUT WARRANTY OF ANY KIND,
# EXPRESS OR IMPLIED, INCLUDING BUT NOT LIMITED TO THE WARRANTIES OF
# MERCHANTABILITY, FITNESS FOR A PARTICULAR PURPOSE AND
# NONINFRINGEMENT. IN NO EVENT SHALL THE AUTHORS OR COPYRIGHT HOLDERS
# BE LIABLE FOR ANY CLAIM, DAMAGES OR OTHER LIABILITY, WHETHER IN AN
# ACTION OF CONTRACT, TORT OR OTHERWISE, ARISING FROM, OUT OF OR IN
# CONNECTION WITH THE SOFTWARE OR THE USE OR OTHER DEALINGS IN THE
# SOFTWARE.
import os
import ast
import json
import copy
import threading
from collections import defaultdict
from typing import Dict, Optional, List, Tuple, Set, Iterable, NamedTuple, Sequence, TYPE_CHECKING, Union
import binascii

<<<<<<< HEAD
from . import util, ravencoin
from .util import profiler, WalletFileException, multisig_type, TxMinedInfo, bfh, Satoshis
from .invoices import Invoice, OnchainInvoice
=======
from . import util, bitcoin
from .util import profiler, WalletFileException, multisig_type, TxMinedInfo, bfh
from .invoices import Invoice
>>>>>>> 5bd2524b
from .keystore import bip44_derivation
from .transaction import Transaction, TxOutpoint, tx_from_any, PartialTransaction, PartialTxOutput, AssetMeta, RavenValue
from .logging import Logger
from .lnutil import LOCAL, REMOTE, FeeUpdate, UpdateAddHtlc, LocalConfig, RemoteConfig, ChannelType
from .lnutil import ImportedChannelBackupStorage, OnchainChannelBackupStorage
from .lnutil import ChannelConstraints, Outpoint, ShachainElement
from .json_db import StoredDict, JsonDB, locked, modifier
from .plugin import run_hook, plugin_loaders
from .paymentrequest import PaymentRequest
from .submarine_swaps import SwapData

if TYPE_CHECKING:
    from .storage import WalletStorage


# seed_version is now used for the version of the wallet file

OLD_SEED_VERSION = 4        # electrum versions < 2.0
NEW_SEED_VERSION = 11       # electrum versions >= 2.0
<<<<<<< HEAD
#FINAL_SEED_VERSION = 41     # electrum >= 2.7 will set this to prevent
=======
FINAL_SEED_VERSION = 44     # electrum >= 2.7 will set this to prevent
>>>>>>> 5bd2524b
                            # old versions from overwriting new format

RAVENCOIN_SEED_VERSION = 43  # Rewrites wallet to support assets

FINAL_SEED_VERSION = 44

class TxFeesValue(NamedTuple):
    fee: Optional[int] = None
    is_calculated_by_us: bool = False
    num_inputs: Optional[int] = None


class WalletDB(JsonDB):

    def __init__(self, raw, *, manual_upgrades: bool):
        JsonDB.__init__(self, {})
        self._manual_upgrades = manual_upgrades
        self._called_after_upgrade_tasks = False
        if raw:  # loading existing db
            self.load_data(raw)
            self.load_plugins()
        else:  # creating new db
            self.put('seed_version', FINAL_SEED_VERSION)
            self._after_upgrade_tasks()

    def load_data(self, s):
        try:
            self.data = json.loads(s)
        except:
            try:
                d = ast.literal_eval(s)
                labels = d.get('labels', {})
            except Exception as e:
                raise WalletFileException("Cannot read wallet file. (parsing failed)")
            self.data = {}
            for key, value in d.items():
                try:
                    json.dumps(key)
                    json.dumps(value)
                except:
                    self.logger.info(f'Failed to convert label to json format: {key}')
                    continue
                self.data[key] = value
        if not isinstance(self.data, dict):
            raise WalletFileException("Malformed wallet file (not dict)")

        if not self._manual_upgrades and self.requires_split():
            raise WalletFileException("This wallet has multiple accounts and must be split")

        if not self.requires_upgrade():
            self._after_upgrade_tasks()
        elif not self._manual_upgrades:
            self.upgrade()

    def requires_split(self):
        d = self.get('accounts', {})
        return len(d) > 1

    def get_split_accounts(self):
        result = []
        # backward compatibility with old wallets
        d = self.get('accounts', {})
        if len(d) < 2:
            return
        wallet_type = self.get('wallet_type')
        if wallet_type == 'old':
            assert len(d) == 2
            data1 = copy.deepcopy(self.data)
            data1['accounts'] = {'0': d['0']}
            data1['suffix'] = 'deterministic'
            data2 = copy.deepcopy(self.data)
            data2['accounts'] = {'/x': d['/x']}
            data2['seed'] = None
            data2['seed_version'] = None
            data2['master_public_key'] = None
            data2['wallet_type'] = 'imported'
            data2['suffix'] = 'imported'
            result = [data1, data2]

        elif wallet_type in ['bip44', 'trezor', 'keepkey', 'ledger', 'btchip', 'digitalbitbox', 'safe_t']:
            mpk = self.get('master_public_keys')
            for k in d.keys():
                i = int(k)
                x = d[k]
                if x.get("pending"):
                    continue
                xpub = mpk["x/%d'"%i]
                new_data = copy.deepcopy(self.data)
                # save account, derivation and xpub at index 0
                new_data['accounts'] = {'0': x}
                new_data['master_public_keys'] = {"x/0'": xpub}
                new_data['derivation'] = bip44_derivation(k)
                new_data['suffix'] = k
                result.append(new_data)
        else:
            raise WalletFileException("This wallet has multiple accounts and must be split")
        return result

    def requires_upgrade(self):
        return self.get_seed_version() < FINAL_SEED_VERSION

    @profiler
    def upgrade(self):
        self.logger.info('upgrading wallet format')
        if self._called_after_upgrade_tasks:
            # we need strict ordering between upgrade() and after_upgrade_tasks()
            raise Exception("'after_upgrade_tasks' must NOT be called before 'upgrade'")
        self._convert_imported()
        self._convert_wallet_type()
        self._convert_account()
        self._convert_version_13_b()
        self._convert_version_14()
        self._convert_version_15()
        self._convert_version_16()
        self._convert_version_17()
        self._convert_version_18()
        self._convert_version_19()
        self._convert_version_20()
        self._convert_version_21()
        self._convert_version_22()
        self._convert_version_23()
        self._convert_version_24()
        self._convert_version_25()
        self._convert_version_26()
        self._convert_version_27()
        self._convert_version_28()
        self._convert_version_29()
        self._convert_version_30()
        self._convert_version_31()
        self._convert_version_32()
        self._convert_version_33()
        self._convert_version_34()
        self._convert_version_35()
        self._convert_version_36()
        self._convert_version_37()
        self._convert_version_38()
        self._convert_version_39()
        self._convert_version_40()
        self._convert_version_41()
        self._convert_version_42()
        self._convert_version_43()
        self._convert_version_44()
<<<<<<< HEAD
=======
        self.put('seed_version', FINAL_SEED_VERSION)  # just to be sure
>>>>>>> 5bd2524b

        self.put('seed_version', FINAL_SEED_VERSION)  # just to be sure
        self._after_upgrade_tasks()

    def _after_upgrade_tasks(self):
        self._called_after_upgrade_tasks = True
        self._load_transactions()

    def _convert_wallet_type(self):
        if not self._is_upgrade_method_needed(0, 13):
            return

        wallet_type = self.get('wallet_type')
        if wallet_type == 'btchip': wallet_type = 'ledger'
        if self.get('keystore') or self.get('x1/') or wallet_type=='imported':
            return False
        assert not self.requires_split()
        seed_version = self.get_seed_version()
        seed = self.get('seed')
        xpubs = self.get('master_public_keys')
        xprvs = self.get('master_private_keys', {})
        mpk = self.get('master_public_key')
        keypairs = self.get('keypairs')
        key_type = self.get('key_type')
        if seed_version == OLD_SEED_VERSION or wallet_type == 'old':
            d = {
                'type': 'old',
                'seed': seed,
                'mpk': mpk,
            }
            self.put('wallet_type', 'standard')
            self.put('keystore', d)

        elif key_type == 'imported':
            d = {
                'type': 'imported',
                'keypairs': keypairs,
            }
            self.put('wallet_type', 'standard')
            self.put('keystore', d)

        elif wallet_type in ['xpub', 'standard']:
            xpub = xpubs["x/"]
            xprv = xprvs.get("x/")
            d = {
                'type': 'bip32',
                'xpub': xpub,
                'xprv': xprv,
                'seed': seed,
            }
            self.put('wallet_type', 'standard')
            self.put('keystore', d)

        elif wallet_type in ['bip44']:
            xpub = xpubs["x/0'"]
            xprv = xprvs.get("x/0'")
            d = {
                'type': 'bip32',
                'xpub': xpub,
                'xprv': xprv,
            }
            self.put('wallet_type', 'standard')
            self.put('keystore', d)

        elif wallet_type in ['trezor', 'keepkey', 'ledger', 'digitalbitbox', 'safe_t']:
            xpub = xpubs["x/0'"]
            derivation = self.get('derivation', bip44_derivation(0))
            d = {
                'type': 'hardware',
                'hw_type': wallet_type,
                'xpub': xpub,
                'derivation': derivation,
            }
            self.put('wallet_type', 'standard')
            self.put('keystore', d)

        elif (wallet_type == '2fa') or multisig_type(wallet_type):
            for key in xpubs.keys():
                d = {
                    'type': 'bip32',
                    'xpub': xpubs[key],
                    'xprv': xprvs.get(key),
                }
                if key == 'x1/' and seed:
                    d['seed'] = seed
                self.put(key, d)
        else:
            raise WalletFileException('Unable to tell wallet type. Is this even a wallet file?')
        # remove junk
        self.put('master_public_key', None)
        self.put('master_public_keys', None)
        self.put('master_private_keys', None)
        self.put('derivation', None)
        self.put('seed', None)
        self.put('keypairs', None)
        self.put('key_type', None)

    def _convert_version_13_b(self):
        # version 13 is ambiguous, and has an earlier and a later structure
        if not self._is_upgrade_method_needed(0, 13):
            return

        if self.get('wallet_type') == 'standard':
            if self.get('keystore').get('type') == 'imported':
                pubkeys = self.get('keystore').get('keypairs').keys()
                d = {'change': []}
                receiving_addresses = []
                for pubkey in pubkeys:
                    addr = ravencoin.pubkey_to_address('p2pkh', pubkey)
                    receiving_addresses.append(addr)
                d['receiving'] = receiving_addresses
                self.put('addresses', d)
                self.put('pubkeys', None)

        self.put('seed_version', 13)

    def _convert_version_14(self):
        # convert imported wallets for 3.0
        if not self._is_upgrade_method_needed(13, 13):
            return

        if self.get('wallet_type') =='imported':
            addresses = self.get('addresses')
            if type(addresses) is list:
                addresses = dict([(x, None) for x in addresses])
                self.put('addresses', addresses)
        elif self.get('wallet_type') == 'standard':
            if self.get('keystore').get('type')=='imported':
                addresses = set(self.get('addresses').get('receiving'))
                pubkeys = self.get('keystore').get('keypairs').keys()
                assert len(addresses) == len(pubkeys)
                d = {}
                for pubkey in pubkeys:
                    addr = ravencoin.pubkey_to_address('p2pkh', pubkey)
                    assert addr in addresses
                    d[addr] = {
                        'pubkey': pubkey,
                        'redeem_script': None,
                        'type': 'p2pkh'
                    }
                self.put('addresses', d)
                self.put('pubkeys', None)
                self.put('wallet_type', 'imported')
        self.put('seed_version', 14)

    def _convert_version_15(self):
        if not self._is_upgrade_method_needed(14, 14):
            return
        if self.get('seed_type') == 'segwit':
            # should not get here; get_seed_version should have caught this
            raise Exception('unsupported derivation (development segwit, v14)')
        self.put('seed_version', 15)

    def _convert_version_16(self):
        # fixes issue #3193 for Imported_Wallets with addresses
        # also, previous versions allowed importing any garbage as an address
        #       which we now try to remove, see pr #3191
        if not self._is_upgrade_method_needed(15, 15):
            return

        def remove_address(addr):
            def remove_from_dict(dict_name):
                d = self.get(dict_name, None)
                if d is not None:
                    d.pop(addr, None)
                    self.put(dict_name, d)

            def remove_from_list(list_name):
                lst = self.get(list_name, None)
                if lst is not None:
                    s = set(lst)
                    s -= {addr}
                    self.put(list_name, list(s))

            # note: we don't remove 'addr' from self.get('addresses')
            remove_from_dict('addr_history')
            remove_from_dict('labels')
            remove_from_dict('payment_requests')
            remove_from_list('frozen_addresses')

        if self.get('wallet_type') == 'imported':
            addresses = self.get('addresses')
            assert isinstance(addresses, dict)
            addresses_new = dict()
            for address, details in addresses.items():
                if not ravencoin.is_address(address):
                    remove_address(address)
                    continue
                if details is None:
                    addresses_new[address] = {}
                else:
                    addresses_new[address] = details
            self.put('addresses', addresses_new)

        self.put('seed_version', 16)

    def _convert_version_17(self):
        # delete pruned_txo; construct spent_outpoints
        if not self._is_upgrade_method_needed(16, 16):
            return

        self.put('pruned_txo', None)

        transactions = self.get('transactions', {})  # txid -> raw_tx
        spent_outpoints = defaultdict(dict)
        for txid, raw_tx in transactions.items():
            tx = Transaction(raw_tx)
            for txin in tx.inputs():
                if txin.is_coinbase_input():
                    continue
                prevout_hash = txin.prevout.txid.hex()
                prevout_n = txin.prevout.out_idx
                spent_outpoints[prevout_hash][str(prevout_n)] = txid
        self.put('spent_outpoints', spent_outpoints)

        self.put('seed_version', 17)

    def _convert_version_18(self):
        # delete verified_tx3 as its structure changed
        if not self._is_upgrade_method_needed(17, 17):
            return
        self.put('verified_tx3', None)
        self.put('seed_version', 18)

    def _convert_version_19(self):
        # delete tx_fees as its structure changed
        if not self._is_upgrade_method_needed(18, 18):
            return
        self.put('tx_fees', None)
        self.put('seed_version', 19)

    def _convert_version_20(self):
        # store 'derivation' (prefix) and 'root_fingerprint' in all xpub-based keystores.
        # store explicit None values if we cannot retroactively determine them
        if not self._is_upgrade_method_needed(19, 19):
            return

        from .bip32 import BIP32Node, convert_bip32_intpath_to_strpath
        # note: This upgrade method reimplements bip32.root_fp_and_der_prefix_from_xkey.
        #       This is done deliberately, to avoid introducing that method as a dependency to this upgrade.
        for ks_name in ('keystore', *['x{}/'.format(i) for i in range(1, 16)]):
            ks = self.get(ks_name, None)
            if ks is None: continue
            xpub = ks.get('xpub', None)
            if xpub is None: continue
            bip32node = BIP32Node.from_xkey(xpub)
            # derivation prefix
            derivation_prefix = ks.get('derivation', None)
            if derivation_prefix is None:
                assert bip32node.depth >= 0, bip32node.depth
                if bip32node.depth == 0:
                    derivation_prefix = 'm'
                elif bip32node.depth == 1:
                    child_number_int = int.from_bytes(bip32node.child_number, 'big')
                    derivation_prefix = convert_bip32_intpath_to_strpath([child_number_int])
                ks['derivation'] = derivation_prefix
            # root fingerprint
            root_fingerprint = ks.get('ckcc_xfp', None)
            if root_fingerprint is not None:
                root_fingerprint = root_fingerprint.to_bytes(4, byteorder="little", signed=False).hex().lower()
            if root_fingerprint is None:
                if bip32node.depth == 0:
                    root_fingerprint = bip32node.calc_fingerprint_of_this_node().hex().lower()
                elif bip32node.depth == 1:
                    root_fingerprint = bip32node.fingerprint.hex()
            ks['root_fingerprint'] = root_fingerprint
            ks.pop('ckcc_xfp', None)
            self.put(ks_name, ks)

        self.put('seed_version', 20)

    def _convert_version_21(self):
        if not self._is_upgrade_method_needed(20, 20):
            return
        channels = self.get('channels')
        if channels:
            for channel in channels:
                channel['state'] = 'OPENING'
            self.put('channels', channels)
        self.put('seed_version', 21)

    def _convert_version_22(self):
        # construct prevouts_by_scripthash
        if not self._is_upgrade_method_needed(21, 21):
            return

        from .ravencoin import script_to_scripthash
        transactions = self.get('transactions', {})  # txid -> raw_tx
        prevouts_by_scripthash = defaultdict(list)
        for txid, raw_tx in transactions.items():
            tx = Transaction(raw_tx)
            for idx, txout in enumerate(tx.outputs()):
                outpoint = f"{txid}:{idx}"
                scripthash = script_to_scripthash(txout.scriptpubkey)
                prevouts_by_scripthash[scripthash].append((outpoint, txout.value))
        self.put('prevouts_by_scripthash', prevouts_by_scripthash)

        self.put('seed_version', 22)

    def _convert_version_23(self):
        if not self._is_upgrade_method_needed(22, 22):
            return
        channels = self.get('channels', [])
        LOCAL = 1
        REMOTE = -1
        for c in channels:
            # move revocation store from remote_config
            r = c['remote_config'].pop('revocation_store')
            c['revocation_store'] = r
            # convert fee updates
            log = c.get('log', {})
            for sub in LOCAL, REMOTE:
                l = log[str(sub)]['fee_updates']
                d = {}
                for i, fu in enumerate(l):
                    d[str(i)] = {
                        'rate':fu['rate'],
                        'ctn_local':fu['ctns'][str(LOCAL)],
                        'ctn_remote':fu['ctns'][str(REMOTE)]
                    }
                log[str(int(sub))]['fee_updates'] = d
        self.data['channels'] = channels

        self.data['seed_version'] = 23

    def _convert_version_24(self):
        if not self._is_upgrade_method_needed(23, 23):
            return
        channels = self.get('channels', [])
        for c in channels:
            # convert revocation store to dict
            r = c['revocation_store']
            d = {}
            for i in range(49):
                v = r['buckets'][i]
                if v is not None:
                    d[str(i)] = v
            r['buckets'] = d
            c['revocation_store'] = r
        # convert channels to dict
        self.data['channels'] = {x['channel_id']: x for x in channels}
        # convert txi & txo
        txi = self.get('txi', {})
        for tx_hash, d in list(txi.items()):
            d2 = {}
            for addr, l in d.items():
                d2[addr] = {}
                for ser, v in l:
                    d2[addr][ser] = v
            txi[tx_hash] = d2
        self.data['txi'] = txi
        txo = self.get('txo', {})
        for tx_hash, d in list(txo.items()):
            d2 = {}
            for addr, l in d.items():
                d2[addr] = {}
                for n, v, cb in l:
                    d2[addr][str(n)] = (v, cb)
            txo[tx_hash] = d2
        self.data['txo'] = txo

        self.data['seed_version'] = 24

    def _convert_version_25(self):
        if not self._is_upgrade_method_needed(24, 24):
            return
        # add 'type' field to onchain requests
        PR_TYPE_ONCHAIN = 0
        requests = self.data.get('payment_requests', {})
        for k, r in list(requests.items()):
            if r.get('address') == k:
                requests[k] = {
                    'address': r['address'],
                    'amount': r.get('amount'),
                    'exp': r.get('exp'),
                    'id': r.get('id'),
                    'memo': r.get('memo'),
                    'time': r.get('time'),
                    'type': PR_TYPE_ONCHAIN,
                }
        # convert bip70 invoices
        invoices = self.data.get('invoices', {})
        for k, r in list(invoices.items()):
            data = r.get("hex")
            if data:
                pr = PaymentRequest(bytes.fromhex(data))
                if pr.id != k:
                    continue
                invoices[k] = {
                    'type': PR_TYPE_ONCHAIN,
                    'amount': pr.get_amount(),
                    'bip70': data,
                    'exp': pr.get_expiration_date() - pr.get_time(),
                    'id': pr.id,
                    'message': pr.get_memo(),
                    'outputs': [x.to_legacy_tuple() for x in pr.get_outputs()],
                    'time': pr.get_time(),
                    'requestor': pr.get_requestor(),
                }
        self.data['seed_version'] = 25

    def _convert_version_26(self):
        if not self._is_upgrade_method_needed(25, 25):
            return
        channels = self.data.get('channels', {})
        channel_timestamps = self.data.pop('lightning_channel_timestamps', {})
        for channel_id, c in channels.items():
            item = channel_timestamps.get(channel_id)
            if item:
                funding_txid, funding_height, funding_timestamp, closing_txid, closing_height, closing_timestamp = item
                if funding_txid:
                    c['funding_height'] = funding_txid, funding_height, funding_timestamp
                if closing_txid:
                    c['closing_height'] = closing_txid, closing_height, closing_timestamp
        self.data['seed_version'] = 26

    def _convert_version_27(self):
        if not self._is_upgrade_method_needed(26, 26):
            return
        channels = self.data.get('channels', {})
        for channel_id, c in channels.items():
            c['local_config']['htlc_minimum_msat'] = 1
        self.data['seed_version'] = 27

    def _convert_version_28(self):
        if not self._is_upgrade_method_needed(27, 27):
            return
        channels = self.data.get('channels', {})
        for channel_id, c in channels.items():
            c['local_config']['channel_seed'] = None
        self.data['seed_version'] = 28

    def _convert_version_29(self):
        if not self._is_upgrade_method_needed(28, 28):
            return
        PR_TYPE_ONCHAIN = 0
        requests = self.data.get('payment_requests', {})
        invoices = self.data.get('invoices', {})
        for d in [invoices, requests]:
            for key, r in list(d.items()):
                _type = r.get('type', 0)
                item = {
                    'type': _type,
                    'message': r.get('message') or r.get('memo', ''),
                    'amount': r.get('amount'),
                    'exp': r.get('exp') or 0,
                    'time': r.get('time', 0),
                }
                if _type == PR_TYPE_ONCHAIN:
                    address = r.pop('address', None)
                    if address:
                        outputs = [(0, address, r.get('amount'))]
                    else:
                        outputs = r.get('outputs')
                    item.update({
                        'outputs': outputs,
                        'id': r.get('id'),
                        'bip70': r.get('bip70'),
                        'requestor': r.get('requestor'),
                    })
                else:
                    item.update({
                        'rhash': r['rhash'],
                        'invoice': r['invoice'],
                    })
                d[key] = item
        self.data['seed_version'] = 29

    def _convert_version_30(self):
        if not self._is_upgrade_method_needed(29, 29):
            return
<<<<<<< HEAD

=======
>>>>>>> 5bd2524b
        PR_TYPE_ONCHAIN = 0
        PR_TYPE_LN = 2
        requests = self.data.get('payment_requests', {})
        invoices = self.data.get('invoices', {})
        for d in [invoices, requests]:
            for key, item in list(d.items()):
                _type = item['type']
                if _type == PR_TYPE_ONCHAIN:
                    item['amount_sat'] = item.pop('amount')
                elif _type == PR_TYPE_LN:
                    amount_sat = item.pop('amount')
                    item['amount_msat'] = 1000 * amount_sat if amount_sat is not None else None
                    item.pop('exp')
                    item.pop('message')
                    item.pop('rhash')
                    item.pop('time')
                else:
                    raise Exception(f"unknown invoice type: {_type}")
        self.data['seed_version'] = 30

    def _convert_version_31(self):
        if not self._is_upgrade_method_needed(30, 30):
            return
<<<<<<< HEAD

        PR_TYPE_ONCHAIN = 0        
=======
        PR_TYPE_ONCHAIN = 0
>>>>>>> 5bd2524b
        requests = self.data.get('payment_requests', {})
        invoices = self.data.get('invoices', {})
        for d in [invoices, requests]:
            for key, item in list(d.items()):
                if item['type'] == PR_TYPE_ONCHAIN:
                    item['amount_sat'] = item['amount_sat'] or 0
                    item['exp'] = item['exp'] or 0
                    item['time'] = item['time'] or 0
        self.data['seed_version'] = 31

    def _convert_version_32(self):
        if not self._is_upgrade_method_needed(31, 31):
            return
        PR_TYPE_ONCHAIN = 0
        invoices_old = self.data.get('invoices', {})
        invoices_new = {k: item for k, item in invoices_old.items()
                        if not (item['type'] == PR_TYPE_ONCHAIN and item['outputs'] is None)}
        self.data['invoices'] = invoices_new
        self.data['seed_version'] = 32

    def _convert_version_33(self):
        if not self._is_upgrade_method_needed(32, 32):
            return
        PR_TYPE_ONCHAIN = 0
        requests = self.data.get('payment_requests', {})
        invoices = self.data.get('invoices', {})
        for d in [invoices, requests]:
            for key, item in list(d.items()):
                if item['type'] == PR_TYPE_ONCHAIN:
                    item['height'] = item.get('height') or 0
        self.data['seed_version'] = 33

    def _convert_version_34(self):
        if not self._is_upgrade_method_needed(33, 33):
            return
        channels = self.data.get('channels', {})
        for key, item in channels.items():
            item['local_config']['upfront_shutdown_script'] = \
                item['local_config'].get('upfront_shutdown_script') or ""
            item['remote_config']['upfront_shutdown_script'] = \
                item['remote_config'].get('upfront_shutdown_script') or ""
        self.data['seed_version'] = 34

    def _convert_version_35(self):
        # same as 32, but for payment_requests
        if not self._is_upgrade_method_needed(34, 34):
            return
        PR_TYPE_ONCHAIN = 0
        requests_old = self.data.get('payment_requests', {})
        requests_new = {k: item for k, item in requests_old.items()
                        if not (item['type'] == PR_TYPE_ONCHAIN and item['outputs'] is None)}
        self.data['payment_requests'] = requests_new
        self.data['seed_version'] = 35

    def _convert_version_36(self):
        if not self._is_upgrade_method_needed(35, 35):
            return
        old_frozen_coins = self.data.get('frozen_coins', [])
        new_frozen_coins = {coin: True for coin in old_frozen_coins}
        self.data['frozen_coins'] = new_frozen_coins
        self.data['seed_version'] = 36

    def _convert_version_37(self):
        if not self._is_upgrade_method_needed(36, 36):
            return
        payments = self.data.get('lightning_payments', {})
        for k, v in list(payments.items()):
            amount_sat, direction, status = v
            amount_msat = amount_sat * 1000 if amount_sat is not None else None
            payments[k] = amount_msat, direction, status
        self.data['lightning_payments'] = payments
        self.data['seed_version'] = 37

    def _convert_version_38(self):
        if not self._is_upgrade_method_needed(37, 37):
            return
        PR_TYPE_ONCHAIN = 0
        PR_TYPE_LN = 2
        from .ravencoin import TOTAL_COIN_SUPPLY_LIMIT_IN_BTC, COIN
        max_sats = TOTAL_COIN_SUPPLY_LIMIT_IN_BTC * COIN
        requests = self.data.get('payment_requests', {})
        invoices = self.data.get('invoices', {})
        for d in [invoices, requests]:
            for key, item in list(d.items()):
                if item['type'] == PR_TYPE_ONCHAIN:
                    amount_sat = item['amount_sat']
                    if amount_sat == '!':
                        continue
                    if not (isinstance(amount_sat, int) and 0 <= amount_sat <= max_sats):
                        del d[key]
                elif item['type'] == PR_TYPE_LN:
                    amount_msat = item['amount_msat']
                    if not amount_msat:
                        continue
                    if not (isinstance(amount_msat, int) and 0 <= amount_msat <= max_sats * 1000):
                        del d[key]
        self.data['seed_version'] = 38

    def _convert_version_39(self):
        # this upgrade prevents initialization of lightning_privkey2 after lightning_xprv has been set
        if not self._is_upgrade_method_needed(38, 38):
            return
        self.data['imported_channel_backups'] = self.data.pop('channel_backups', {})
        self.data['seed_version'] = 39

    def _convert_version_40(self):
        # put 'seed_type' into keystores
        if not self._is_upgrade_method_needed(39, 39):
            return
        for ks_name in ('keystore', *['x{}/'.format(i) for i in range(1, 16)]):
            ks = self.data.get(ks_name, None)
            if ks is None: continue
            seed = ks.get('seed')
            if not seed: continue
            seed_type = None
            xpub = ks.get('xpub') or None
            if xpub:
                assert isinstance(xpub, str)
                if xpub[0:4] in ('xpub', 'tpub'):
                    seed_type = 'standard'
                elif xpub[0:4] in ('zpub', 'Zpub', 'vpub', 'Vpub'):
                    seed_type = 'segwit'
            elif ks.get('type') == 'old':
                seed_type = 'old'
            if seed_type is not None:
                ks['seed_type'] = seed_type
        self.data['seed_version'] = 40

    def _convert_version_41(self):
        if not self._is_upgrade_method_needed(40, 40):
            return
        txi = self.data.get('txi', {})
        txi = {txi_hash:
                   {addr:
                        {ser: RavenValue(v) for ser, v in d2.items()}
                    for addr, d2 in d1.items()}
               for txi_hash, d1 in txi.items()}
        self.data['txi'] = txi

        txo = self.data.get('txo', {})
        txo = {tx_hash:
                   {addr:
                        {pos: (RavenValue(v), cb) for pos, (v, cb) in d2.items()}
                    for addr, d2 in d1.items()}
               for tx_hash, d1 in txo.items()}
        self.data['txo'] = txo

        # This seems to be updated to RavenValues in an earlier update
        # prev = self.data.get('prevouts_by_scripthash', {})
        # prev = {scripthash: [(out, RavenValue(v)) for (out, v) in lst] for scripthash, lst in prev.items()}
        # self.data['prevouts_by_scripthash'] = prev

        # Clear history to mark re-download for assets
        self._load_transactions()
        self.clear_history()
        self.data['stored_height'] = 0
        self.data['seed_version'] = 41

    def _convert_version_42(self):
        if not self._is_upgrade_method_needed(41, 41):
            return
        imported_channel_backups = self.data.pop('channel_backups', {})
        imported_channel_backups.update(self.data.get('imported_channel_backups', {}))
        self.data['imported_channel_backups'] = imported_channel_backups
        self.data['seed_version'] = 42

    def _convert_version_43(self):
        if not self._is_upgrade_method_needed(42, 42):
            return
        asset_reissues = self.data.pop('asset_reissue_points', {})
        asset_reissues_updated = dict()

        for asset, outpoint_list in asset_reissues.items():
            asset_reissues_updated[asset] = dict()
            for outpoint, script in outpoint_list:
                asset_reissues_updated[outpoint] = script

        self.data['asset_reissue_points'] = asset_reissues_updated
        self.data['seed_version'] = 43

    def _convert_version_44(self):
        # in OnchainInvoice['outputs'], convert values from None to 0
        if not self._is_upgrade_method_needed(43, 43):
            return
        PR_TYPE_ONCHAIN = 0
        requests = self.data.get('payment_requests', {})
        invoices = self.data.get('invoices', {})
        for d in [invoices, requests]:
            for key, item in list(d.items()):
                if item['type'] == PR_TYPE_ONCHAIN:
                    item['outputs'] = [(_type, addr, (val or 0))
                                       for _type, addr, val in item['outputs']]
        self.data['seed_version'] = 44

    def _convert_version_42(self):
        # in OnchainInvoice['outputs'], convert values from None to 0
        if not self._is_upgrade_method_needed(41, 41):
            return
        PR_TYPE_ONCHAIN = 0
        requests = self.data.get('payment_requests', {})
        invoices = self.data.get('invoices', {})
        for d in [invoices, requests]:
            for key, item in list(d.items()):
                if item['type'] == PR_TYPE_ONCHAIN:
                    item['outputs'] = [(_type, addr, (val or 0))
                                       for _type, addr, val in item['outputs']]
        self.data['seed_version'] = 42

    def _convert_version_43(self):
        if not self._is_upgrade_method_needed(42, 42):
            return
        channels = self.data.pop('channels', {})
        for k, c in channels.items():
            log = c['log']
            c['fail_htlc_reasons'] = log.pop('fail_htlc_reasons', {})
            c['unfulfilled_htlcs'] = log.pop('unfulfilled_htlcs', {})
            log["1"]['unacked_updates'] = log.pop('unacked_local_updates2', {})
        self.data['channels'] = channels
        self.data['seed_version'] = 43

    def _convert_version_44(self):
        if not self._is_upgrade_method_needed(43, 43):
            return
        channels = self.data.get('channels', {})
        for key, item in channels.items():
            if bool(item.get('static_remotekey_enabled')):
                channel_type = ChannelType.OPTION_STATIC_REMOTEKEY
            else:
                channel_type = ChannelType(0)
            item.pop('static_remotekey_enabled', None)
            item['channel_type'] = channel_type
        self.data['seed_version'] = 44

    def _convert_imported(self):
        if not self._is_upgrade_method_needed(0, 13):
            return

        # '/x' is the internal ID for imported accounts
        d = self.get('accounts', {}).get('/x', {}).get('imported',{})
        if not d:
            return False
        addresses = []
        keypairs = {}
        for addr, v in d.items():
            pubkey, privkey = v
            if privkey:
                keypairs[pubkey] = privkey
            else:
                addresses.append(addr)
        if addresses and keypairs:
            raise WalletFileException('mixed addresses and privkeys')
        elif addresses:
            self.put('addresses', addresses)
            self.put('accounts', None)
        elif keypairs:
            self.put('wallet_type', 'standard')
            self.put('key_type', 'imported')
            self.put('keypairs', keypairs)
            self.put('accounts', None)
        else:
            raise WalletFileException('no addresses or privkeys')

    def _convert_account(self):
        if not self._is_upgrade_method_needed(0, 13):
            return
        self.put('accounts', None)

    def _is_upgrade_method_needed(self, min_version, max_version):
        assert min_version <= max_version
        cur_version = self.get_seed_version()
        if cur_version > max_version:
            return False
        elif cur_version < min_version:
            raise WalletFileException(
                'storage upgrade: unexpected version {} (should be {}-{})'
                .format(cur_version, min_version, max_version))
        else:
            return True

    @locked
    def get_seed_version(self):
        seed_version = self.get('seed_version')
        if not seed_version:
            seed_version = OLD_SEED_VERSION if len(self.get('master_public_key','')) == 128 else NEW_SEED_VERSION
        if seed_version > FINAL_SEED_VERSION:
            raise WalletFileException('This version of Electrum is too old to open this wallet.\n'
                                      '(highest supported storage version: {}, version of this file: {})'
                                      .format(FINAL_SEED_VERSION, seed_version))
        if seed_version==14 and self.get('seed_type') == 'segwit':
            self._raise_unsupported_version(seed_version)
        if seed_version >=12:
            return seed_version
        if seed_version not in [OLD_SEED_VERSION, NEW_SEED_VERSION]:
            self._raise_unsupported_version(seed_version)
        return seed_version

    def _raise_unsupported_version(self, seed_version):
        msg = f"Your wallet has an unsupported seed version: {seed_version}."
        if seed_version in [5, 7, 8, 9, 10, 14]:
            msg += "\n\nTo open this wallet, try 'git checkout seed_v%d'"%seed_version
        if seed_version == 6:
            # version 1.9.8 created v6 wallets when an incorrect seed was entered in the restore dialog
            msg += '\n\nThis file was created because of a bug in version 1.9.8.'
            if self.get('master_public_keys') is None and self.get('master_private_keys') is None and self.get('imported_keys') is None:
                # pbkdf2 (at that time an additional dependency) was not included with the binaries, and wallet creation aborted.
                msg += "\nIt does not contain any keys, and can safely be removed."
            else:
                # creation was complete if electrum was run from source
                msg += "\nPlease open this file with Electrum 1.9.8, and move your coins to a new wallet."
        raise WalletFileException(msg)

    @locked
    def get_assets(self) -> Iterable[str]:
        return list(sorted(self.asset.keys()))

    @locked
    def get_asset_meta(self, asset: str) -> AssetMeta:
        assert isinstance(asset, str)
        return self.asset.get(asset, None)

    @modifier
    def add_asset_meta(self, asset: str, meta: AssetMeta) -> None:
        assert isinstance(asset, str)
        assert isinstance(meta, AssetMeta)
        self.asset[asset] = meta

    @locked
    def get_nonstandard_outpoints(self) -> Dict[str, str]:
        return self.nonstandard_outpoints

    @modifier
    def add_nonstandard_outpoint(self, outpoint: str, script: str) -> None:
        assert isinstance(outpoint, str)
        assert isinstance(script, str)
        self.nonstandard_outpoints[outpoint] = script

    @locked
    def get_asset_reissue_points(self, asset: str) -> Dict[str, str]:
        assert isinstance(asset, str)
        return self.asset_reissue_outpoints.get(asset, {})

    @modifier
    def add_asset_reissue_point(self, asset: str, outpoint: str, script: str) -> None:
        assert isinstance(asset, str)
        assert isinstance(outpoint, str)
        assert isinstance(script, str)
        if asset not in self.asset_reissue_outpoints:
            self.asset_reissue_outpoints[asset] = dict()
        self.asset_reissue_outpoints[asset][outpoint] = script

    @locked
    def get_messages(self):
        return copy.copy(self.messages)

    @modifier
    def add_message(self, height: int, message_data):
        assert isinstance(height, int)
        assert isinstance(message_data, Tuple)
        if height in self.messages and not any([not (set(t) - set(message_data)) for t in self.messages[height]]):
            self.messages[height].append(message_data)
        else:
            self.messages[height] = [message_data]

    @locked
    def get_txi_addresses(self, tx_hash: str) -> List[str]:
        """Returns list of is_mine addresses that appear as inputs in tx."""
        assert isinstance(tx_hash, str)
        return list(self.txi.get(tx_hash, {}).keys())

    @locked
    def get_txo_addresses(self, tx_hash: str) -> List[str]:
        """Returns list of is_mine addresses that appear as outputs in tx."""
        assert isinstance(tx_hash, str)
        return list(self.txo.get(tx_hash, {}).keys())

    @locked
    def get_txi_addr(self, tx_hash: str, address: str) -> Iterable[Tuple[str, RavenValue]]:
        """Returns an iterable of (prev_outpoint, value)."""
        assert isinstance(tx_hash, str)
        assert isinstance(address, str)
        d = self.txi.get(tx_hash, {}).get(address, {})
        return list(d.items())

    @locked
    def get_txo_addr(self, tx_hash: str, address: str) -> Dict[int, Tuple[RavenValue, bool]]:
        """Returns a dict: output_index -> (value, is_coinbase)."""
        assert isinstance(tx_hash, str)
        assert isinstance(address, str)
        d = self.txo.get(tx_hash, {}).get(address, {})
        return {int(n): (v, cb) for (n, (v, cb)) in d.items()}

    @modifier
    def add_txi_addr(self, tx_hash: str, addr: str, ser: str, v: RavenValue) -> None:
        assert isinstance(tx_hash, str)
        assert isinstance(addr, str)
        assert isinstance(ser, str)
        assert isinstance(v, RavenValue)
        if tx_hash not in self.txi:
            self.txi[tx_hash] = {}
        d = self.txi[tx_hash]
        if addr not in d:
            d[addr] = {}
        d[addr][ser] = v

    @modifier
    def add_txo_addr(self, tx_hash: str, addr: str, n: Union[int, str], v: RavenValue, is_coinbase: bool) -> None:
        n = str(n)
        assert isinstance(tx_hash, str)
        assert isinstance(addr, str)
        assert isinstance(n, str)
        assert isinstance(v, RavenValue)
        assert isinstance(is_coinbase, bool)
        if tx_hash not in self.txo:
            self.txo[tx_hash] = {}
        d = self.txo[tx_hash]
        if addr not in d:
            d[addr] = {}
        d[addr][n] = (v, is_coinbase)

    @locked
    def list_txi(self) -> Sequence[str]:
        return list(self.txi.keys())

    @locked
    def list_txo(self) -> Sequence[str]:
        return list(self.txo.keys())

    @modifier
    def remove_txi(self, tx_hash: str) -> None:
        assert isinstance(tx_hash, str)
        self.txi.pop(tx_hash, None)

    @modifier
    def remove_txo(self, tx_hash: str) -> None:
        assert isinstance(tx_hash, str)
        self.txo.pop(tx_hash, None)

    @locked
    def list_spent_outpoints(self) -> Sequence[Tuple[str, str]]:
        return [(h, n)
                for h in self.spent_outpoints.keys()
                for n in self.get_spent_outpoints(h)
        ]

    @locked
    def get_spent_outpoints(self, prevout_hash: str) -> Sequence[str]:
        assert isinstance(prevout_hash, str)
        return list(self.spent_outpoints.get(prevout_hash, {}).keys())

    @locked
    def get_spent_outpoint(self, prevout_hash: str, prevout_n: Union[int, str]) -> Optional[str]:
        assert isinstance(prevout_hash, str)
        prevout_n = str(prevout_n)
        return self.spent_outpoints.get(prevout_hash, {}).get(prevout_n)

    @modifier
    def remove_spent_outpoint(self, prevout_hash: str, prevout_n: Union[int, str]) -> None:
        assert isinstance(prevout_hash, str)
        prevout_n = str(prevout_n)
        self.spent_outpoints[prevout_hash].pop(prevout_n, None)
        if not self.spent_outpoints[prevout_hash]:
            self.spent_outpoints.pop(prevout_hash)
        outpoint = '{}:{}'.format(prevout_hash, prevout_n)
        for a, outs in self.asset_reissue_outpoints.items():
            outs.pop(outpoint, None)
        self.nonstandard_outpoints.pop(outpoint, None)

    @modifier
    def set_spent_outpoint(self, prevout_hash: str, prevout_n: Union[int, str], tx_hash: str) -> None:
        assert isinstance(prevout_hash, str)
        assert isinstance(tx_hash, str)
        prevout_n = str(prevout_n)
        if prevout_hash not in self.spent_outpoints:
            self.spent_outpoints[prevout_hash] = {}
        self.spent_outpoints[prevout_hash][prevout_n] = tx_hash

    @modifier
    def add_prevout_by_scripthash(self, scripthash: str, *, prevout: TxOutpoint, value: RavenValue) -> None:
        assert isinstance(scripthash, str)
        assert isinstance(prevout, TxOutpoint)
        assert isinstance(value, RavenValue)
        if scripthash not in self._prevouts_by_scripthash:
            self._prevouts_by_scripthash[scripthash] = set()
        self._prevouts_by_scripthash[scripthash].add((prevout.to_str(), value))

    @modifier
    def remove_prevout_by_scripthash(self, scripthash: str, *, prevout: TxOutpoint, value: RavenValue) -> None:
        assert isinstance(scripthash, str)
        assert isinstance(prevout, TxOutpoint)
        assert isinstance(value, RavenValue)
        self._prevouts_by_scripthash[scripthash].discard((prevout.to_str(), value))
        if not self._prevouts_by_scripthash[scripthash]:
            self._prevouts_by_scripthash.pop(scripthash)

    @locked
    def get_prevouts_by_scripthash(self, scripthash: str) -> Set[Tuple[TxOutpoint, RavenValue]]:
        assert isinstance(scripthash, str)
        prevouts_and_values = self._prevouts_by_scripthash.get(scripthash, set())
        return {(TxOutpoint.from_str(prevout), value) for prevout, value in prevouts_and_values}

    @modifier
    def add_transaction(self, tx_hash: str, tx: Transaction) -> None:
        assert isinstance(tx_hash, str)
        assert isinstance(tx, Transaction), tx
        # note that tx might be a PartialTransaction
        # serialize and de-serialize tx now. this might e.g. convert a complete PartialTx to a Tx
        tx = tx_from_any(str(tx))
        if not tx_hash:
            raise Exception("trying to add tx to db without txid")
        if tx_hash != tx.txid():
            raise Exception(f"trying to add tx to db with inconsistent txid: {tx_hash} != {tx.txid()}")
        # don't allow overwriting complete tx with partial tx
        tx_we_already_have = self.transactions.get(tx_hash, None)
        if tx_we_already_have is None or isinstance(tx_we_already_have, PartialTransaction):
            self.transactions[tx_hash] = tx

    @modifier
    def remove_transaction(self, tx_hash: str) -> Optional[Transaction]:
        assert isinstance(tx_hash, str)
        return self.transactions.pop(tx_hash, None)

    @locked
    def get_transaction(self, tx_hash: Optional[str]) -> Optional[Transaction]:
        if tx_hash is None:
            return None
        assert isinstance(tx_hash, str)
        return self.transactions.get(tx_hash)

    @locked
    def list_transactions(self) -> Sequence[str]:
        return list(self.transactions.keys())

    @locked
    def get_history(self) -> Sequence[str]:
        return list(self.history.keys())

    def is_addr_in_history(self, addr: str) -> bool:
        # does not mean history is non-empty!
        assert isinstance(addr, str)
        return addr in self.history

    @locked
    def get_addr_history(self, addr: str) -> Sequence[Tuple[str, int]]:
        assert isinstance(addr, str)
        return self.history.get(addr, [])

    @modifier
    def set_addr_history(self, addr: str, hist) -> None:
        assert isinstance(addr, str)
        self.history[addr] = hist

    @modifier
    def remove_addr_history(self, addr: str) -> None:
        assert isinstance(addr, str)
        self.history.pop(addr, None)

    @locked
    def list_verified_tx(self) -> Sequence[str]:
        return list(self.verified_tx.keys())

    @locked
    def get_verified_tx(self, txid: str) -> Optional[TxMinedInfo]:
        assert isinstance(txid, str)
        if txid not in self.verified_tx:
            return None
        height, timestamp, txpos, header_hash = self.verified_tx[txid]
        return TxMinedInfo(height=height,
                           conf=None,
                           timestamp=timestamp,
                           txpos=txpos,
                           header_hash=header_hash)

    @modifier
    def add_verified_tx(self, txid: str, info: TxMinedInfo):
        assert isinstance(txid, str)
        assert isinstance(info, TxMinedInfo)
        self.verified_tx[txid] = (info.height, info.timestamp, info.txpos, info.header_hash)

    @modifier
    def remove_verified_tx(self, txid: str):
        assert isinstance(txid, str)
        self.verified_tx.pop(txid, None)

    def is_in_verified_tx(self, txid: str) -> bool:
        assert isinstance(txid, str)
        return txid in self.verified_tx

    @modifier
    def add_tx_fee_from_server(self, txid: str, fee_sat: Optional[int]) -> None:
        assert isinstance(txid, str)
        # note: when called with (fee_sat is None), rm currently saved value
        if txid not in self.tx_fees:
            self.tx_fees[txid] = TxFeesValue()
        tx_fees_value = self.tx_fees[txid]
        if tx_fees_value.is_calculated_by_us:
            return
        self.tx_fees[txid] = tx_fees_value._replace(fee=fee_sat, is_calculated_by_us=False)

    @modifier
    def add_tx_fee_we_calculated(self, txid: str, fee_sat: Optional[int]) -> None:
        assert isinstance(txid, str)
        if fee_sat is None:
            return
        assert isinstance(fee_sat, int)
        if txid not in self.tx_fees:
            self.tx_fees[txid] = TxFeesValue()
        self.tx_fees[txid] = self.tx_fees[txid]._replace(fee=fee_sat, is_calculated_by_us=True)

    @locked
    def get_tx_fee(self, txid: str, *, trust_server: bool = False) -> Optional[int]:
        assert isinstance(txid, str)
        """Returns tx_fee."""
        tx_fees_value = self.tx_fees.get(txid)
        if tx_fees_value is None:
            return None
        if not trust_server and not tx_fees_value.is_calculated_by_us:
            return None
        return tx_fees_value.fee

    @modifier
    def add_num_inputs_to_tx(self, txid: str, num_inputs: int) -> None:
        assert isinstance(txid, str)
        assert isinstance(num_inputs, int)
        if txid not in self.tx_fees:
            self.tx_fees[txid] = TxFeesValue()
        self.tx_fees[txid] = self.tx_fees[txid]._replace(num_inputs=num_inputs)

    @locked
    def get_num_all_inputs_of_tx(self, txid: str) -> Optional[int]:
        assert isinstance(txid, str)
        tx_fees_value = self.tx_fees.get(txid)
        if tx_fees_value is None:
            return None
        return tx_fees_value.num_inputs

    @locked
    def get_num_ismine_inputs_of_tx(self, txid: str) -> int:
        assert isinstance(txid, str)
        txins = self.txi.get(txid, {})
        return sum([len(tupls) for addr, tupls in txins.items()])

    @modifier
    def remove_tx_fee(self, txid: str) -> None:
        assert isinstance(txid, str)
        self.tx_fees.pop(txid, None)

    @locked
    def get_dict(self, name) -> dict:
        # Warning: interacts un-intuitively with 'put': certain parts
        # of 'data' will have pointers saved as separate variables.
        if name not in self.data:
            self.data[name] = {}
        return self.data[name]

    @locked
    def num_change_addresses(self) -> int:
        return len(self.change_addresses)

    @locked
    def num_receiving_addresses(self) -> int:
        return len(self.receiving_addresses)

    @locked
    def get_change_addresses(self, *, slice_start=None, slice_stop=None) -> List[str]:
        # note: slicing makes a shallow copy
        return self.change_addresses[slice_start:slice_stop]

    @locked
    def get_receiving_addresses(self, *, slice_start=None, slice_stop=None) -> List[str]:
        # note: slicing makes a shallow copy
        return self.receiving_addresses[slice_start:slice_stop]

    @modifier
    def add_change_address(self, addr: str) -> None:
        assert isinstance(addr, str)
        self._addr_to_addr_index[addr] = (1, len(self.change_addresses))
        self.change_addresses.append(addr)

    @modifier
    def add_receiving_address(self, addr: str) -> None:
        assert isinstance(addr, str)
        self._addr_to_addr_index[addr] = (0, len(self.receiving_addresses))
        self.receiving_addresses.append(addr)

    @locked
    def get_address_index(self, address: str) -> Optional[Sequence[int]]:
        assert isinstance(address, str)
        return self._addr_to_addr_index.get(address)

    @modifier
    def add_imported_address(self, addr: str, d: dict) -> None:
        assert isinstance(addr, str)
        self.imported_addresses[addr] = d

    @modifier
    def remove_imported_address(self, addr: str) -> None:
        assert isinstance(addr, str)
        self.imported_addresses.pop(addr)

    @locked
    def has_imported_address(self, addr: str) -> bool:
        assert isinstance(addr, str)
        return addr in self.imported_addresses

    @locked
    def get_imported_addresses(self) -> Sequence[str]:
        return list(sorted(self.imported_addresses.keys()))

    @locked
    def get_imported_address(self, addr: str) -> Optional[dict]:
        assert isinstance(addr, str)
        return self.imported_addresses.get(addr)

    def load_addresses(self, wallet_type):
        """ called from Abstract_Wallet.__init__ """
        if wallet_type == 'imported':
            self.imported_addresses = self.get_dict('addresses')  # type: Dict[str, dict]
        else:
            self.get_dict('addresses')
            for name in ['receiving', 'change']:
                if name not in self.data['addresses']:
                    self.data['addresses'][name] = []
            self.change_addresses = self.data['addresses']['change']
            self.receiving_addresses = self.data['addresses']['receiving']
            self._addr_to_addr_index = {}  # type: Dict[str, Sequence[int]]  # key: address, value: (is_change, index)
            for i, addr in enumerate(self.receiving_addresses):
                self._addr_to_addr_index[addr] = (0, i)
            for i, addr in enumerate(self.change_addresses):
                self._addr_to_addr_index[addr] = (1, i)

    @profiler
    def _load_transactions(self):
        self.data = StoredDict(self.data, self, [])
        # references in self.data
        # TODO make all these private
        self.messages = self.get_dict('messages')                # type: Dict[int, List[Tuple[str, str, Optional[Dict[TxOutpoint, int]]]]]
        self.asset = self.get_dict('asset_meta')                 # type: Dict[str, AssetMeta]
        self.asset_reissue_outpoints = self.get_dict('asset_reissue_points')  # type: Dict[str, Dict[str, str]]
        self.nonstandard_outpoints = self.get_dict('nonstandard_points')  # type: Dict[str, str]
        self.txi = self.get_dict('txi')                          # type: Dict[str, Dict[str, Dict[str, RavenValue]]]
        self.txo = self.get_dict('txo')                          # type: Dict[str, Dict[str, Dict[str, Tuple[RavenValue, bool]]]]
        self.transactions = self.get_dict('transactions')        # type: Dict[str, Transaction]
        self.spent_outpoints = self.get_dict('spent_outpoints')  # txid -> output_index -> next_txid
        self.history = self.get_dict('addr_history')             # address -> list of (txid, height)
        self.verified_tx = self.get_dict('verified_tx3')         # txid -> (height, timestamp, txpos, header_hash)
        self.tx_fees = self.get_dict('tx_fees')                  # type: Dict[str, TxFeesValue]
        self._prevouts_by_scripthash = self.get_dict('prevouts_by_scripthash')  # type: Dict[str, Set[Tuple[str, RavenValue]]]
        # remove unreferenced tx
        for tx_hash in list(self.transactions.keys()):
            if not self.get_txi_addresses(tx_hash) and not self.get_txo_addresses(tx_hash):
                self.logger.info(f"removing unreferenced tx: {tx_hash}")
                self.transactions.pop(tx_hash)
        # remove unreferenced outpoints
        for prevout_hash in self.spent_outpoints.keys():
            d = self.spent_outpoints[prevout_hash]
            for prevout_n, spending_txid in list(d.items()):
                if spending_txid not in self.transactions:
                    self.logger.info("removing unreferenced spent outpoint")
                    d.pop(prevout_n)

    @modifier
    def clear_history(self):
        self.txi.clear()
        self.txo.clear()
        self.spent_outpoints.clear()
        self.transactions.clear()
        self.history.clear()
        self.verified_tx.clear()
        self.tx_fees.clear()
        self._prevouts_by_scripthash.clear()

    def _convert_dict(self, path, key, v):
        if key == 'transactions':
            # note: for performance, "deserialize=False" so that we will deserialize these on-demand
            v = dict((k, tx_from_any(x, deserialize=False)) for k, x in v.items())
        if key == 'invoices':
            v = dict((k, Invoice.from_json(x)) for k, x in v.items())
            v = dict((k, x) for k, x in v.items() if (isinstance(x, OnchainInvoice) and x.outputs) or not isinstance(x, OnchainInvoice))
        if key == 'payment_requests':
            v = dict((k, Invoice.from_json(x)) for k, x in v.items())
            v = dict((k, x) for k, x in v.items() if (isinstance(x, OnchainInvoice) and x.outputs) or not isinstance(x, OnchainInvoice))
        elif key == 'adds':
            v = dict((k, UpdateAddHtlc.from_tuple(*x)) for k, x in v.items())
        elif key == 'fee_updates':
            v = dict((k, FeeUpdate(**x)) for k, x in v.items())
        elif key == 'submarine_swaps':
            v = dict((k, SwapData(**x)) for k, x in v.items())
        elif key == 'imported_channel_backups':
            v = dict((k, ImportedChannelBackupStorage(**x)) for k, x in v.items())
        elif key == 'onchain_channel_backups':
            v = dict((k, OnchainChannelBackupStorage(**x)) for k, x in v.items())
        elif key == 'tx_fees':
            v = dict((k, TxFeesValue(*x)) for k, x in v.items())
        elif key == 'prevouts_by_scripthash':
            v = dict((k, {(prevout, value if isinstance(value, RavenValue) else (RavenValue(value) if isinstance(value, Satoshis) else RavenValue.from_json(value))) for (prevout, value) in x}) for k, x in v.items())
        elif key == 'txo':
            v = {txid: {addr: {pos: (v if isinstance(v, RavenValue) else RavenValue.from_json(v), cb) for pos, (v, cb) in d2.items()} for addr, d2 in d1.items()} for txid, d1 in v.items()}
        elif key == 'txi':
            v = {txid: {addr: {ser: v if isinstance(v, RavenValue) else RavenValue.from_json(v) for ser, v in d2.items()} for addr, d2 in d1.items()} for txid, d1 in v.items()}
        elif key == 'buckets':
            v = dict((k, ShachainElement(bfh(x[0]), int(x[1]))) for k, x in v.items())
        elif key == 'data_loss_protect_remote_pcp':
            v = dict((k, bfh(x)) for k, x in v.items())
<<<<<<< HEAD
        elif key == 'asset_meta':
            items = v.items()
            if len(items) != 0:
                _, t = list(items)[0]
                if len(t) != 11:
                    return dict()
            v = dict((k, AssetMeta(name, amt, ownr, reis, div, ipfs, data, height, t,
                                   TxOutpoint.from_str('{}:{}'.format(s[0], s[1])),
                                   TxOutpoint.from_str('{}:{}'.format(s_p[0], s_p[1])) if s_p else None))
                     for k, (name, amt, ownr, reis, div, ipfs, data, height, t, s, s_p) in items)
                     
=======
        # convert htlc_id keys to int
        if key in ['adds', 'locked_in', 'settles', 'fails', 'fee_updates', 'buckets',
                   'unacked_updates', 'unfulfilled_htlcs', 'fail_htlc_reasons', 'onion_keys']:
            v = dict((int(k), x) for k, x in v.items())
>>>>>>> 5bd2524b
        # convert keys to HTLCOwner
        if key == 'log' or (path and path[-1] in ['locked_in', 'fails', 'settles']):
            if "1" in v:
                v[LOCAL] = v.pop("1")
                v[REMOTE] = v.pop("-1")
        return v

    def _convert_value(self, path, key, v):
        if key == 'local_config':
            v = LocalConfig(**v)
        elif key == 'remote_config':
            v = RemoteConfig(**v)
        elif key == 'constraints':
            v = ChannelConstraints(**v)
        elif key == 'funding_outpoint':
            v = Outpoint(**v)
        elif key == 'channel_type':
            v = ChannelType(v)
        return v

    def _should_convert_to_stored_dict(self, key) -> bool:
        if key == 'keystore':
            return False
        multisig_keystore_names = [('x%d/' % i) for i in range(1, 16)]
        if key in multisig_keystore_names:
            return False
        return True

    def write(self, storage: 'WalletStorage'):
        with self.lock:
            self._write(storage)

    @profiler
    def _write(self, storage: 'WalletStorage'):
        if threading.current_thread().daemon:
            self.logger.warning('daemon thread cannot write db')
            return
        if not self.modified():
            return
        json_str = self.dump(human_readable=not storage.is_encrypted())
        storage.write(json_str)
        self.set_modified(False)

    def is_ready_to_be_used_by_wallet(self):
        return not self.requires_upgrade() and self._called_after_upgrade_tasks

    def split_accounts(self, root_path):
        from .storage import WalletStorage
        out = []
        result = self.get_split_accounts()
        for data in result:
            path = root_path + '.' + data['suffix']
            storage = WalletStorage(path)
            db = WalletDB(json.dumps(data), manual_upgrades=False)
            db._called_after_upgrade_tasks = False
            db.upgrade()
            db.write(storage)
            out.append(path)
        return out

    def get_action(self):
        action = run_hook('get_action', self)
        return action

    def load_plugins(self):
        wallet_type = self.get('wallet_type')
        if wallet_type in plugin_loaders:
            plugin_loaders[wallet_type]()

    def set_keystore_encryption(self, enable):
        self.put('use_encryption', enable)<|MERGE_RESOLUTION|>--- conflicted
+++ resolved
@@ -31,15 +31,9 @@
 from typing import Dict, Optional, List, Tuple, Set, Iterable, NamedTuple, Sequence, TYPE_CHECKING, Union
 import binascii
 
-<<<<<<< HEAD
 from . import util, ravencoin
 from .util import profiler, WalletFileException, multisig_type, TxMinedInfo, bfh, Satoshis
 from .invoices import Invoice, OnchainInvoice
-=======
-from . import util, bitcoin
-from .util import profiler, WalletFileException, multisig_type, TxMinedInfo, bfh
-from .invoices import Invoice
->>>>>>> 5bd2524b
 from .keystore import bip44_derivation
 from .transaction import Transaction, TxOutpoint, tx_from_any, PartialTransaction, PartialTxOutput, AssetMeta, RavenValue
 from .logging import Logger
@@ -59,16 +53,10 @@
 
 OLD_SEED_VERSION = 4        # electrum versions < 2.0
 NEW_SEED_VERSION = 11       # electrum versions >= 2.0
-<<<<<<< HEAD
 #FINAL_SEED_VERSION = 41     # electrum >= 2.7 will set this to prevent
-=======
-FINAL_SEED_VERSION = 44     # electrum >= 2.7 will set this to prevent
->>>>>>> 5bd2524b
                             # old versions from overwriting new format
 
-RAVENCOIN_SEED_VERSION = 43  # Rewrites wallet to support assets
-
-FINAL_SEED_VERSION = 44
+FINAL_SEED_VERSION = 44  # Rewrites wallet to support assets
 
 class TxFeesValue(NamedTuple):
     fee: Optional[int] = None
@@ -206,10 +194,6 @@
         self._convert_version_42()
         self._convert_version_43()
         self._convert_version_44()
-<<<<<<< HEAD
-=======
-        self.put('seed_version', FINAL_SEED_VERSION)  # just to be sure
->>>>>>> 5bd2524b
 
         self.put('seed_version', FINAL_SEED_VERSION)  # just to be sure
         self._after_upgrade_tasks()
@@ -681,10 +665,6 @@
     def _convert_version_30(self):
         if not self._is_upgrade_method_needed(29, 29):
             return
-<<<<<<< HEAD
-
-=======
->>>>>>> 5bd2524b
         PR_TYPE_ONCHAIN = 0
         PR_TYPE_LN = 2
         requests = self.data.get('payment_requests', {})
@@ -708,12 +688,7 @@
     def _convert_version_31(self):
         if not self._is_upgrade_method_needed(30, 30):
             return
-<<<<<<< HEAD
-
-        PR_TYPE_ONCHAIN = 0        
-=======
         PR_TYPE_ONCHAIN = 0
->>>>>>> 5bd2524b
         requests = self.data.get('payment_requests', {})
         invoices = self.data.get('invoices', {})
         for d in [invoices, requests]:
@@ -1517,7 +1492,6 @@
             v = dict((k, ShachainElement(bfh(x[0]), int(x[1]))) for k, x in v.items())
         elif key == 'data_loss_protect_remote_pcp':
             v = dict((k, bfh(x)) for k, x in v.items())
-<<<<<<< HEAD
         elif key == 'asset_meta':
             items = v.items()
             if len(items) != 0:
@@ -1529,12 +1503,6 @@
                                    TxOutpoint.from_str('{}:{}'.format(s_p[0], s_p[1])) if s_p else None))
                      for k, (name, amt, ownr, reis, div, ipfs, data, height, t, s, s_p) in items)
                      
-=======
-        # convert htlc_id keys to int
-        if key in ['adds', 'locked_in', 'settles', 'fails', 'fee_updates', 'buckets',
-                   'unacked_updates', 'unfulfilled_htlcs', 'fail_htlc_reasons', 'onion_keys']:
-            v = dict((int(k), x) for k, x in v.items())
->>>>>>> 5bd2524b
         # convert keys to HTLCOwner
         if key == 'log' or (path and path[-1] in ['locked_in', 'fails', 'settles']):
             if "1" in v:
